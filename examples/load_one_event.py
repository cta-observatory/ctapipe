--- conflicted
+++ resolved
@@ -5,12 +5,8 @@
 import sys
 
 from ctapipe.calib import CameraCalibrator
-<<<<<<< HEAD
 from ctapipe.image import ImageProcessor
-from ctapipe.io import event_source
-=======
 from ctapipe.io import EventSource
->>>>>>> 63e0df43
 from ctapipe.utils import get_dataset_path
 from ctapipe.image import ImageProcessor
 from ctapipe.reco import ShowerProcessor
@@ -24,21 +20,12 @@
 
     with EventSource(filename, max_events=1) as source:
         calib = CameraCalibrator(subarray=source.subarray)
-<<<<<<< HEAD
-        process_images = ImageProcessor(
-            subarray=source.subarray, is_simulation=source.is_simulation
-        )
-=======
         process_images = ImageProcessor(subarray=source.subarray)
         process_shower = ShowerProcessor(subarray=source.subarray)
->>>>>>> 63e0df43
 
         for event in source:
             calib(event)
             process_images(event)
-<<<<<<< HEAD
-=======
             process_shower(event)
->>>>>>> 63e0df43
 
     print(event)