--- conflicted
+++ resolved
@@ -20,18 +20,11 @@
 
     cal = CameraCalibrator(r1_product="HESSIOR1Calibrator")
 
-<<<<<<< HEAD
-    for event in source:
-
-        print(
-            "EVENT: {}, ENERGY: {:.2f}, TELS:{}".format(
-=======
     for ii, event in enumerate(source):
 
         print(
             "{} EVENT_ID: {}, ENERGY: {:.2f}, NTELS:{}".format(
                 ii,
->>>>>>> a59d4d17
                 event.r0.event_id, event.mc.energy, len(event.dl0.tels_with_data)
             )
         )
