<<<<<<< HEAD
from ctapipe.io.hessioeventsource import HESSIOEventSource
=======
from ctapipe.io import event_source
>>>>>>> fad39f09
from ctapipe.utils import get_dataset_path
from ctapipe.plotting.camera import CameraPlotter
import numpy as np


def test_eventplotter():
    dataset = get_dataset_path("gamma_test.simtel.gz")
<<<<<<< HEAD
    with HESSIOEventSource(dataset, max_events=1) as source:
        event = next(source)
=======

    with event_source(dataset, max_events=1) as source:
        event = next(iter(source))
>>>>>>> fad39f09

        telid = list(event.r0.tels_with_data)[0]

        data = event.r0.tel[telid].waveform[0]
        plotter = CameraPlotter(event)

        camera = plotter.draw_camera(telid, data[:, 0])
        assert camera is not None
        np.testing.assert_array_equal(camera.image, data[:, 0])

        plotter.draw_camera_pixel_ids(telid, [0, 1, 2])

        waveform = plotter.draw_waveform(data[0, :])
        assert waveform is not None
        np.testing.assert_array_equal(waveform.get_ydata(), data[0, :])

        line = plotter.draw_waveform_positionline(0)
        assert line is not None
        np.testing.assert_array_equal(line.get_xdata(), [0, 0])<|MERGE_RESOLUTION|>--- conflicted
+++ resolved
@@ -1,8 +1,4 @@
-<<<<<<< HEAD
-from ctapipe.io.hessioeventsource import HESSIOEventSource
-=======
 from ctapipe.io import event_source
->>>>>>> fad39f09
 from ctapipe.utils import get_dataset_path
 from ctapipe.plotting.camera import CameraPlotter
 import numpy as np
@@ -10,14 +6,8 @@
 
 def test_eventplotter():
     dataset = get_dataset_path("gamma_test.simtel.gz")
-<<<<<<< HEAD
-    with HESSIOEventSource(dataset, max_events=1) as source:
-        event = next(source)
-=======
-
     with event_source(dataset, max_events=1) as source:
         event = next(iter(source))
->>>>>>> fad39f09
 
         telid = list(event.r0.tels_with_data)[0]
 
