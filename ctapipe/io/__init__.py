--- conflicted
+++ resolved
@@ -4,11 +4,7 @@
 from .tableio import TableWriter, TableReader
 from .datalevels import DataLevel
 from .astropy_helpers import read_table
-<<<<<<< HEAD
-from .dl1writer import DL1Writer, DL1_DATA_MODEL_VERSION
-=======
-from .datawriter import DataWriter
->>>>>>> 27680425
+from .datawriter import DataWriter, DL1_DATA_MODEL_VERSION
 
 from ..core.plugins import detect_and_import_io_plugins
 
@@ -31,10 +27,6 @@
     "DL1EventSource",
     "DataLevel",
     "read_table",
-<<<<<<< HEAD
-    "DL1Writer",
+    "DataWriter",
     "DL1_DATA_MODEL_VERSION",
-=======
-    "DataWriter",
->>>>>>> 27680425
 ]