--- conflicted
+++ resolved
@@ -42,24 +42,10 @@
         self.fill_lst_service_container_from_zfile(data.lst, self.camera_config)
 
         # Instrument information
-<<<<<<< HEAD
-        # LSTs telescope position taken from MC from the moment
-        tel_pos = np.array([50., 50., 16.])* u.m
-=======
->>>>>>> f7854b13
 
         for tel_id in data.lst.tels_with_data:
 
             assert (tel_id == 0) # only LST1 for the moment (id = 0)
-<<<<<<< HEAD
-            subarray = SubarrayDescription("LST1 subarray")
-
-            # camera info from file LST1Cam.camgeom.fits.gz
-            subarray.tels[tel_id] = TelescopeDescription.from_name("LST","LST1Cam")
-            subarray.positions[tel_id] = tel_pos
-
-        data.inst.subarray=subarray
-=======
 
             # camera info from file LST1Cam.camgeom.fits.gz
             tel_descr = TelescopeDescription.from_name("LST", "LST1Cam")
@@ -75,7 +61,6 @@
         subarray.positions = tel_pos
 
         data.inst.subarray = subarray
->>>>>>> f7854b13
 
         # loop on events
         for count, event in enumerate(self.multi_file):
@@ -229,11 +214,7 @@
 
 
         # test how many streams are there:
-<<<<<<< HEAD
-        # file name must be [stream name].[all the rest]
-=======
         # file name must be [stream name]Run[all the rest]
->>>>>>> f7854b13
         # All the files with the same [all the rest] are opened
 
         if ('/' in input_url):
@@ -242,11 +223,6 @@
             dir = getcwd()
             name = input_url
 
-<<<<<<< HEAD
-        ls = listdir(dir)
-        stream, run = name.split('.', 1)
-        paths = []
-=======
 
         if ('Run' in name) :
             stream, run = name.split('Run', 1)
@@ -257,7 +233,6 @@
         ls = listdir(dir)
         paths = []
 
->>>>>>> f7854b13
         for file_name in ls:
             if run in file_name:
                 full_name=dir + '/' + file_name
