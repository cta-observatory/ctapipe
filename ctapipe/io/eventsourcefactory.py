--- conflicted
+++ resolved
@@ -37,47 +37,11 @@
 
     Attributes
     ----------
-<<<<<<< HEAD
-    event_source : traitlets.CaselessStrEnum
-        A string with the `EventSource.__name__` of the event_source you want to
-=======
     product : traitlets.CaselessStrEnum
         A string with the `EventSource.__name__` of the reader you want to
->>>>>>> 609eb7af
         use. If left blank, `EventSource.check_file_compatibility` will be
         used to find a compatible event_source.
     """
-<<<<<<< HEAD
-    description = "Obtain EventSource based on file type"
-
-    subclasses = Factory.child_subclasses(EventSource)
-    subclass_names = [c.__name__ for c in subclasses]
-
-    reader = CaselessStrEnum(
-        subclass_names,
-        None,
-        allow_none=True,
-        help='EventSource to use. If None then a event_source will be chosen '
-             'based on file extension'
-    ).tag(config=True)
-
-    # Product classes traits
-    # Would be nice to have these automatically set...!
-    input_url = Unicode(
-        get_dataset('gamma_test.simtel.gz'),
-        help='Path to the input file containing events.'
-    ).tag(config=True)
-    max_events = Int(
-        None,
-        allow_none=True,
-        help='Maximum number of events that will be read from the file'
-    ).tag(config=True)
-
-    def get_product_name(self):
-        if self.reader is not None:
-            return self.reader
-        else:
-=======
     base = EventSource
     custom_product_help = ('EventSource to use. If None then a reader will '
                            'be chosen based on the input_url')
@@ -87,7 +51,6 @@
         try:
             return super()._get_product_name()
         except AttributeError:
->>>>>>> 609eb7af
             if self.input_url is None:
                 raise ValueError("Please specify an input_url for event file")
             try:
