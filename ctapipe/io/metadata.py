--- conflicted
+++ resolved
@@ -249,41 +249,24 @@
         warnings.simplefilter("ignore", NaturalNameWarning)
         node = h5file.get_node(path)
         for key, value in metadata.items():
-<<<<<<< HEAD
-            h5file.root._v_attrs[key] = value  # pylint: disable=protected-access
-
-
-
-def read_metadata(h5filename):
-=======
             node._v_attrs[key] = value  # pylint: disable=protected-access
 
 
 def read_metadata(h5file, path="/"):
->>>>>>> 5f5fd157
     """
     Read metadata from an hdf5 file
 
     Parameters
     ----------
-<<<<<<< HEAD
-    h5filename: string
-        path to the hdf5 file on disk
-=======
     h5filename: string, Path, or `tables.file.File`
         hdf5 file
     path: string
         default: '/' is the path to ctapipe global metadata
->>>>>>> 5f5fd157
 
     Returns
     -------
     metadata: dictionnary
     """
-<<<<<<< HEAD
-    with tables.open_file(h5filename) as file:
-        metadata = {key: file.root._v_attrs[key] for key in file.root._v_attrs._f_list()}
-=======
     with ExitStack() as stack:
         if isinstance(h5file, (str, Path)):
             h5file = stack.enter_context(tables.open_file(h5file))
@@ -297,5 +280,4 @@
 
         node = h5file.get_node(path)
         metadata = {key: node._v_attrs[key] for key in node._v_attrs._f_list()}
->>>>>>> 5f5fd157
     return metadata