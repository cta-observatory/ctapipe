import enum
import warnings
from gzip import GzipFile
from io import BufferedReader
from pathlib import Path
from typing import Dict

import numpy as np
from astropy import units as u
from astropy.coordinates import Angle, EarthLocation
from astropy.time import Time
from eventio.file_types import is_eventio
from eventio.simtel.simtelfile import SimTelFile

from ..calib.camera.gainselection import GainSelector
from ..containers import (
    ArrayEventContainer,
    CoordinateFrameType,
    EventIndexContainer,
    EventType,
<<<<<<< HEAD
    ObservationBlockContainer,
    ObservationBlockState,
    ObservingMode,
=======
    PixelStatusContainer,
>>>>>>> acae2335
    PointingContainer,
    PointingMode,
    R0CameraContainer,
    R1CameraContainer,
    SchedulingBlockContainer,
    SchedulingBlockType,
    SimulatedCameraContainer,
    SimulatedEventContainer,
    SimulatedShowerContainer,
    SimulationConfigContainer,
    TelescopeImpactParameterContainer,
    TelescopePointingContainer,
    TelescopeTriggerContainer,
    TriggerContainer,
)
from ..coordinates import CameraFrame
from ..core import Map
from ..core.traits import Bool, Float, Undefined, UseEnum, create_class_enum_trait
from ..instrument import (
    CameraDescription,
    CameraGeometry,
    CameraReadout,
    FocalLengthKind,
    OpticsDescription,
    ReflectorShape,
    SubarrayDescription,
    TelescopeDescription,
)
from ..instrument.camera import UnknownPixelShapeWarning
from ..instrument.guess import (
    GuessingResult,
    guess_telescope,
    type_from_mirror_area,
    unknown_telescope,
)
from ..reco.impact_distance import shower_impact_distance
from .datalevels import DataLevel
from .eventsource import EventSource

__all__ = ["SimTelEventSource"]

# Mapping of SimTelArray Calibration trigger types to EventType:
# from simtelarray: type Dark (0), pedestal (1), in-lid LED (2) or laser/LED (3+) data.
SIMTEL_TO_CTA_EVENT_TYPE = {
    0: EventType.DARK_PEDESTAL,
    1: EventType.SKY_PEDESTAL,
    2: EventType.SINGLE_PE,
    3: EventType.FLATFIELD,
    -1: EventType.OTHER_CALIBRATION,
}


@enum.unique
class MirrorClass(enum.Enum):
    """Enum for the sim_telarray MIRROR_CLASS values"""

    SINGLE_SEGMENTED_MIRROR = 0
    SINGLE_SOLID_PARABOLIC_MIRROR = 1
    DUAL_MIRROR = 2


X_MAX_UNIT = u.g / (u.cm**2)
NANOSECONDS_PER_DAY = (1 * u.day).to_value(u.ns)


def parse_simtel_time(simtel_time):
    """Convert a unix time second / nanosecond tuple into astropy.time.Time"""
    return Time(
        simtel_time[0], simtel_time[1] * 1e-9, format="unix", scale="utc"  # ns to s
    )


def _location_from_meta(global_meta):
    """Extract reference location of subarray from metadata"""
    lat = global_meta.get(b"*LATITUDE")
    lon = global_meta.get(b"*LONGITUDE")
    height = global_meta.get(b"ALTITUDE")

    if lat is None or lon is None or height is None:
        return None

    return EarthLocation(
        lon=float(lon) * u.deg,
        lat=float(lat) * u.deg,
        height=float(height) * u.m,
    )


def build_camera(simtel_telescope, telescope, frame):
    """Create CameraDescription from eventio data structures"""
    camera_settings = simtel_telescope["camera_settings"]
    pixel_settings = simtel_telescope["pixel_settings"]
    camera_organization = simtel_telescope["camera_organization"]

    pixel_shape = camera_settings["pixel_shape"][0]
    try:
        pix_type, pix_rotation = CameraGeometry.simtel_shape_to_type(pixel_shape)
    except ValueError:
        warnings.warn(
            f"Unkown pixel_shape {pixel_shape} for camera_type {telescope.camera_name}",
            UnknownPixelShapeWarning,
        )
        pix_type = "hexagon"
        pix_rotation = "0d"

    geometry = CameraGeometry(
        telescope.camera_name,
        pix_id=np.arange(camera_settings["n_pixels"]),
        pix_x=u.Quantity(camera_settings["pixel_x"], u.m),
        pix_y=u.Quantity(camera_settings["pixel_y"], u.m),
        pix_area=u.Quantity(camera_settings["pixel_area"], u.m**2),
        pix_type=pix_type,
        pix_rotation=pix_rotation,
        cam_rotation=-Angle(camera_settings["cam_rot"], u.rad),
        apply_derotation=True,
        frame=frame,
    )
    readout = CameraReadout(
        telescope.camera_name,
        sampling_rate=u.Quantity(1 / pixel_settings["time_slice"], u.GHz),
        reference_pulse_shape=pixel_settings["ref_shape"].astype("float64", copy=False),
        reference_pulse_sample_width=u.Quantity(
            pixel_settings["ref_step"], u.ns, dtype="float64"
        ),
        n_channels=camera_organization["n_gains"],
        n_pixels=camera_organization["n_pixels"],
        n_samples=pixel_settings["sum_bins"],
    )

    return CameraDescription(
        name=telescope.camera_name,
        geometry=geometry,
        readout=readout,
    )


def _telescope_from_meta(telescope_meta, mirror_area):
    optics_name = telescope_meta.get(b"OPTICS_CONFIG_NAME")
    camera_name = telescope_meta.get(b"CAMERA_CONFIG_NAME")
    mirror_class = telescope_meta.get(b"MIRROR_CLASS")

    if optics_name is None or camera_name is None or mirror_class is None:
        return None

    telescope_type = type_from_mirror_area(mirror_area)

    mirror_class = MirrorClass(int(mirror_class))

    reflector_shape = ReflectorShape.UNKNOWN
    if mirror_class is MirrorClass.DUAL_MIRROR:
        reflector_shape = ReflectorShape.SCHWARZSCHILD_COUDER
    elif mirror_class is MirrorClass.SINGLE_SEGMENTED_MIRROR:
        if int(telescope_meta.get(b"PARABOLIC_DISH", 0)) == 1:
            reflector_shape = ReflectorShape.PARABOLIC
        else:
            reflector_shape = ReflectorShape.DAVIES_COTTON

            shape_length = float(telescope_meta.get(b"DISH_SHAPE_Length", 0))
            focal_length = float(telescope_meta.get(b"FOCAL_Length", 0))

            if shape_length != focal_length:
                reflector_shape = ReflectorShape.HYBRID

    n_mirrors = 2 if mirror_class is MirrorClass.DUAL_MIRROR else 1

    return GuessingResult(
        type=telescope_type,
        reflector_shape=reflector_shape,
        name=optics_name.decode("utf-8"),
        camera_name=camera_name.decode("utf-8"),
        n_mirrors=n_mirrors,
    )


def apply_simtel_r1_calibration(
    r0_waveforms, pedestal, dc_to_pe, gain_selector, calib_scale=1.0, calib_shift=0.0
):
    """
    Perform the R1 calibration for R0 simtel waveforms. This includes:
        - Gain selection
        - Pedestal subtraction
        - Conversion of samples into units proportional to photoelectrons
          (If the full signal in the waveform was integrated, then the resulting
          value would be in photoelectrons.)
          (Also applies flat-fielding)

    Parameters
    ----------
    r0_waveforms : ndarray
        Raw ADC waveforms from a simtel file. All gain channels available.
        Shape: (n_channels, n_pixels, n_samples)
    pedestal : ndarray
        Pedestal stored in the simtel file for each gain channel
        Shape: (n_channels, n_pixels)
    dc_to_pe : ndarray
        Conversion factor between R0 waveform samples and ~p.e., stored in the
        simtel file for each gain channel
        Shape: (n_channels, n_pixels)
    gain_selector : ctapipe.calib.camera.gainselection.GainSelector
    calib_scale : float
        Extra global scale factor for calibration.
        Conversion factor to transform the integrated charges
        (in ADC counts) into number of photoelectrons on top of dc_to_pe.
        Defaults to no scaling.
    calib_shift: float
        Shift the resulting R1 output in p.e. for simulating miscalibration.
        Defaults to no shift.

    Returns
    -------
    r1_waveforms : ndarray
        Calibrated waveforms
        Shape: (n_pixels, n_samples)
    selected_gain_channel : ndarray
        The gain channel selected for each pixel
        Shape: (n_pixels)
    """
    n_channels, n_pixels, n_samples = r0_waveforms.shape
    ped = pedestal[..., np.newaxis]
    DC_to_PHE = dc_to_pe[..., np.newaxis]
    gain = DC_to_PHE * calib_scale
    r1_waveforms = (r0_waveforms - ped) * gain + calib_shift
    if n_channels == 1:
        selected_gain_channel = np.zeros(n_pixels, dtype=np.int8)
        r1_waveforms = r1_waveforms[0]
    else:
        selected_gain_channel = gain_selector(r0_waveforms)
        r1_waveforms = r1_waveforms[selected_gain_channel, np.arange(n_pixels)]
    return r1_waveforms, selected_gain_channel


class SimTelEventSource(EventSource):
    """
    Read events from a SimTelArray data file (in EventIO format).

    ctapipe makes use of the sim_telarray metadata system to fill some
    information not directly accessible from the data inside the files itself.
    Make sure you set this parameters in the simulation configuration to fully
    make use of ctapipe. In future, ctapipe might require these metadata parameters.

    This includes:

    * Reference Point of the telescope coordinates. Make sure to include the
        user-defined parameters ``LONGITUDE`` and ``LATITUDE`` with the geodetic
        coordinates of the array reference point. Also make sure the ``ALTITUDE``
        config parameter is included in the global metadata.

    * Names of the optical structures and the cameras are read from
        ``OPTICS_CONFIG_NAME`` and ``CAMERA_CONFIG_NAME``, make sure to include
        these in the telescope meta.

    * The ``MIRROR_CLASS`` should also be included in the telescope meta
        to correctly setup coordinate transforms.

    If these parameters are not included in the input data, ctapipe will
    fallback guesses these based on avaible data and the list of known telescopes
    for `ctapipe.instrument.guess_telescope`.
    """

    skip_calibration_events = Bool(True, help="Skip calibration events").tag(
        config=True
    )
    back_seekable = Bool(
        False,
        help=(
            "Require the event source to be backwards seekable."
            " This will reduce in slower read speed for gzipped files"
            " and is not possible for zstd compressed files"
        ),
    ).tag(config=True)

    focal_length_choice = UseEnum(
        FocalLengthKind,
        default_value=FocalLengthKind.EFFECTIVE,
        help=(
            "If both nominal and effective focal lengths are available in the"
            " SimTelArray file, which one to use for the `CameraFrame` attached"
            " to the `CameraGeometry` instances in the `SubarrayDescription`"
            ", which will be used in CameraFrame to TelescopeFrame coordinate"
            " transforms. The 'nominal' focal length is the one used during "
            " the simulation, the 'effective' focal length is computed using specialized "
            " ray-tracing from a point light source"
        ),
    ).tag(config=True)

    gain_selector_type = create_class_enum_trait(
        base_class=GainSelector, default_value="ThresholdGainSelector"
    ).tag(config=True)

    calib_scale = Float(
        default_value=1.0,
        help=(
            "Factor to transform ADC counts into number of photoelectrons."
            " Corrects the DC_to_PHE factor."
        ),
    ).tag(config=True)

    calib_shift = Float(
        default_value=0.0,
        help=(
            "Factor to shift the R1 photoelectron samples. "
            "Can be used to simulate mis-calibration."
        ),
    ).tag(config=True)

    def __init__(self, input_url=Undefined, config=None, parent=None, **kwargs):
        """
        EventSource for simtelarray files using the pyeventio library.

        Parameters
        ----------
        config : traitlets.loader.Config
            Configuration specified by config file or cmdline arguments.
            Used to set traitlet values.
            Set to None if no configuration to pass.
        tool : ctapipe.core.Tool
            Tool executable that is calling this component.
            Passes the correct logger to the component.
            Set to None if no Tool to pass.
        gain_selector : ctapipe.calib.camera.gainselection.GainSelector
            The GainSelector to use. If None, then ThresholdGainSelector will be used.
        kwargs
        """
        super().__init__(input_url=input_url, config=config, parent=parent, **kwargs)

        self.file_ = SimTelFile(
            self.input_url.expanduser(),
            allowed_telescopes=self.allowed_tels,
            skip_calibration=self.skip_calibration_events,
            zcat=not self.back_seekable,
        )
        if self.back_seekable and self.is_stream:
            raise IOError("back seekable was required but not possible for inputfile")

        self._subarray_info = self.prepare_subarray_info(
            self.file_.telescope_descriptions, self.file_.header
        )
        self._simulation_config = self._parse_simulation_header()
        (
            self._scheduling_block,
            self._observation_block,
        ) = self._fill_scheduling_and_observation_blocks()
        self.start_pos = self.file_.tell()

        self.gain_selector = GainSelector.from_name(
            self.gain_selector_type, parent=self
        )
        self.log.debug(f"Using gain selector {self.gain_selector}")

    def __exit__(self, exc_type, exc_val, exc_tb):
        self.close()

    def close(self):
        self.file_.close()

    @property
    def is_simulation(self):
        return True

    @property
    def datalevels(self):
        return (DataLevel.R0, DataLevel.R1)

    @property
    def obs_ids(self):
        # ToDo: This does not support merged simtel files!
        return [self.file_.header["run"]]

    @property
    def simulation_config(self) -> Dict[int, SimulationConfigContainer]:
        return self._simulation_config

    @property
    def observation_block(self) -> Dict[int, ObservationBlockContainer]:
        """
        Obtain the ObservationConfigurations from the EventSource, indexed by obs_id
        """
        return self._observation_block

    @property
    def scheduling_block(self) -> Dict[int, SchedulingBlockContainer]:
        """
        Obtain the ObservationConfigurations from the EventSource, indexed by obs_id
        """
        return self._scheduling_block

    @property
    def is_stream(self):
        return not isinstance(self.file_._filehandle, (BufferedReader, GzipFile))

    def prepare_subarray_info(self, telescope_descriptions, header):
        """
        Constructs a SubarrayDescription object from the
        ``telescope_descriptions`` given by ``SimTelFile``

        Parameters
        ----------
        telescope_descriptions: dict
            telescope descriptions as given by ``SimTelFile.telescope_descriptions``
        header: dict
            header as returned by ``SimTelFile.header``

        Returns
        -------
        SubarrayDescription :
            instrumental information
        """

        tel_descriptions = {}  # tel_id : TelescopeDescription
        tel_positions = {}  # tel_id : TelescopeDescription

        self.telescope_indices_original = {}

        for tel_id, telescope_description in telescope_descriptions.items():
            cam_settings = telescope_description["camera_settings"]

            n_pixels = cam_settings["n_pixels"]
            mirror_area = u.Quantity(cam_settings["mirror_area"], u.m**2)

            equivalent_focal_length = u.Quantity(cam_settings["focal_length"], u.m)
            effective_focal_length = u.Quantity(
                cam_settings.get("effective_focal_length", np.nan), u.m
            )

            telescope = _telescope_from_meta(
                self.file_.telescope_meta.get(tel_id, {}),
                mirror_area,
            )

            if telescope is None:
                try:
                    telescope = guess_telescope(
                        n_pixels,
                        equivalent_focal_length,
                        cam_settings["n_mirrors"],
                    )
                except ValueError:
                    telescope = unknown_telescope(mirror_area, n_pixels)

                # TODO: switch to warning or even an exception once
                # we start relying on this.
                self.log.info(
                    "Could not determine telescope from sim_telarray metadata,"
                    " guessing using builtin lookup-table: %d: %s",
                    tel_id,
                    telescope,
                )

            optics = OpticsDescription(
                name=telescope.name,
                size_type=telescope.type,
                reflector_shape=telescope.reflector_shape,
                num_mirrors=telescope.n_mirrors,
                equivalent_focal_length=equivalent_focal_length,
                effective_focal_length=effective_focal_length,
                mirror_area=mirror_area,
                num_mirror_tiles=cam_settings["n_mirrors"],
            )

            if self.focal_length_choice is FocalLengthKind.EFFECTIVE:
                if np.isnan(effective_focal_length):
                    raise RuntimeError(
                        "`SimTelEventSource.focal_length_choice` was set to 'EFFECTIVE'"
                        ", but the effective focal length was not present in the file."
                        " Set `focal_length_choice='EQUIVALENT'` or make sure"
                        " input files contain the effective focal length"
                    )
                focal_length = effective_focal_length
            elif self.focal_length_choice is FocalLengthKind.EQUIVALENT:
                focal_length = equivalent_focal_length
            else:
                raise ValueError(
                    f"Invalid focal length choice: {self.focal_length_choice}"
                )

            camera = build_camera(
                telescope_description,
                telescope,
                frame=CameraFrame(focal_length=focal_length),
            )

            tel_descriptions[tel_id] = TelescopeDescription(
                name=telescope.name,
                optics=optics,
                camera=camera,
            )

            tel_idx = np.where(header["tel_id"] == tel_id)[0][0]
            self.telescope_indices_original[tel_id] = tel_idx
            tel_positions[tel_id] = header["tel_pos"][tel_idx] * u.m

        name = self.file_.global_meta.get(b"ARRAY_CONFIG_NAME", b"MonteCarloArray")
        subarray = SubarrayDescription(
            name=name.decode(),
            tel_positions=tel_positions,
            tel_descriptions=tel_descriptions,
            reference_location=_location_from_meta(self.file_.global_meta),
        )

        self.n_telescopes_original = len(subarray)

        if self.allowed_tels:
            subarray = subarray.select_subarray(self.allowed_tels)

        return subarray

    @staticmethod
    def is_compatible(file_path):
        path = Path(file_path).expanduser()
        if not path.is_file():
            return False
        return is_eventio(path)

    @property
    def subarray(self):
        return self._subarray_info

    def _generator(self):
        if self.file_.tell() > self.start_pos:
            self.file_._next_header_pos = 0
            warnings.warn("Backseeking to start of file.")

        try:
            yield from self._generate_events()
        except EOFError:
            msg = 'EOFError reading from "{input_url}". Might be truncated'.format(
                input_url=self.input_url
            )
            self.log.warning(msg)
            warnings.warn(msg)

    def _generate_events(self):
        # for events without event_id, we use negative event_ids
        pseudo_event_id = 0

        for counter, array_event in enumerate(self.file_):

            event_id = array_event.get("event_id", 0)
            if event_id == 0:
                pseudo_event_id -= 1
                event_id = pseudo_event_id

            obs_id = self.file_.header["run"]

            trigger = self._fill_trigger_info(array_event)
            if trigger.event_type == EventType.SUBARRAY:
                shower = self._fill_simulated_event_information(array_event)
            else:
                shower = None

            data = ArrayEventContainer(
                simulation=SimulatedEventContainer(shower=shower),
                pointing=self._fill_array_pointing(),
                index=EventIndexContainer(obs_id=obs_id, event_id=event_id),
                count=counter,
                trigger=trigger,
            )
            data.meta["origin"] = "hessio"
            data.meta["input_url"] = self.input_url
            data.meta["max_events"] = self.max_events

            telescope_events = array_event["telescope_events"]
            tracking_positions = array_event["tracking_positions"]

            photoelectron_sums = array_event.get("photoelectron_sums")
            if photoelectron_sums is not None:
                true_image_sums = photoelectron_sums.get(
                    "n_pe", np.full(self.n_telescopes_original, np.nan)
                )
            else:
                true_image_sums = np.full(self.n_telescopes_original, np.nan)

            if data.simulation.shower is not None:
                # compute impact distances of the shower to the telescopes
                impact_distances = shower_impact_distance(
                    shower_geom=data.simulation.shower, subarray=self.subarray
                )
            else:
                impact_distances = np.full(len(self.subarray), np.nan) * u.m

            for tel_id, telescope_event in telescope_events.items():
                adc_samples = telescope_event.get("adc_samples")
                if adc_samples is None:
                    adc_samples = telescope_event["adc_sums"][:, :, np.newaxis]

                n_gains, n_pixels, n_samples = adc_samples.shape
                true_image = (
                    array_event.get("photoelectrons", {})
                    .get(tel_id - 1, {})
                    .get("photoelectrons", None)
                )

                if data.simulation is not None:
                    if data.simulation.shower is not None:
                        impact_container = TelescopeImpactParameterContainer(
                            distance=impact_distances[
                                self.subarray.tel_index_array[tel_id]
                            ],
                            distance_uncert=0 * u.m,
                            prefix="true_impact",
                        )
                    else:
                        impact_container = TelescopeImpactParameterContainer(
                            prefix="true_impact",
                        )

                    data.simulation.tel[tel_id] = SimulatedCameraContainer(
                        true_image_sum=true_image_sums[
                            self.telescope_indices_original[tel_id]
                        ],
                        true_image=true_image,
                        impact=impact_container,
                    )

                data.pointing.tel[tel_id] = self._fill_event_pointing(
                    tracking_positions[tel_id]
                )

                data.r0.tel[tel_id] = R0CameraContainer(waveform=adc_samples)

                cam_mon = array_event["camera_monitorings"][tel_id]
                pedestal = cam_mon["pedestal"] / cam_mon["n_ped_slices"]
                dc_to_pe = array_event["laser_calibrations"][tel_id]["calib"]

                # fill dc_to_pe and pedestal_per_sample info into monitoring
                # container
                mon = data.mon.tel[tel_id]
                mon.calibration.dc_to_pe = dc_to_pe
                mon.calibration.pedestal_per_sample = pedestal
                mon.pixel_status = self._get_pixels_status(tel_id)

                r1_waveform, selected_gain_channel = apply_simtel_r1_calibration(
                    adc_samples,
                    pedestal,
                    dc_to_pe,
                    self.gain_selector,
                    self.calib_scale,
                    self.calib_shift,
                )
                data.r1.tel[tel_id] = R1CameraContainer(
                    waveform=r1_waveform,
                    selected_gain_channel=selected_gain_channel,
                )

                # get time_shift from laser calibration
                time_calib = array_event["laser_calibrations"][tel_id]["tm_calib"]
                pix_index = np.arange(n_pixels)

                dl1_calib = data.calibration.tel[tel_id].dl1
                dl1_calib.time_shift = time_calib[selected_gain_channel, pix_index]

            yield data

    def _get_pixels_status(self, tel_id):
        tel = self.file_.telescope_descriptions[tel_id]
        n_pixels = tel["camera_organization"]["n_pixels"]
        n_gains = tel["camera_organization"]["n_gains"]

        disabled_ids = tel["disabled_pixels"]["HV_disabled"]
        disabled_pixels = np.zeros((n_gains, n_pixels), dtype=bool)
        disabled_pixels[:, disabled_ids] = True

        return PixelStatusContainer(
            hardware_failing_pixels=disabled_pixels,
            pedestal_failing_pixels=disabled_pixels.copy(),
            flatfield_failing_pixels=disabled_pixels.copy(),
        )

    @staticmethod
    def _fill_event_pointing(tracking_position):
        azimuth_raw = tracking_position["azimuth_raw"]
        altitude_raw = tracking_position["altitude_raw"]
        azimuth_cor = tracking_position.get("azimuth_cor", np.nan)
        altitude_cor = tracking_position.get("altitude_cor", np.nan)

        # take pointing corrected position if available
        if np.isnan(azimuth_cor):
            azimuth = u.Quantity(azimuth_raw, u.rad, copy=False)
        else:
            azimuth = u.Quantity(azimuth_cor, u.rad, copy=False)

        # take pointing corrected position if available
        if np.isnan(altitude_cor):
            altitude = u.Quantity(altitude_raw, u.rad, copy=False)
        else:
            altitude = u.Quantity(altitude_cor, u.rad, copy=False)

        return TelescopePointingContainer(azimuth=azimuth, altitude=altitude)

    def _fill_trigger_info(self, array_event):
        trigger = array_event["trigger_information"]

        if array_event["type"] == "data":
            event_type = EventType.SUBARRAY

        elif array_event["type"] == "calibration":
            # if using eventio >= 1.1.1, we can use the calibration_type
            event_type = SIMTEL_TO_CTA_EVENT_TYPE.get(
                array_event.get("calibration_type", -1), EventType.OTHER_CALIBRATION
            )

        else:
            event_type = EventType.UNKNOWN

        if self.allowed_tels:
            tels_with_trigger = np.intersect1d(
                trigger["triggered_telescopes"],
                self.subarray.tel_ids,
                assume_unique=True,
            )
        else:
            tels_with_trigger = trigger["triggered_telescopes"]

        central_time = parse_simtel_time(trigger["gps_time"])

        tel = Map(TelescopeTriggerContainer)
        for tel_id, time in zip(
            trigger["triggered_telescopes"], trigger["trigger_times"]
        ):
            if self.allowed_tels and tel_id not in self.allowed_tels:
                continue

            # telescope time is relative to central trigger in ns
            time = Time(
                central_time.jd1,
                central_time.jd2 + time / NANOSECONDS_PER_DAY,
                scale=central_time.scale,
                format="jd",
            )

            # triggered pixel info
            n_trigger_pixels = -1
            trigger_pixels = None

            tel_event = array_event["telescope_events"].get(tel_id)
            if tel_event:
                # code 0 = trigger pixels
                pixel_list = tel_event["pixel_lists"].get(0)
                if pixel_list:
                    n_trigger_pixels = pixel_list["pixels"]
                    trigger_pixels = pixel_list["pixel_list"]

            tel[tel_id] = TelescopeTriggerContainer(
                time=time,
                n_trigger_pixels=n_trigger_pixels,
                trigger_pixels=trigger_pixels,
            )
        return TriggerContainer(
            event_type=event_type,
            time=central_time,
            tels_with_trigger=tels_with_trigger,
            tel=tel,
        )

    def _fill_array_pointing(self):
        if self.file_.header["tracking_mode"] == 0:
            az, alt = self.file_.header["direction"]
            return PointingContainer(
                array_altitude=u.Quantity(alt, u.rad),
                array_azimuth=u.Quantity(az, u.rad),
            )
        else:
            ra, dec = self.file_.header["direction"]
            return PointingContainer(
                array_ra=u.Quantity(ra, u.rad),
                array_dec=u.Quantity(dec, u.rad),
            )

    def _parse_simulation_header(self):
        """
        Parse the simulation infos and return a dict with
        observation ids mapped to SimulationConfigContainers.
        As merged simtel files are not supported at this
        point in time, this dictionary will always have
        length 1.
        """
        assert len(self.obs_ids) == 1
        obs_id = self.obs_ids[0]
        # With only one run, we can take the first entry:
        mc_run_head = self.file_.mc_run_headers[-1]

        simulation_config = SimulationConfigContainer(
            corsika_version=mc_run_head["shower_prog_vers"],
            simtel_version=mc_run_head["detector_prog_vers"],
            energy_range_min=mc_run_head["E_range"][0] * u.TeV,
            energy_range_max=mc_run_head["E_range"][1] * u.TeV,
            prod_site_B_total=mc_run_head["B_total"] * u.uT,
            prod_site_B_declination=Angle(mc_run_head["B_declination"], u.rad),
            prod_site_B_inclination=Angle(mc_run_head["B_inclination"], u.rad),
            prod_site_alt=mc_run_head["obsheight"] * u.m,
            spectral_index=mc_run_head["spectral_index"],
            shower_prog_start=mc_run_head["shower_prog_start"],
            shower_prog_id=mc_run_head["shower_prog_id"],
            detector_prog_start=mc_run_head["detector_prog_start"],
            detector_prog_id=mc_run_head["detector_prog_id"],
            num_showers=mc_run_head["n_showers"],
            shower_reuse=mc_run_head["n_use"],
            max_alt=mc_run_head["alt_range"][1] * u.rad,
            min_alt=mc_run_head["alt_range"][0] * u.rad,
            max_az=mc_run_head["az_range"][1] * u.rad,
            min_az=mc_run_head["az_range"][0] * u.rad,
            diffuse=mc_run_head["diffuse"],
            max_viewcone_radius=mc_run_head["viewcone"][1] * u.deg,
            min_viewcone_radius=mc_run_head["viewcone"][0] * u.deg,
            max_scatter_range=mc_run_head["core_range"][1] * u.m,
            min_scatter_range=mc_run_head["core_range"][0] * u.m,
            core_pos_mode=mc_run_head["core_pos_mode"],
            injection_height=mc_run_head["injection_height"] * u.m,
            atmosphere=mc_run_head["atmosphere"],
            corsika_iact_options=mc_run_head["corsika_iact_options"],
            corsika_low_E_model=mc_run_head["corsika_low_E_model"],
            corsika_high_E_model=mc_run_head["corsika_high_E_model"],
            corsika_bunchsize=mc_run_head["corsika_bunchsize"],
            corsika_wlen_min=mc_run_head["corsika_wlen_min"] * u.nm,
            corsika_wlen_max=mc_run_head["corsika_wlen_max"] * u.nm,
            corsika_low_E_detail=mc_run_head["corsika_low_E_detail"],
            corsika_high_E_detail=mc_run_head["corsika_high_E_detail"],
        )
        return {obs_id: simulation_config}

    def _fill_scheduling_and_observation_blocks(self):
        """fill scheduling and observation blocks must be run after the
        simulation config is filled
        """

        az, alt = self.file_.header["direction"]
        obs_id = self.obs_ids[0]

        ob_dict = {
            obs_id: ObservationBlockContainer(
                obs_id=np.int64(obs_id),
                producer_id="simulation",
                state=ObservationBlockState.COMPLETED_SUCCEDED,
                subarray_pointing_lat=alt * u.deg,
                subarray_pointing_lon=az * u.deg,
                subarray_pointing_frame=CoordinateFrameType.ALTAZ,
            )
        }

        sb_dict = {
            obs_id: SchedulingBlockContainer(
                sb_id=np.int64(obs_id),  # simulations have no SBs, so use the OB id
                sb_type=SchedulingBlockType.OBSERVATION,
                observing_mode=ObservingMode.UNKNOWN,
                pointing_mode=PointingMode.DRIFT,
            )
        }

        return sb_dict, ob_dict

    @staticmethod
    def _fill_simulated_event_information(array_event):
        mc_event = array_event["mc_event"]
        mc_shower = array_event["mc_shower"]
        if mc_shower is None:
            return

        return SimulatedShowerContainer(
            energy=u.Quantity(mc_shower["energy"], u.TeV),
            alt=Angle(mc_shower["altitude"], u.rad),
            az=Angle(mc_shower["azimuth"], u.rad),
            core_x=u.Quantity(mc_event["xcore"], u.m),
            core_y=u.Quantity(mc_event["ycore"], u.m),
            h_first_int=u.Quantity(mc_shower["h_first_int"], u.m),
            x_max=u.Quantity(mc_shower["xmax"], X_MAX_UNIT),
            shower_primary_id=mc_shower["primary_id"],
        )<|MERGE_RESOLUTION|>--- conflicted
+++ resolved
@@ -18,13 +18,10 @@
     CoordinateFrameType,
     EventIndexContainer,
     EventType,
-<<<<<<< HEAD
     ObservationBlockContainer,
     ObservationBlockState,
     ObservingMode,
-=======
     PixelStatusContainer,
->>>>>>> acae2335
     PointingContainer,
     PointingMode,
     R0CameraContainer,
