--- conflicted
+++ resolved
@@ -5,7 +5,6 @@
 from astropy import units as u
 from astropy.coordinates import Angle
 from astropy.time import Time
-<<<<<<< HEAD
 from ctapipe.instrument import (
     TelescopeDescription,
     SubarrayDescription,
@@ -15,11 +14,7 @@
 from ctapipe.instrument.guess import guess_telescope, UNKNOWN_TELESCOPE
 import struct
 import gzip
-=======
-from ctapipe.instrument import TelescopeDescription, SubarrayDescription
 from traitlets import Bool
-
->>>>>>> 3c17dcb4
 
 from eventio.simtel.simtelfile import SimTelFile
 from eventio.file_types import is_eventio
