--- conflicted
+++ resolved
@@ -73,14 +73,9 @@
         # so we explicitly pass None in that case
         self.file_ = SimTelFile(
             self.input_url,
-<<<<<<< HEAD
             allowed_telescopes=set(self.allowed_tels) if self.allowed_tels else None,
-            skip_calibration=self.skip_calibration_events
-=======
-            allowed_telescopes=self.allowed_tels if self.allowed_tels else None,
             skip_calibration=self.skip_calibration_events,
             zcat=not self.back_seekable,
->>>>>>> 91b95e80
         )
         if self.back_seekable and self.is_stream:
             raise IOError('back seekable was required but not possible for inputfile')
