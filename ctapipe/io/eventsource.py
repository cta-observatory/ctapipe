"""
Handles reading of different event/waveform containing files
"""
from abc import abstractmethod
from traitlets.config.loader import LazyConfigValue

from ctapipe.core import ToolConfigurationError, Provenance
from ctapipe.core.component import (
    Component,
    non_abstract_children,
    find_config_in_hierarchy,
)
from ctapipe.core.traits import Path, Int, Set


__all__ = ["EventSource"]


class EventSource(Component):
    """
    Parent class for EventSources.

    EventSources read input files and generate `ArrayEvents`
    when iterated over.

    A new EventSource should be created for each type of event file read
    into ctapipe, e.g. sim_telarray files are read by the `SimTelEventSource`.

    EventSource provides a common high-level interface for accessing event
    information from different data sources (simulation or different camera
    file formats). Creating an EventSource for a new
    file format or other event source ensures that data can be accessed in a common way,
    irregardless of the file format or data origin.

    EventSource itself is an abstract class, but will create an
    appropriate subclass if a compatible source is found for the given
    ``input_url``.

    >>> dataset = get_dataset_path('gamma_test_large.simtel.gz')
    >>> event_source = EventSource(input_url=dataset)
    <ctapipe.io.simteleventsource.SimTelEventSource at ...>

    An ``EvenSource`` can also be created through the configuration system,
    by passing ``config`` or ``parent`` as appropriate.
    E.g. if using ``EventSource`` inside of a ``Tool``, you would do:
    >>> self.event_source = EventSource(parent=self)

    To loop through the events in a file:
    >>> event_source = EventSource(input_url="/path/to/file")
    >>> for event in event_source:
    >>>    print(event.count)

    **NOTE**: Every time a new loop is started through the event_source,
    it tries to restart from the first event, which might not be supported
    by the event source.

    It is encouraged to use ``EventSource`` in a context manager to ensure
    the correct cleanups are performed when you are finished with the event_source:

    >>> with EventSource(input_url="/path/to/file") as event_source:
    >>>    for event in event_source:
    >>>       print(event.count)

    **NOTE**: For effiency reasons, most sources only use a single ``ArrayEvent`` instance
    and update it with new data on iteration, which might lead to surprising
    behaviour if you want to access multiple events at the same time.
    To keep an event and prevent its data from being overwritten with the next event's data,
    perform a deepcopy: ``some_special_event = copy.deepcopy(event)``.


    Attributes
    ----------
    input_url : str
        Path to the input event file.
    max_events : int
        Maximum number of events to loop through in generator
    allowed_tels: Set[int] or None
        Ids of the telescopes to be included in the data.
        If given, only this subset of telescopes will be present in the
        generated events. If None, all available telescopes are used.
    """

    input_url = Path(
        directory_ok=False,
        exists=True,
        help="Path to the input file containing events.",
    ).tag(config=True)

    max_events = Int(
        None,
        allow_none=True,
        help="Maximum number of events that will be read from the file",
    ).tag(config=True)

    allowed_tels = Set(
        default_value=None,
        allow_none=True,
        help=(
            "list of allowed tel_ids, others will be ignored. "
            "If None, all telescopes in the input stream "
            "will be included"
        ),
    ).tag(config=True)

    def __new__(cls, input_url=None, config=None, parent=None, **kwargs):
        """
        Returns a compatible subclass for given input url, either
        directly or via config / parent
        """
        # needed to break recursion, as __new__ of subclass will also
        # call this method
        if cls is not EventSource:
            return super().__new__(cls)

        # check we have at least one of these to be able to determine the subclass
        if input_url is None and config is None and parent is None:
            raise ValueError("One of `input_url`, `config`, `parent` is required")

        if input_url is not None:
            return EventSource.from_url(
                input_url, config=config, parent=parent, **kwargs
            )
        else:
            return EventSource.from_config(config=config, parent=parent, **kwargs)

    def __init__(self, input_url=None, config=None, parent=None, **kwargs):
        """
        Class to handle generic input files. Enables obtaining the "source"
        generator, regardless of the type of file (either hessio or camera
        file).

        Parameters
        ----------
        config : traitlets.loader.Config
            Configuration specified by config file or cmdline arguments.
            Used to set traitlet values.
            Set to None if no configuration to pass.
        tool : ctapipe.core.Tool
            Tool executable that is calling this component.
            Passes the correct logger to the component.
            Set to None if no Tool to pass.
        kwargs
        """
        # traitlets differentiates between not getting the kwarg
        # and getting the kwarg with a None value.
        # the latter overrides the value in the config with None, the former
        # enables getting it from the config.
        if input_url is not None:
            kwargs["input_url"] = input_url

        super().__init__(config=config, parent=parent, **kwargs)

        self.metadata = dict(is_simulation=False)
        self.log.info(f"INPUT PATH = {self.input_url}")

        if self.max_events:
            self.log.info(f"Max events being read = {self.max_events}")

        Provenance().add_input_file(str(self.input_url), role="DL0/Event")

    @staticmethod
    @abstractmethod
    def is_compatible(file_path):
        """
        Abstract method to be defined in child class.

        Perform a set of checks to see if the input file is compatible
        with this file event_source.

        Parameters
        ----------
        file_path : str
            File path to the event file.

        Returns
        -------
        compatible : bool
            True if file is compatible, False if it is incompatible
        """

    @property
    def is_stream(self):
        """
        Bool indicating if input is a stream. If it is then it is incompatible
        with `ctapipe.io.eventseeker.EventSeeker`.

        TODO: Define a method to detect if it is a stream

        Returns
        -------
        bool
            If True, then input is a stream.
        """
        return False

    @property
    @abstractmethod
    def subarray(self):
        """
        Obtain the subarray from the EventSource

        Returns
        -------
        ctapipe.instrument.SubarrayDecription

        """

    @property
    @abstractmethod
    def is_simulation(self):
        """
        Weither the currently opened file is simulated

        Returns
        -------
        bool

        """

    @property
    @abstractmethod
    def datalevels(self):
        """
        The datalevels provided by this event source

        Returns
        -------
        tuple[ctapipe.io.DataLevel]
        """

    @property
    @abstractmethod
    def obs_ids(self):
        """
        The observation ids of the runs located in the file
        Unmerged files should only contain a single obs id.

        Returns
        -------
        list[int]
        """

    @abstractmethod
    def _generator(self):
        """
        Abstract method to be defined in child class.

        Generator where the filling of the `ctapipe.containers` occurs.

        Returns
        -------
        generator
        """

    def __iter__(self):
        """
        Generator that iterates through `_generator`, but keeps track of
        `self.max_events`.

        Returns
        -------
        generator
        """
        for event in self._generator():
            yield event
            if self.max_events and event.count >= self.max_events - 1:
                break

    def __enter__(self):
        return self

    def __exit__(self, exc_type, exc_val, exc_tb):
        pass

    @classmethod
    def from_url(cls, input_url, **kwargs):
        """
        Find compatible EventSource for input_url via the `is_compatible`
        method of the EventSource

        Parameters
        ----------
        input_url : str
            Filename or URL pointing to an event file
        kwargs
            Named arguments for the EventSource

        Returns
        -------
        instance
            Instance of a compatible EventSource subclass
        """
        if input_url == "" or input_url is None:
            raise ToolConfigurationError("EventSource: No input_url was specified")

        # validate input url with the traitel validate method
        # to make sure it's compatible and to raise the correct error
        input_url = EventSource.input_url.validate(obj=None, value=input_url)

        available_classes = non_abstract_children(cls)

        for subcls in available_classes:
            if subcls.is_compatible(input_url):
                return subcls(input_url=input_url, **kwargs)

        raise ValueError(
            "Cannot find compatible EventSource for \n"
            "\turl:{}\n"
            "in available EventSources:\n"
            "\t{}".format(input_url, [c.__name__ for c in available_classes])
        )

    @classmethod
    def from_config(cls, config=None, parent=None, **kwargs):
        """
        Find compatible EventSource for the EventSource.input_url traitlet
        specified via the config.

        This method is typically used in Tools, where the input_url is chosen via
        the command line using the traitlet configuration system.

        Parameters
        ----------
        config : traitlets.config.loader.Config
            Configuration created in the Tool
        kwargs
            Named arguments for the EventSource

        Returns
        -------
        instance
            Instance of a compatible EventSource subclass
        """
        if config is None and parent is None:
            raise ValueError("One of config or parent must be provided")

        if config is not None and parent is not None:
            raise ValueError("Only one of config or parent must be provided")

<<<<<<< HEAD
        if config is None:
            config = parent.config

        if isinstance(config.EventSource.input_url, LazyConfigValue):
            config.EventSource.input_url = cls.input_url.default_value

        return EventSource(config.EventSource.input_url, config=config, **kwargs)
=======
        input_url = None

        # config was passed
        if config is not None:
            if not isinstance(config.input_url, LazyConfigValue):
                input_url = config.input_url
            elif not isinstance(config.EventSource.input_url, LazyConfigValue):
                input_url = config.EventSource.input_url
            else:
                input_url = cls.input_url.default_value

        # parent was passed
        else:
            # first look at appropriate position in the config hierarcy
            input_url = find_config_in_hierarchy(parent, "EventSource", "input_url")

            # if not found, check top level
            if isinstance(input_url, LazyConfigValue):
                if not isinstance(parent.config.EventSource.input_url, LazyConfigValue):
                    input_url = parent.config.EventSource.input_url
                else:
                    input_url = cls.input_url.default_value

        return cls.from_url(input_url, config=config, parent=parent, **kwargs)
>>>>>>> 4b240f7c
<|MERGE_RESOLUTION|>--- conflicted
+++ resolved
@@ -40,7 +40,7 @@
     >>> event_source = EventSource(input_url=dataset)
     <ctapipe.io.simteleventsource.SimTelEventSource at ...>
 
-    An ``EvenSource`` can also be created through the configuration system,
+    An ``EventSource`` can also be created through the configuration system,
     by passing ``config`` or ``parent`` as appropriate.
     E.g. if using ``EventSource`` inside of a ``Tool``, you would do:
     >>> self.event_source = EventSource(parent=self)
@@ -337,15 +337,6 @@
         if config is not None and parent is not None:
             raise ValueError("Only one of config or parent must be provided")
 
-<<<<<<< HEAD
-        if config is None:
-            config = parent.config
-
-        if isinstance(config.EventSource.input_url, LazyConfigValue):
-            config.EventSource.input_url = cls.input_url.default_value
-
-        return EventSource(config.EventSource.input_url, config=config, **kwargs)
-=======
         input_url = None
 
         # config was passed
@@ -370,4 +361,4 @@
                     input_url = cls.input_url.default_value
 
         return cls.from_url(input_url, config=config, parent=parent, **kwargs)
->>>>>>> 4b240f7c
+ 