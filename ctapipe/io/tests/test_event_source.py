--- conflicted
+++ resolved
@@ -1,13 +1,5 @@
 from ctapipe.utils import get_dataset
-<<<<<<< HEAD
-
-from ctapipe.io.eventsource import EventSource, EventSourceFactory
-from ctapipe.io.hessioeventsource import HESSIOEventSource
-import pytest
-from traitlets import TraitError
-=======
 from ctapipe.io.eventsource import EventSource
->>>>>>> f786cd11
 
 
 def test_construct():
@@ -40,85 +32,4 @@
     dataset = get_dataset("gamma_test.simtel.gz")
     test_reader = DummyReader(None, None, input_url=dataset)
     for _ in test_reader:
-<<<<<<< HEAD
-        pass
-
-
-def test_factory_subclass_detection():
-    assert len(EventSourceFactory.subclass_names)>0
-
-def test_factory():
-    dataset = get_dataset("gamma_test.simtel.gz")
-    reader = EventSourceFactory.produce(None, None, input_url=dataset)
-    assert reader.__class__.__name__ == "HESSIOEventSource"
-    assert reader.input_url == dataset
-
-
-def test_factory_different_file():
-    dataset = get_dataset("gamma_test_large.simtel.gz")
-    reader = EventSourceFactory.produce(None, None, input_url=dataset)
-    assert reader.__class__.__name__ == "HESSIOEventSource"
-    assert reader.input_url == dataset
-
-
-def test_factory_from_reader():
-    dataset = get_dataset("gamma_test.simtel.gz")
-    reader = EventSourceFactory.produce(
-        None, None,
-        reader='HESSIOEventSource',
-        input_url=dataset
-    )
-    assert reader.__class__.__name__ == "HESSIOEventSource"
-    assert reader.input_url == dataset
-
-
-def test_factory_unknown_file_format():
-    with pytest.raises(ValueError):
-        dataset = get_dataset("optics.ecsv.txt")
-        reader = EventSourceFactory.produce(None, None, input_url=dataset)
-
-
-def test_factory_unknown_reader():
-    with pytest.raises(TraitError):
-        dataset = get_dataset("gamma_test.simtel.gz")
-        reader = EventSourceFactory.produce(
-            None, None,
-            reader='UnknownFileReader',
-            input_url=dataset
-        )
-
-
-def test_factory_incompatible_file():
-    dataset = get_dataset("optics.ecsv.txt")
-    reader = EventSourceFactory.produce(
-        None, None,
-        reader='HESSIOEventSource',
-        input_url=dataset
-    )
-    event_list = [event for event in reader]
-    assert len(event_list) == 0
-    # TODO: Need better test for this, why does pyhessio not throw an error?
-
-
-def test_factory_nonexistant_file():
-    with pytest.raises(FileNotFoundError):
-        dataset = "/fake_path/fake_file.fake_extension"
-        reader = EventSourceFactory.produce(
-            None, None,
-            reader='HESSIOEventSource',
-            input_url=dataset
-        )
-
-
-def test_factory_incorrect_use():
-    with pytest.raises(AssertionError):
-        dataset = get_dataset("gamma_test_large.simtel.gz")
-        factory = EventSourceFactory(
-            None, None,
-            input_url=dataset
-        )
-        reader = factory.produce(None, None)
-        assert reader.input_url == dataset
-=======
-        pass
->>>>>>> f786cd11
+        pass