--- conflicted
+++ resolved
@@ -3,11 +3,9 @@
 from ctapipe.io import EventSource, SimTelEventSource, DataLevel
 from traitlets.config.loader import Config
 from traitlets import TraitError
-<<<<<<< HEAD
-=======
+
 from ctapipe.io import event_source, SimTelEventSource
 from ctapipe.core import Component
->>>>>>> 4b240f7c
 
 
 def test_construct():
@@ -80,12 +78,7 @@
 def test_from_config():
     dataset = get_dataset_path("gamma_test_large.simtel.gz")
     config = Config({"EventSource": {"input_url": dataset}})
-<<<<<<< HEAD
-    reader = EventSource(config=config, parent=None)
-=======
-    reader = EventSource.from_config(config=config)
-
->>>>>>> 4b240f7c
+    reader = EventSource(config=config)
     assert isinstance(reader, SimTelEventSource)
     assert str(reader.input_url) == dataset
 
