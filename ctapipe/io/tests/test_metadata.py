--- conflicted
+++ resolved
@@ -5,9 +5,8 @@
 import tables
 from ctapipe.io import metadata as meta
 from ctapipe.core.provenance import Provenance
-import pytest
 
-@pytest.fixture
+
 def test_construct_and_write_metadata(tmp_path):
     """ basic test of making a Reference object and writing it"""
 
@@ -69,19 +68,6 @@
 
     import tables  # pylint: disable=import-outside-toplevel
 
-<<<<<<< HEAD
-    output_filename = tmp_path / "test.h5"
-    with tables.open_file(output_filename, mode="w") as h5file:
-        meta.write_to_hdf5(ref_dict, h5file)
-
-    return output_filename
-
-
-def test_read_metadata(test_construct_and_write_metadata):
-    metadata = meta.read_metadata(test_construct_and_write_metadata)
-    assert isinstance(metadata, dict)
-    assert metadata['CTA ACTIVITY SOFTWARE NAME'] == 'ctapipe'
-=======
     with tables.open_file(tmp_path / "test.h5", mode="w") as h5file:
         h5file.create_group(where='/', name='node')
         meta.write_to_hdf5(ref_dict, h5file, path='/node')
@@ -105,5 +91,4 @@
     with tables.open_file(filename, 'r') as file:
         metadata_out = meta.read_metadata(file, path=metadata_path)
 
-    assert metadata_out == metadata_in
->>>>>>> 5f5fd157
+    assert metadata_out == metadata_in