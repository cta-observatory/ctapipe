import copy
<<<<<<< HEAD
from ctapipe.utils import get_dataset_path
from ctapipe.io.simteleventsource import SimTelEventSource, apply_simtel_r1_calibration
from ctapipe.io.hessioeventsource import HESSIOEventSource
from ctapipe.calib.camera.gainselection import ThresholdGainSelector
from itertools import zip_longest
=======

import numpy as np
>>>>>>> 816646e9
from astropy.utils.data import download_file

from ctapipe.calib.camera.gainselection import ThresholdGainSelector
from ctapipe.io.simteleventsource import SimTelEventSource, apply_simtel_r1_calibration
from ctapipe.utils import get_dataset_path

gamma_test_large_path = get_dataset_path("gamma_test_large.simtel.gz")
gamma_test_path = get_dataset_path("gamma_test.simtel.gz")
calib_events_path = get_dataset_path("calib_events.simtel.gz")


<<<<<<< HEAD
def compare_sources(input_url):
    pytest.importorskip("pyhessio")

    with SimTelEventSource(input_url=input_url) as simtel_source, HESSIOEventSource(
        input_url=input_url
    ) as hessio_source:

        assert simtel_source.subarray.tel.keys() == hessio_source.subarray.tel.keys()
        for tel_id, tel_desc in simtel_source.subarray.tel.items():
            h_camera = tel_desc.camera
            s_camera = tel_desc.camera
            assert h_camera.readout.sampling_rate == s_camera.readout.sampling_rate
            assert np.array_equal(
                h_camera.readout.reference_pulse_shape,
                s_camera.readout.reference_pulse_shape,
            )
            assert (
                h_camera.readout.reference_pulse_sample_width
                == s_camera.readout.reference_pulse_sample_width
            )

        for s, h in zip_longest(simtel_source, hessio_source):

            assert s is not None
            assert h is not None

            assert h.count == s.count
            assert h.index.obs_id == s.index.obs_id
            assert h.index.event_id == s.index.event_id
            assert h.r0.tels_with_data == s.r0.tels_with_data

            assert (h.trig.tels_with_trigger == s.trig.tels_with_trigger).all()
            assert h.trig.gps_time == s.trig.gps_time

            assert h.mc.energy == s.mc.energy
            assert h.mc.alt == s.mc.alt
            assert h.mc.az == s.mc.az
            assert h.mc.core_x == s.mc.core_x
            assert h.mc.core_y == s.mc.core_y

            assert h.mc.h_first_int == s.mc.h_first_int
            assert h.mc.x_max == s.mc.x_max
            assert h.mc.shower_primary_id == s.mc.shower_primary_id
            assert (
                h.mcheader.run_array_direction == s.mcheader.run_array_direction
            ).all()

            tels_with_data = s.r0.tels_with_data
            for tel_id in tels_with_data:
                assert (h.mc.tel[tel_id].dc_to_pe == s.mc.tel[tel_id].dc_to_pe).all()
                assert (h.mc.tel[tel_id].pedestal == s.mc.tel[tel_id].pedestal).all()
                assert (
                    h.r0.tel[tel_id].waveform.shape == s.r0.tel[tel_id].waveform.shape
                )
                assert (
                    h.r1.tel[tel_id].waveform.shape == s.r1.tel[tel_id].waveform.shape
                )
                assert np.allclose(h.r0.tel[tel_id].waveform, s.r0.tel[tel_id].waveform)
                assert np.allclose(h.r1.tel[tel_id].waveform, s.r1.tel[tel_id].waveform)

                assert h.r0.tel[tel_id].num_trig_pix == s.r0.tel[tel_id].num_trig_pix
                assert (
                    h.r0.tel[tel_id].trig_pix_id == s.r0.tel[tel_id].trig_pix_id
                ).all()

                assert (
                    h.mc.tel[tel_id].true_image
                    == s.mc.tel[tel_id].true_image
                ).all()
                assert h.mc.tel[tel_id].meta == s.mc.tel[tel_id].meta
                assert h.mc.tel[tel_id].azimuth_raw == s.mc.tel[tel_id].azimuth_raw
                assert h.mc.tel[tel_id].altitude_raw == s.mc.tel[tel_id].altitude_raw
                assert h.pointing[tel_id].altitude == s.pointing[tel_id].altitude
                assert h.pointing[tel_id].azimuth == s.pointing[tel_id].azimuth


def test_compare_event_hessio_and_simtel():
    compare_sources(gamma_test_large_path)


=======
>>>>>>> 816646e9
def test_simtel_event_source_on_gamma_test_one_event():
    with SimTelEventSource(
        input_url=gamma_test_large_path, back_seekable=True
    ) as reader:
        assert reader.is_compatible(gamma_test_large_path)
        assert not reader.is_stream

        for event in reader:
            if event.count > 1:
                break

        for event in reader:
            # Check generator has restarted from beginning
            assert event.count == 0
            break

    # test that max_events works:
    max_events = 5
    with SimTelEventSource(
        input_url=gamma_test_large_path, max_events=max_events
    ) as reader:
        count = 0
        for _ in reader:
            count += 1
        assert count == max_events

    # test that the allowed_tels mask works:
    with SimTelEventSource(
        input_url=gamma_test_large_path, allowed_tels={3, 4}
    ) as reader:
        for event in reader:
            assert event.r0.tels_with_data.issubset(reader.allowed_tels)


def test_that_event_is_not_modified_after_loop():

    dataset = gamma_test_large_path
    with SimTelEventSource(input_url=dataset, max_events=2) as source:
        for event in source:
            last_event = copy.deepcopy(event)

        # now `event` should be identical with the deepcopy of itself from
        # inside the loop.
        # Unfortunately this does not work:
        #      assert last_event == event
        # So for the moment we just compare event ids
        assert event.index.event_id == last_event.index.event_id


def test_additional_meta_data_from_mc_header():
    with SimTelEventSource(input_url=gamma_test_large_path) as reader:
        data = next(iter(reader))

    # for expectation values
    from astropy import units as u
    from astropy.coordinates import Angle

    assert data.mcheader.corsika_version == 6990
    assert data.mcheader.spectral_index == -2.0
    assert data.mcheader.shower_reuse == 20
    assert data.mcheader.core_pos_mode == 1
    assert data.mcheader.diffuse == 1
    assert data.mcheader.atmosphere == 26

    # value read by hand from input card
    name_expectation = {
        "energy_range_min": u.Quantity(3.0e-03, u.TeV),
        "energy_range_max": u.Quantity(3.3e02, u.TeV),
        "prod_site_B_total": u.Quantity(23.11772346496582, u.uT),
        "prod_site_B_declination": Angle(0.0 * u.rad),
        "prod_site_B_inclination": Angle(-0.39641156792640686 * u.rad),
        "prod_site_alt": 2150.0 * u.m,
        "max_scatter_range": 3000.0 * u.m,
        "min_az": 0.0 * u.rad,
        "min_alt": 1.2217305 * u.rad,
        "max_viewcone_radius": 10.0 * u.deg,
        "corsika_wlen_min": 240 * u.nm,
    }

    for name, expectation in name_expectation.items():
        value = getattr(data.mcheader, name)

        assert value.unit == expectation.unit
        assert np.isclose(
            value.to_value(expectation.unit), expectation.to_value(expectation.unit)
        )


def test_gamma_file():
    dataset = gamma_test_path

    with SimTelEventSource(input_url=dataset) as reader:
        assert reader.is_compatible(dataset)
        assert reader.is_stream  # using gzip subprocess makes it a stream

        for event in reader:
            if event.count == 0:
                assert event.r0.tels_with_data == {38, 47}
            elif event.count == 1:
                assert event.r0.tels_with_data == {11, 21, 24, 26, 61, 63, 118, 119}
            else:
                break

    # test that max_events works:


def test_max_events():
    max_events = 5
    with SimTelEventSource(input_url=gamma_test_path, max_events=max_events) as reader:
        count = 0
        for _ in reader:
            count += 1
        assert count == max_events


def test_allowed_telescopes():
    # test that the allowed_tels mask works:
    allowed_tels = {3, 4}
    with SimTelEventSource(
        input_url=gamma_test_large_path, allowed_tels=allowed_tels
    ) as reader:

        for event in reader:
            assert event.r0.tels_with_data.issubset(allowed_tels)
            assert event.r1.tels_with_data.issubset(allowed_tels)
            assert event.dl0.tels_with_data.issubset(allowed_tels)

    # test that updating the allowed_tels mask works
    new_allowed_tels = {1, 2}
    with SimTelEventSource(
        input_url=gamma_test_large_path, allowed_tels=allowed_tels
    ) as reader:

        # change allowed_tels after __init__
        reader.allowed_tels = new_allowed_tels
        for event in reader:
            assert event.r0.tels_with_data.issubset(new_allowed_tels)
            assert event.r1.tels_with_data.issubset(new_allowed_tels)
            assert event.dl0.tels_with_data.issubset(new_allowed_tels)


def test_calibration_events():
    with SimTelEventSource(
        input_url=calib_events_path, skip_calibration_events=False,
    ) as reader:
        for e in reader:
            pass


def test_camera_caching():
    """Test if same telescope types share a single instance of CameraGeometry"""
    source = SimTelEventSource(input_url=gamma_test_large_path)
    subarray = source.subarray
    assert subarray.tel[1].camera is subarray.tel[2].camera


def test_instrument():
    """Test if same telescope types share a single instance of CameraGeometry"""
    source = SimTelEventSource(input_url=gamma_test_large_path)
    subarray = source.subarray
    assert subarray.tel[1].optics.num_mirrors == 1


def test_apply_simtel_r1_calibration_1_channel():
    n_channels = 1
    n_pixels = 2048
    n_samples = 128

    r0_waveforms = np.zeros((n_channels, n_pixels, n_samples))
    pedestal = np.full((n_channels, n_pixels), 20 * n_samples)
    dc_to_pe = np.full((n_channels, n_pixels), 0.5)

    gain_selector = ThresholdGainSelector(threshold=90)
    r1_waveforms, selected_gain_channel = apply_simtel_r1_calibration(
        r0_waveforms, pedestal, dc_to_pe, gain_selector
    )

    assert (selected_gain_channel == 0).all()
    assert r1_waveforms.ndim == 2
    assert r1_waveforms.shape == (n_pixels, n_samples)

    ped = pedestal / n_samples
    assert r1_waveforms[0, 0] == (r0_waveforms[0, 0, 0] - ped[0, 0]) * dc_to_pe[0, 0]
    assert r1_waveforms[1, 0] == (r0_waveforms[0, 1, 0] - ped[0, 1]) * dc_to_pe[0, 1]


def test_apply_simtel_r1_calibration_2_channel():
    n_channels = 2
    n_pixels = 2048
    n_samples = 128

    r0_waveforms = np.zeros((n_channels, n_pixels, n_samples))
    r0_waveforms[0, 0, :] = 100
    r0_waveforms[1, :, :] = 1

    pedestal = np.zeros((n_channels, n_pixels))
    pedestal[0] = 90 * n_samples
    pedestal[1] = 0.9 * n_samples

    dc_to_pe = np.zeros((n_channels, n_pixels))
    dc_to_pe[0] = 0.01
    dc_to_pe[1] = 0.1

    gain_selector = ThresholdGainSelector(threshold=90)
    r1_waveforms, selected_gain_channel = apply_simtel_r1_calibration(
        r0_waveforms, pedestal, dc_to_pe, gain_selector
    )

    assert selected_gain_channel[0] == 1
    assert (selected_gain_channel[np.arange(1, 2048)] == 0).all()
    assert r1_waveforms.ndim == 2
    assert r1_waveforms.shape == (n_pixels, n_samples)

    ped = pedestal / n_samples
    assert r1_waveforms[0, 0] == (r0_waveforms[1, 0, 0] - ped[1, 0]) * dc_to_pe[1, 0]
    assert r1_waveforms[1, 0] == (r0_waveforms[0, 1, 0] - ped[0, 1]) * dc_to_pe[0, 1]


def test_effective_focal_length():
    test_file_url = (
        "https://github.com/cta-observatory/pyeventio/raw/master/tests"
        "/resources/prod4_pixelsettings_v3.gz"
    )
    test_file = download_file(test_file_url)

    focal_length_nominal = 0
    focal_length_effective = 0

    with SimTelEventSource(
        input_url=test_file, focal_length_choice="nominal"
    ) as source:
        subarray = source.subarray
        focal_length_nominal = subarray.tel[1].optics.equivalent_focal_length

    with SimTelEventSource(
        input_url=test_file, focal_length_choice="effective"
    ) as source:
        subarray = source.subarray
        focal_length_effective = subarray.tel[1].optics.equivalent_focal_length

    assert focal_length_nominal > 0
    assert focal_length_effective > 0
    assert focal_length_nominal != focal_length_effective<|MERGE_RESOLUTION|>--- conflicted
+++ resolved
@@ -1,14 +1,6 @@
 import copy
-<<<<<<< HEAD
-from ctapipe.utils import get_dataset_path
-from ctapipe.io.simteleventsource import SimTelEventSource, apply_simtel_r1_calibration
-from ctapipe.io.hessioeventsource import HESSIOEventSource
-from ctapipe.calib.camera.gainselection import ThresholdGainSelector
-from itertools import zip_longest
-=======
 
 import numpy as np
->>>>>>> 816646e9
 from astropy.utils.data import download_file
 
 from ctapipe.calib.camera.gainselection import ThresholdGainSelector
@@ -20,89 +12,6 @@
 calib_events_path = get_dataset_path("calib_events.simtel.gz")
 
 
-<<<<<<< HEAD
-def compare_sources(input_url):
-    pytest.importorskip("pyhessio")
-
-    with SimTelEventSource(input_url=input_url) as simtel_source, HESSIOEventSource(
-        input_url=input_url
-    ) as hessio_source:
-
-        assert simtel_source.subarray.tel.keys() == hessio_source.subarray.tel.keys()
-        for tel_id, tel_desc in simtel_source.subarray.tel.items():
-            h_camera = tel_desc.camera
-            s_camera = tel_desc.camera
-            assert h_camera.readout.sampling_rate == s_camera.readout.sampling_rate
-            assert np.array_equal(
-                h_camera.readout.reference_pulse_shape,
-                s_camera.readout.reference_pulse_shape,
-            )
-            assert (
-                h_camera.readout.reference_pulse_sample_width
-                == s_camera.readout.reference_pulse_sample_width
-            )
-
-        for s, h in zip_longest(simtel_source, hessio_source):
-
-            assert s is not None
-            assert h is not None
-
-            assert h.count == s.count
-            assert h.index.obs_id == s.index.obs_id
-            assert h.index.event_id == s.index.event_id
-            assert h.r0.tels_with_data == s.r0.tels_with_data
-
-            assert (h.trig.tels_with_trigger == s.trig.tels_with_trigger).all()
-            assert h.trig.gps_time == s.trig.gps_time
-
-            assert h.mc.energy == s.mc.energy
-            assert h.mc.alt == s.mc.alt
-            assert h.mc.az == s.mc.az
-            assert h.mc.core_x == s.mc.core_x
-            assert h.mc.core_y == s.mc.core_y
-
-            assert h.mc.h_first_int == s.mc.h_first_int
-            assert h.mc.x_max == s.mc.x_max
-            assert h.mc.shower_primary_id == s.mc.shower_primary_id
-            assert (
-                h.mcheader.run_array_direction == s.mcheader.run_array_direction
-            ).all()
-
-            tels_with_data = s.r0.tels_with_data
-            for tel_id in tels_with_data:
-                assert (h.mc.tel[tel_id].dc_to_pe == s.mc.tel[tel_id].dc_to_pe).all()
-                assert (h.mc.tel[tel_id].pedestal == s.mc.tel[tel_id].pedestal).all()
-                assert (
-                    h.r0.tel[tel_id].waveform.shape == s.r0.tel[tel_id].waveform.shape
-                )
-                assert (
-                    h.r1.tel[tel_id].waveform.shape == s.r1.tel[tel_id].waveform.shape
-                )
-                assert np.allclose(h.r0.tel[tel_id].waveform, s.r0.tel[tel_id].waveform)
-                assert np.allclose(h.r1.tel[tel_id].waveform, s.r1.tel[tel_id].waveform)
-
-                assert h.r0.tel[tel_id].num_trig_pix == s.r0.tel[tel_id].num_trig_pix
-                assert (
-                    h.r0.tel[tel_id].trig_pix_id == s.r0.tel[tel_id].trig_pix_id
-                ).all()
-
-                assert (
-                    h.mc.tel[tel_id].true_image
-                    == s.mc.tel[tel_id].true_image
-                ).all()
-                assert h.mc.tel[tel_id].meta == s.mc.tel[tel_id].meta
-                assert h.mc.tel[tel_id].azimuth_raw == s.mc.tel[tel_id].azimuth_raw
-                assert h.mc.tel[tel_id].altitude_raw == s.mc.tel[tel_id].altitude_raw
-                assert h.pointing[tel_id].altitude == s.pointing[tel_id].altitude
-                assert h.pointing[tel_id].azimuth == s.pointing[tel_id].azimuth
-
-
-def test_compare_event_hessio_and_simtel():
-    compare_sources(gamma_test_large_path)
-
-
-=======
->>>>>>> 816646e9
 def test_simtel_event_source_on_gamma_test_one_event():
     with SimTelEventSource(
         input_url=gamma_test_large_path, back_seekable=True
