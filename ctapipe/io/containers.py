--- conflicted
+++ resolved
@@ -397,7 +397,10 @@
                      'Telescope pointing positions')
 
 
-<<<<<<< HEAD
+class SST1MDataContainer(DataContainer):
+    sst1m = Field(SST1MContainer(), "optional SST1M Specific Information")
+
+
 class TargetIOCameraContainer(Container):
     """
     Container for Fields that are specific to cameras that use TARGET
@@ -420,10 +423,6 @@
     Data container including targeto information
     """
     targetio = Field(TargetIOContainer(), "TARGET-specific Data")
-=======
-class SST1MDataContainer(DataContainer):
-    sst1m = Field(SST1MContainer(), "optional SST1M Specific Information")
->>>>>>> 3c39c6dc
 
 
 class MuonRingParameter(Container):
