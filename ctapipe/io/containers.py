"""
Container structures for data that should be read or written to disk
"""

from astropy import units as u
from astropy.time import Time
from numpy import nan
import numpy as np

from ..core import Container, Field, Map
from ..instrument import SubarrayDescription

<<<<<<< HEAD
__all__ = ['InstrumentContainer',
           'R0Container',
           'R0CameraContainer',
           'R1Container',
           'R1CameraContainer',
           'DL0Container',
           'DL0CameraContainer',
           'DL1Container',
           'DL1CameraContainer',
           'TargetIOContainer',
           'TargetIOCameraContainer',
           'SST1MContainer',
           'SST1MCameraContainer',
           'LSTContainer',
           'LSTCameraContainer',
           'NectarCAMContainerOldFormat',
           'NectarCAMCameraContainerOldFormat',
           'MCEventContainer',
           'MCHeaderContainer',
           'MCCameraEventContainer',
           'CameraCalibrationContainer',
           'CentralTriggerContainer',
           'ReconstructedContainer',
           'ReconstructedShowerContainer',
           'ReconstructedEnergyContainer',
           'ParticleClassificationContainer',
           'DataContainer',
           'TargetIODataContainer',
           'SST1MDataContainer',
           'HillasParametersContainer',
           'LeakageContainer']
=======
__all__ = [
    'InstrumentContainer',
    'R0Container',
    'R0CameraContainer',
    'R1Container',
    'R1CameraContainer',
    'DL0Container',
    'DL0CameraContainer',
    'DL1Container',
    'DL1CameraContainer',
    'TargetIOContainer',
    'TargetIOCameraContainer',
    'SST1MContainer',
    'SST1MCameraContainer',
    'LSTContainer',
    'LSTCameraContainer',
    'NectarCAMContainer',
    'NectarCAMCameraContainer',
    'MCEventContainer',
    'MCHeaderContainer',
    'MCCameraEventContainer',
    'CameraCalibrationContainer',
    'CentralTriggerContainer',
    'ReconstructedContainer',
    'ReconstructedShowerContainer',
    'ReconstructedEnergyContainer',
    'ParticleClassificationContainer',
    'DataContainer',
    'TargetIODataContainer',
    'SST1MDataContainer',
    'HillasParametersContainer',
    'LeakageContainer',
    'ConcentrationContainer',
]
>>>>>>> 2699aaec


class SST1MCameraContainer(Container):
    pixel_flags = Field(None, 'numpy array containing pixel flags')
    digicam_baseline = Field(None, 'Baseline computed by DigiCam')
    local_camera_clock = Field(float, "camera timestamp")
    gps_time = Field(float, "gps timestamp")
    camera_event_type = Field(int, "camera event type")
    array_event_type = Field(int, "array event type")
    trigger_input_traces = Field(None, "trigger patch trace (n_patches)")
    trigger_output_patch7 = Field(
        None,
        "trigger 7 patch cluster trace (n_clusters)")
    trigger_output_patch19 = Field(
        None,
        "trigger 19 patch cluster trace (n_clusters)")


class SST1MContainer(Container):
    tels_with_data = Field([], "list of telescopes with data")
    tel = Field(
        Map(SST1MCameraContainer),
        "map of tel_id to SST1MCameraContainer")


# todo: change some of these Maps to be just 3D NDarrays?


class InstrumentContainer(Container):
    """Storage of header info that does not change with event. This is a
    temporary hack until the Instrument module and database is fully
    implemented.  Eventually static information like this will not be
    part of the data stream, but be loaded and accessed from
    functions.

    """

    subarray = Field(SubarrayDescription("MonteCarloArray"),
                     "SubarrayDescription from the instrument module")


class DL1CameraContainer(Container):
    """Storage of output of camera calibration e.g the final calibrated
    image in intensity units and other per-event calculated
    calibration information.
    """
    image = Field(
        None,
        "np array of camera image, after waveform integration (N_pix)"
    )
    gain_channel = Field(None, "boolean numpy array of which gain channel was "
                               "used for each pixel in the image ")
    extracted_samples = Field(
        None,
        "numpy array of bools indicating which samples were included in the "
        "charge extraction as a result of the charge extractor chosen. "
        "Shape=(nchan, npix, nsamples)."
    )
    peakpos = Field(
        None,
        "numpy array containing position of the peak as determined by "
        "the peak-finding algorithm for each pixel"
    )
    cleaned = Field(
        None, "numpy array containing the waveform after cleaning"
    )


class CameraCalibrationContainer(Container):
    """
    Storage of externally calculated calibration parameters (not per-event)
    """
    dc_to_pe = Field(None, "DC/PE calibration arrays from MC file")
    pedestal = Field(None, "pedestal calibration arrays from MC file")


class DL1Container(Container):
    """ DL1 Calibrated Camera Images and associated data"""
    tel = Field(Map(DL1CameraContainer), "map of tel_id to DL1CameraContainer")


class R0CameraContainer(Container):
    """
    Storage of raw data from a single telescope
    """
    trigger_time = Field(None, "Telescope trigger time, start of waveform "
                               "readout, None for MCs")
    trigger_type = Field(0o0, "camera's event trigger type if applicable")
    num_trig_pix = Field(0, "Number of trigger groups (sectors) listed")
    trig_pix_id = Field(None, "pixels involved in the camera trigger")
    image = Field(None, (
        "numpy array containing integrated ADC data "
        "(n_channels x n_pixels) DEPRECATED"
    ))  # to be removed, since this doesn't exist in real data and useless in mc
    waveform = Field(None, (
        "numpy array containing ADC samples"
        "(n_channels x n_pixels, n_samples)"
    ))
    num_samples = Field(None, "number of time samples for telescope")


class R0Container(Container):
    """
    Storage of a Merged Raw Data Event
    """

    obs_id = Field(-1, "observation ID")
    event_id = Field(-1, "event id number")
    tels_with_data = Field([], "list of telescopes with data")
    tel = Field(Map(R0CameraContainer), "map of tel_id to R0CameraContainer")


class R1CameraContainer(Container):
    """
    Storage of r1 calibrated data from a single telescope
    """
    trigger_time = Field(None, "Telescope trigger time, start of waveform "
                               "readout")
    trigger_type = Field(0o0, "camera trigger type")

    waveform = Field(None, (
        "numpy array containing a set of images, one per ADC sample"
        "(n_channels x n_pixels, n_samples)"
    ))


class R1Container(Container):
    """
    Storage of a r1 calibrated Data Event
    """

    obs_id = Field(-1, "observation ID")
    event_id = Field(-1, "event id number")
    tels_with_data = Field([], "list of telescopes with data")
    tel = Field(Map(R1CameraContainer), "map of tel_id to R1CameraContainer")


class DL0CameraContainer(Container):
    """
    Storage of data volume reduced dl0 data from a single telescope
    """
    trigger_time = Field(None, "Telescope trigger time, start of waveform "
                               "readout")
    trigger_type = Field(0o0, "camera trigger type")

    waveform = Field(None, (
        "numpy array containing data volume reduced "
        "p.e. samples"
        "(n_pixels, n_samples). Note this may be a masked array, "
        "if pixels or time slices are zero-suppressed"
    ))


class DL0Container(Container):
    """
    Storage of a data volume reduced Event
    """

    obs_id = Field(-1, "observation ID")
    event_id = Field(-1, "event id number")
    tels_with_data = Field([], "list of telescopes with data")
    tel = Field(Map(DL0CameraContainer), "map of tel_id to DL0CameraContainer")


class MCCameraEventContainer(Container):
    """
    Storage of mc data for a single telescope that change per event
    """
    photo_electron_image = Field(
        Map(), "reference image in pure photoelectrons, with no noise"
    )
    # todo: move to instrument (doesn't change per event)
    reference_pulse_shape = Field(
        None, "reference pulse shape for each channel"
    )
    # todo: move to instrument or a static MC container (don't change per
    # event)
    time_slice = Field(0, "width of time slice", unit=u.ns)
    dc_to_pe = Field(None, "DC/PE calibration arrays from MC file")
    pedestal = Field(None, "pedestal calibration arrays from MC file")
    azimuth_raw = Field(
        0, "Raw azimuth angle [radians from N->E] for the telescope"
    )
    altitude_raw = Field(0, "Raw altitude angle [radians] for the telescope")
    azimuth_cor = Field(
        0,
        "the tracking Azimuth corrected for pointing errors for the telescope"
    )
    altitude_cor = Field(
        0,
        "the tracking Altitude corrected for pointing errors for the telescope"
    )

class MCEventContainer(Container):
    """
    Monte-Carlo
    """
    energy = Field(0.0, "Monte-Carlo Energy", unit=u.TeV)
    alt = Field(0.0, "Monte-carlo altitude", unit=u.deg)
    az = Field(0.0, "Monte-Carlo azimuth", unit=u.deg)
    core_x = Field(0.0, "MC core position", unit=u.m)
    core_y = Field(0.0, "MC core position", unit=u.m)
    h_first_int = Field(0.0, "Height of first interaction")
    x_max = Field(0.0, "MC Xmax value", unit=u.g / (u.cm**2))
    shower_primary_id = Field(None, "MC shower primary ID 0 (gamma), 1(e-),"
                                    "2(mu-), 100*A+Z for nucleons and nuclei,"
                                    "negative for antimatter.")
    tel = Field(
        Map(MCCameraEventContainer), "map of tel_id to MCCameraEventContainer"
    )


class MCHeaderContainer(Container):
    """
    Monte-Carlo information that doesn't change per event
    """
    run_array_direction = Field([], (
        "the tracking/pointing direction in "
        "[radians]. Depending on 'tracking_mode' "
        "this either contains: "
        "[0]=Azimuth, [1]=Altitude in mode 0, "
        "OR "
        "[0]=R.A., [1]=Declination in mode 1."
    ))


class CentralTriggerContainer(Container):
    gps_time = Field(Time, "central average time stamp")
    tels_with_trigger = Field([], "list of telescopes with data")


class ReconstructedShowerContainer(Container):
    """
    Standard output of algorithms reconstructing shower geometry
    """

    alt = Field(0.0, "reconstructed altitude", unit=u.deg)
    alt_uncert = Field(0.0, "reconstructed altitude uncertainty", unit=u.deg)
    az = Field(0.0, "reconstructed azimuth", unit=u.deg)
    az_uncert = Field(0.0, 'reconstructed azimuth uncertainty', unit=u.deg)
    core_x = Field(
        0.0, 'reconstructed x coordinate of the core position', unit=u.m
    )
    core_y = Field(
        0.0, 'reconstructed y coordinate of the core position', unit=u.m
    )
    core_uncert = Field(
        0.0, 'uncertainty of the reconstructed core position', unit=u.m
    )
    h_max = Field(0.0, 'reconstructed height of the shower maximum')
    h_max_uncert = Field(0.0, 'uncertainty of h_max')
    is_valid = Field(False, (
        'direction validity flag. True if the shower direction'
        'was properly reconstructed by the algorithm'
    ))
    tel_ids = Field([], (
        'list of the telescope ids used in the'
        ' reconstruction of the shower'
    ))
    average_size = Field(0.0, 'average size of used')
    goodness_of_fit = Field(0.0, 'measure of algorithm success (if fit)')


class ReconstructedEnergyContainer(Container):
    """
    Standard output of algorithms estimating energy
    """
    energy = Field(-1.0, 'reconstructed energy', unit=u.TeV)
    energy_uncert = Field(-1.0, 'reconstructed energy uncertainty', unit=u.TeV)
    is_valid = Field(False, (
        'energy reconstruction validity flag. True if '
        'the energy was properly reconstructed by the '
        'algorithm'
    ))
    tel_ids = Field([], (
        'array containing the telescope ids used in the'
        ' reconstruction of the shower'
    ))
    goodness_of_fit = Field(0.0, 'goodness of the algorithm fit')


class ParticleClassificationContainer(Container):
    """
    Standard output of gamma/hadron classification algorithms
    """
    # TODO: Do people agree on this? This is very MAGIC-like.
    # TODO: Perhaps an integer classification to support different classes?
    # TODO: include an error on the prediction?
    prediction = Field(0.0, (
        'prediction of the classifier, defined between '
        '[0,1], where values close to 0 are more '
        'gamma-like, and values close to 1 more '
        'hadron-like'
    ))
    is_valid = Field(False, (
        'classificator validity flag. True if the '
        'predition was successful within the algorithm '
        'validity range')
    )

    # TODO: KPK: is this different than the list in the reco
    # container? Why repeat?
    tel_ids = Field([], (
        'array containing the telescope ids used '
        'in the reconstruction of the shower'
    ))
    goodness_of_fit = Field(0.0, 'goodness of the algorithm fit')


class ReconstructedContainer(Container):
    """ collect reconstructed shower info from multiple algorithms """

    shower = Field(
        Map(ReconstructedShowerContainer),
        "Map of algorithm name to shower info"
    )
    energy = Field(
        Map(ReconstructedEnergyContainer),
        "Map of algorithm name to energy info"
    )
    classification = Field(
        Map(ParticleClassificationContainer),
        "Map of algorithm name to classification info"
    )


class TelescopePointingContainer(Container):
    """
    Container holding pointing information for a single telescope
    after all necessary correction and calibration steps.
    These values should be used in the reconstruction to transform
    between camera and sky coordinates.
    """
    azimuth = Field(nan * u.rad, 'Azimuth, measured N->E', unit=u.rad)
    altitude = Field(nan * u.rad, 'Altitude', unit=u.rad)


class DataContainer(Container):
    """ Top-level container for all event information """

    r0 = Field(R0Container(), "Raw Data")
    r1 = Field(R1Container(), "R1 Calibrated Data")
    dl0 = Field(DL0Container(), "DL0 Data Volume Reduced Data")
    dl1 = Field(DL1Container(), "DL1 Calibrated image")
    dl2 = Field(ReconstructedContainer(), "Reconstructed Shower Information")
    mc = Field(MCEventContainer(), "Monte-Carlo data")
    mcheader = Field(MCHeaderContainer(), "Monte-Carlo run header data")
    trig = Field(CentralTriggerContainer(), "central trigger information")
    count = Field(0, "number of events processed")
    inst = Field(InstrumentContainer(), "instrumental information (deprecated")
    pointing = Field(Map(TelescopePointingContainer),
                     'Telescope pointing positions')


class SST1MDataContainer(DataContainer):
    sst1m = Field(SST1MContainer(), "optional SST1M Specific Information")


class NectarCAMCameraContainerOldFormat(Container):
    """
    Container for Fields that are specific to camera that use zfit
    """
    camera_event_type = Field(int, "camera event type")


    integrals = Field(None, (
        "numpy array containing waveform integrals"
        "(n_channels x n_pixels)"
    ))


    def fill_from_zfile_event(self, event, numTraces):
        self.camera_event_type = event.eventType

        self.integrals = np.array([
            event.hiGain.integrals.gains,
            event.loGain.integrals.gains,
        ])



class NectarCAMContainerOldFormat(Container):
    """
    Storage for the NectarCAMCameraContainer for each telescope
    """
    tels_with_data = Field([], "list of telescopes with data")
    tel = Field(
        Map(NectarCAMCameraContainerOldFormat),
        "map of tel_id to NectarCameraContainer")

    def fill_from_zfile_event(self, event, numTraces):
        self.tels_with_data = [event.telescopeID, ]
        nectar_cam_container = self.tel[event.telescopeID]
        nectar_cam_container.fill_from_zfile_event(
            event,
            numTraces,
        )


class NectarCAMDataContainerOldFormat(DataContainer):
    """
    Data container including NectarCAM information
    """
    nectarcam = Field(NectarCAMContainerOldFormat(), "NectarCAM Specific Information")



class NectarCAMServiceContainer(Container):
    """
    Container for Fields that are specific to each NectarCAM camera configuration
    """

    # Data from the CameraConfig table
    telescope_id = Field(-1, "telescope id")
    cs_serial = Field(None, "serial number of the camera server")
    configuration_id = Field(None, "id of the CameraConfiguration")
    date = Field(None, "NTP start of run date")
    num_pixels = Field(-1, "number of pixels")
    num_samples = Field(-1, "num samples")
    pixel_ids = Field([], "id of the pixels in the waveform array")
    data_model_version = Field(None, "data model version")

    idaq_version = Field(0o0, "idaq version")
    cdhs_version = Field(0o0, "cdhs version")
    acquisition_mode = Field(-1, "acquisition mode")
    algorithms = Field(None, "algorithms")
    #pre_proc_algorithms = Field(None, "pre processing algorithms")
    module_ids = Field([], "module ids")
    num_modules = Field(-1, "number of modules")


class NectarCAMEventContainer(Container):
    """
    Container for Fields that are specific to each NectarCAM event
    """

    # Data from the CameraEvent table
    configuration_id = Field(None, "id of the CameraConfiguration")
    event_id = Field(None, "local id of the event")
    tel_event_id = Field(None, "global id of the event")
    pixel_status = Field([], "status of the pixels")
    ped_id = Field(None, "tel_event_id of the event used for pedestal substraction")
    module_status = Field([], "status of the modules")
    extdevices_presence = Field(None, "presence of data for external devices")
    tib_data = Field([], "TIB data array")
    cdts_data = Field([], "CDTS data array")
    swat_data = Field([], "SWAT data array")
    counters = Field([], "counters")



class NectarCAMCameraContainer(Container):
    """
    Container for Fields that are specific to each NectarCAM camera
    """
    evt = Field(NectarCAMEventContainer(), "NectarCAM specific event Information")
    svc = Field(NectarCAMServiceContainer(), "NectarCAM specific camera_config Information")




class NectarCAMContainer(Container):
    """
    Storage for the NectarCAMCameraContainer for each telescope
    """
    tels_with_data = Field([], "list of telescopes with data")

    # create the camera container
    tel = Field(
        Map(NectarCAMCameraContainer),
        "map of tel_id to NectarCAMCameraContainer")



class NectarCAMDataContainer(DataContainer):
    """
    Data container including NectarCAM information
    """
    nectarcam = Field(NectarCAMContainer(), "NectarCAM specific Information")



class LSTServiceContainer(Container):
    """
    Container for Fields that are specific to each LST camera configuration
    """

    # Data from the CameraConfig table
    telescope_id = Field(-1, "telescope id")
    cs_serial = Field(None, "serial number of the camera server")
    configuration_id = Field(None, "id of the CameraConfiguration")
    date = Field(None, "NTP start of run date")
    num_pixels = Field(-1, "number of pixels")
    num_samples = Field(-1, "num samples")
    pixel_ids = Field([], "id of the pixels in the waveform array")
    data_model_version = Field(None, "data model version")

    idaq_version = Field(0o0, "idaq version")
    cdhs_version = Field(0o0, "cdhs version")
    algorithms = Field(None, "algorithms")
    pre_proc_algorithms = Field(None, "pre processing algorithms")
    module_ids = Field([], "module ids")
    num_modules = Field(-1, "number of modules")


class LSTEventContainer(Container):
    """
    Container for Fields that are specific to each LST event
    """

    # Data from the CameraEvent table
    configuration_id = Field(None, "id of the CameraConfiguration")
    event_id = Field(None, "local id of the event")
    tel_event_id = Field(None, "global id of the event")
    pixel_status = Field([], "status of the pixels")
    ped_id = Field(None, "tel_event_id of the event used for pedestal substraction")
    module_status = Field([], "status of the modules")
    extdevices_presence = Field(None, "presence of data for external devices")
    tib_data = Field([], "TIB data array")
    cdts_data = Field([], "CDTS data array")
    swat_data = Field([], "SWAT data array")
    counters = Field([], "counters")
    chips_flags = Field([], "chips flags")
    first_capacitor_id = Field([], "first capacitor id")
    drs_tag_status = Field([], "DRS tag status")
    drs_tag = Field([], "DRS tag")


class LSTCameraContainer(Container):
    """
    Container for Fields that are specific to each LST camera
    """
    evt = Field(LSTEventContainer(), "LST specific event Information")
    svc = Field(LSTServiceContainer(), "LST specific camera_config Information")




class LSTContainer(Container):
    """
    Storage for the LSTCameraContainer for each telescope
    """
    tels_with_data = Field([], "list of telescopes with data")

    # create the camera container
    tel = Field(
        Map(LSTCameraContainer),
        "map of tel_id to LSTTelContainer")



class LSTDataContainer(DataContainer):
    """
    Data container including LST information
    """
    lst = Field(LSTContainer(), "LST specific Information")


class TargetIOCameraContainer(Container):
    """
    Container for Fields that are specific to cameras that use TARGET
    """
    first_cell_ids = Field(None, ("numpy array of the first_cell_id of each"
                                  "waveform in the camera image (n_pixels)"))


class TargetIOContainer(Container):
    """
    Storage for the TargetIOCameraContainer for each telescope
    """

    tel = Field(Map(TargetIOCameraContainer),
                "map of tel_id to TargetIOCameraContainer")


class TargetIODataContainer(DataContainer):
    """
    Data container including targeto information
    """
    targetio = Field(TargetIOContainer(), "TARGET-specific Data")


class MuonRingParameter(Container):
    """
    Storage of muon ring fit output

    Parameters
    ----------

    obs_id : int
        run number
    event_id : int
        event number
    tel_id : int
        telescope ID
    ring_center_x, ring_center_y, ring_radius, ring_phi, ring_inclination:
        center position, radius, orientation and inlination of the fitted ring
    ring_chi2_fit:
        chi squared of the ring fit
    ring_cov_matrix:
        covariance matrix of ring parameters
    ring_containment:
        angular containment of the ring
    """

    obs_id = Field(0, "run identification number")
    event_id = Field(0, "event identification number")
    tel_id = Field(0, 'telescope identification number')
    ring_center_x = Field(0.0, 'centre (x) of the fitted muon ring')
    ring_center_y = Field(0.0, 'centre (y) of the fitted muon ring')
    ring_radius = Field(0.0, 'radius of the fitted muon ring')
    ring_phi = Field(0.0, 'Orientation of fitted ring')
    ring_inclination = Field(0.0, 'Inclination of fitted ring')
    ring_chi2_fit = Field(0.0, 'chisquare of the muon ring fit')
    ring_cov_matrix = Field(0.0, 'covariance matrix of the muon ring fit')
    ring_containment = Field(0., 'containment of the ring inside the camera')
    ring_fit_method = Field("", 'fitting method used for the muon ring')
    inputfile = Field("", 'input file')


class MuonIntensityParameter(Container):
    """
    Storage of muon intensity fit output

    Parameters
    ----------

    obs_id : int
        run number
    event_id : int
        event number
    tel_id : int
        telescope ID
    impact_parameter: float
        reconstructed impact parameter
    impact_parameter_chi2:
        chi squared impact parameter
    intensity_cov_matrix:
        Covariance matrix of impact parameters or alternatively:
        full 5x5 covariance matrix for the complete fit (ring + impact)
    impact_parameter_pos_x, impact_parameter_pos_y:
        position on the mirror of the muon impact
    COG_x, COG_y:
        center of gravity
    optical_efficiency_muon:
        optical muon efficiency from intensity fit
    ring_completeness:
        completeness of the ring
    ring_pix_completeness:
        pixel completeness of the ring
    ring_num_pixel: int
        Number of pixels composing the ring
    ring_size:
        ring size
    off_ring_size:
        size outside of the ring
    ring_width:
        ring width
    ring_time_width:
        standard deviation of the photons time arrival
    prediction: dict
        ndarray of the predicted charge in all pixels
    mask:
        ndarray of the mask used on the image for fitting

    """
    obs_id = Field(0, 'run identification number')
    event_id = Field(0, 'event identification number')
    tel_id = Field(0, 'telescope identification number')
    ring_completeness = Field(0., 'fraction of ring present')
    ring_pix_completeness = Field(0., 'fraction of pixels present in the ring')
    ring_num_pixel = Field(0, 'number of pixels in the ring image')
    ring_size = Field(0., 'size of the ring in pe')
    off_ring_size = Field(0., 'image size outside of ring in pe')
    ring_width = Field(0., 'width of the muon ring in degrees')
    ring_time_width = Field(0., 'duration of the ring image sequence')
    impact_parameter = Field(0.,
                             'distance of muon impact position from centre of mirror')
    impact_parameter_chi2 = Field(0., 'impact parameter chi squared')
    intensity_cov_matrix = Field(0., 'covariance matrix of intensity')
    impact_parameter_pos_x = Field(0., 'impact parameter x position')
    impact_parameter_pos_y = Field(0., 'impact parameter y position')
    COG_x = Field(0.0, 'Centre of Gravity x')
    COG_y = Field(0.0, 'Centre of Gravity y')
    prediction = Field([], 'image prediction')
    mask = Field([], 'image pixel mask')
    optical_efficiency_muon = Field(0., 'optical efficiency muon')
    intensity_fit_method = Field("", 'intensity fit method')
    inputfile = Field("", 'input file')


class HillasParametersContainer(Container):
    intensity = Field(nan, 'total intensity (size)')

    x = Field(nan, 'centroid x coordinate')
    y = Field(nan, 'centroid x coordinate')
    r = Field(nan, 'radial coordinate of centroid')
    phi = Field(nan, 'polar coordinate of centroid', unit=u.deg)

    length = Field(nan, 'RMS spread along the major-axis')
    width = Field(nan, 'RMS spread along the minor-axis')
    psi = Field(nan, 'rotation angle of ellipse', unit=u.deg)

    skewness = Field(nan, 'measure of the asymmetry')
    kurtosis = Field(nan, 'measure of the tailedness')


class LeakageContainer(Container):
    """
    Leakage
    """
    leakage1_pixel = Field(
        nan,
        'Percentage of pixels after cleaning'
        ' that are in camera border of width=1'
    )
    leakage2_pixel = Field(
        nan,
        'Percentage of pixels after cleaning'
        ' that are in camera border of width=2'
    )
    leakage1_intensity = Field(
        nan,
        'Percentage of photo-electrons after cleaning'
        ' that are in the camera border of width=1'
    )
    leakage2_intensity = Field(
        nan,
        'Percentage of photo-electrons after cleaning'
        ' that are in the camera border of width=2'
    )


class ConcentrationContainer(Container):
    """
    Concentrations are ratios between light amount
    in certain areas of the image and the full image.
    """
    concentration_cog = Field(
        nan,
        'Percentage of photo-electrons in the three pixels closest to the cog'
    )
    concentration_core = Field(
        nan,
        'Percentage of photo-electrons inside the hillas ellipse'
    )
    concentration_pixel = Field(
        nan,
        'Percentage of photo-electrons in the brightest pixel'
    )<|MERGE_RESOLUTION|>--- conflicted
+++ resolved
@@ -10,7 +10,7 @@
 from ..core import Container, Field, Map
 from ..instrument import SubarrayDescription
 
-<<<<<<< HEAD
+
 __all__ = ['InstrumentContainer',
            'R0Container',
            'R0CameraContainer',
@@ -26,8 +26,6 @@
            'SST1MCameraContainer',
            'LSTContainer',
            'LSTCameraContainer',
-           'NectarCAMContainerOldFormat',
-           'NectarCAMCameraContainerOldFormat',
            'MCEventContainer',
            'MCHeaderContainer',
            'MCCameraEventContainer',
@@ -42,42 +40,6 @@
            'SST1MDataContainer',
            'HillasParametersContainer',
            'LeakageContainer']
-=======
-__all__ = [
-    'InstrumentContainer',
-    'R0Container',
-    'R0CameraContainer',
-    'R1Container',
-    'R1CameraContainer',
-    'DL0Container',
-    'DL0CameraContainer',
-    'DL1Container',
-    'DL1CameraContainer',
-    'TargetIOContainer',
-    'TargetIOCameraContainer',
-    'SST1MContainer',
-    'SST1MCameraContainer',
-    'LSTContainer',
-    'LSTCameraContainer',
-    'NectarCAMContainer',
-    'NectarCAMCameraContainer',
-    'MCEventContainer',
-    'MCHeaderContainer',
-    'MCCameraEventContainer',
-    'CameraCalibrationContainer',
-    'CentralTriggerContainer',
-    'ReconstructedContainer',
-    'ReconstructedShowerContainer',
-    'ReconstructedEnergyContainer',
-    'ParticleClassificationContainer',
-    'DataContainer',
-    'TargetIODataContainer',
-    'SST1MDataContainer',
-    'HillasParametersContainer',
-    'LeakageContainer',
-    'ConcentrationContainer',
-]
->>>>>>> 2699aaec
 
 
 class SST1MCameraContainer(Container):
@@ -434,55 +396,6 @@
 
 class SST1MDataContainer(DataContainer):
     sst1m = Field(SST1MContainer(), "optional SST1M Specific Information")
-
-
-class NectarCAMCameraContainerOldFormat(Container):
-    """
-    Container for Fields that are specific to camera that use zfit
-    """
-    camera_event_type = Field(int, "camera event type")
-
-
-    integrals = Field(None, (
-        "numpy array containing waveform integrals"
-        "(n_channels x n_pixels)"
-    ))
-
-
-    def fill_from_zfile_event(self, event, numTraces):
-        self.camera_event_type = event.eventType
-
-        self.integrals = np.array([
-            event.hiGain.integrals.gains,
-            event.loGain.integrals.gains,
-        ])
-
-
-
-class NectarCAMContainerOldFormat(Container):
-    """
-    Storage for the NectarCAMCameraContainer for each telescope
-    """
-    tels_with_data = Field([], "list of telescopes with data")
-    tel = Field(
-        Map(NectarCAMCameraContainerOldFormat),
-        "map of tel_id to NectarCameraContainer")
-
-    def fill_from_zfile_event(self, event, numTraces):
-        self.tels_with_data = [event.telescopeID, ]
-        nectar_cam_container = self.tel[event.telescopeID]
-        nectar_cam_container.fill_from_zfile_event(
-            event,
-            numTraces,
-        )
-
-
-class NectarCAMDataContainerOldFormat(DataContainer):
-    """
-    Data container including NectarCAM information
-    """
-    nectarcam = Field(NectarCAMContainerOldFormat(), "NectarCAM Specific Information")
-
 
 
 class NectarCAMServiceContainer(Container):
