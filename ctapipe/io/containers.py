--- conflicted
+++ resolved
@@ -10,39 +10,6 @@
 from ..core import Container, Field, Map
 from ..instrument import SubarrayDescription
 
-<<<<<<< HEAD
-__all__ = ['InstrumentContainer',
-           'R0Container',
-           'R0CameraContainer',
-           'R1Container',
-           'R1CameraContainer',
-           'DL0Container',
-           'DL0CameraContainer',
-           'DL1Container',
-           'DL1CameraContainer',
-           'TargetIOContainer',
-           'TargetIOCameraContainer',
-           'SST1MContainer',
-           'SST1MCameraContainer',
-           'LSTContainer',
-           'LSTCameraContainer',
-           'NectarCAMContainer',
-           'NectarCAMCameraContainer',
-           'MCEventContainer',
-           'MCHeaderContainer',
-           'MCCameraEventContainer',
-           'CameraCalibrationContainer',
-           'WeatherContainer',
-           'CentralTriggerContainer',
-           'ReconstructedContainer',
-           'ReconstructedShowerContainer',
-           'ReconstructedEnergyContainer',
-           'ParticleClassificationContainer',
-           'DataContainer',
-           'TargetIODataContainer',
-           'SST1MDataContainer',
-           'HillasParametersContainer']
-=======
 __all__ = [
     'InstrumentContainer',
     'R0Container',
@@ -77,8 +44,8 @@
     'LeakageContainer',
     'ConcentrationContainer',
     'TimingParametersContainer',
+    'WeatherContainer',
 ]
->>>>>>> 5e71b43c
 
 
 class SST1MCameraContainer(Container):
