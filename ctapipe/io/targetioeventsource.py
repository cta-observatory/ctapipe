import numpy as np
from astropy import units as u
from astropy.time import Time
from ctapipe.instrument import TelescopeDescription
from ctapipe.io.eventsource import EventSource
from ctapipe.io.containers import TargetIODataContainer

__all__ = ['TargetIOEventSource']


class TargetIOEventSource(EventSource):
    """
    EventSource for the targetio unofficial data format, the data
    format used by cameras containing TARGET modules, such as CHEC for
    the GCT SST.

    Extract waveform information from `target_io` to store them
    into `ctapipe.io.containers`.

    This Extractor can fill either the R0 or R1 event container, depending on
    the file being read (The header of the file is checked for a flag
    indicating that it has had R1 calibration applied to it).

    This reader requires the TARGET libraries. The instructions to install
    these libraries can be found here:
    https://forge.in2p3.fr/projects/gct/wiki/Installing_CHEC_Software

    Attributes
    ----------
    _tio_reader : target_io.TargetIOEventReader()
        C++ event reader for TargetIO files. Handles the event building into
        an array of (n_pixels, n_samples) in C++, avoiding loops in Python
    _n_events : int
        number of events in the fits file
    _n_samples : int
        number of samples in the waveform
    _r0_samples : ndarray
        three dimensional array to store the R0 level waveform for each pixel
        (n_channels, n_pixels, n_samples)
    _r1_samples : ndarray
        three dimensional array to store the R1 level waveform for each pixel
        (n_channels, n_pixels, n_samples)
    _samples : ndarray
        pointer to the first index of either r0_samples or r1_samples
        (depending if the file has been R1 calibrated) for passing to
        TargetIO to be filled
    """

    def __init__(self, config=None, tool=None, **kwargs):
        super().__init__(config=config, tool=tool, **kwargs)
        try:
            import target_driver
            import target_io
            import target_calib
        except ImportError:
            msg = ("Cannot find TARGET libraries, please follow installation "
                   "instructions from https://forge.in2p3.fr/projects/gct/"
                   "wiki/Installing_CHEC_Software")
            self.log.error(msg)
            raise

        self._waveform_array_reader = target_io.WaveformArrayReader
        self._config_constr = target_calib.CameraConfiguration

        self._data = None
        self._event_index = None
        self._event_id = 0
        self._time_tack = None
        self._time_sec = None
        self._time_ns = None

        self._reader = self._waveform_array_reader(self.input_url, 2, 1)

        self._n_events = self._reader.fNEvents
        self._first_event_id = self._reader.fFirstEventID
        self._last_event_id = self._reader.fLastEventID
        self._obs_id = self._reader.fRunID
        n_modules = self._reader.fNModules
        n_pix = self._reader.fNPixels
        n_samples = self._reader.fNSamples
        self.camera_config = self._config_constr(self._reader.fCameraVersion)
        self._n_cells = self.camera_config.GetNCells()
        m = self.camera_config.GetMapping(n_modules == 1)

        self._optical_foclen = 2.283
        self._pixel_pos = np.vstack([m.GetXPixVector(), m.GetYPixVector()])
        self._refshape = np.zeros(10)  # TODO: Get correct values for CHEC-S
        self._refstep = 0  # TODO: Get correct values for CHEC-S
        self._time_slice = 0  # TODO: Get correct values for CHEC-S

        # Init arrays
        self._r0_samples = None
        self._r1_samples = np.zeros((n_pix, n_samples), dtype=np.float32)
        self._first_cell_ids = np.zeros(n_pix, dtype=np.uint16)

        # Check if file is already r1 (Information obtained from a flag
        # in the file's header)
        is_r1 = self._reader.fR1
        if is_r1:
<<<<<<< HEAD
            self._get_tio_event = self._tio_reader.GetR1Event
            self._samples = self._r1_samples
=======
            self._get_tio_event = self._reader.GetR1Event
            self._samples = self._r1_samples[0]
>>>>>>> 06f6fe76
        else:
            self._r0_samples = np.zeros((1, n_pix, n_samples), dtype=np.uint16)
            self._get_tio_event = self._reader.GetR0Event
            self._samples = self._r0_samples[0]

        self._init_container()

    @staticmethod
    def is_compatible(file_path):
        return file_path.endswith('.tio')

    def _init_container(self):
        """
        Prepare the ctapipe event container, and fill it with the information
        that does not change with event, including the instrument information.
        """
        chec_tel = 0

        data = TargetIODataContainer()
        data.meta['origin'] = "targetio"

        data.meta['input'] = self.input_url
        data.meta['max_events'] = self.max_events

        # Instrument information
        pix_pos = self._pixel_pos * u.m
        foclen = self._optical_foclen * u.m
        teldesc = TelescopeDescription.guess(*pix_pos, foclen)
        data.inst.subarray.tels[chec_tel] = teldesc

        self._data = data

    def _update_container(self):
        """
        Update the ctapipe event containers with the information from the
        current event being pointed to in TargetIO.
        """
        data = self._data
        chec_tel = 0

        event_id = self._event_id
        obs_id = self._obs_id

        data.r0.obs_id = obs_id
        data.r0.event_id = event_id
        data.r0.tels_with_data = {chec_tel}
        data.r1.obs_id = obs_id
        data.r1.event_id = event_id
        data.r1.tels_with_data = {chec_tel}
        data.dl0.obs_id = obs_id
        data.dl0.event_id = event_id
        data.dl0.tels_with_data = {chec_tel}

        data.trig.tels_with_trigger = [chec_tel]

        data.meta['tack'] = self._time_tack
        data.meta['sec'] = self._time_sec
        data.meta['ns'] = self._time_ns
        data.trig.gps_time = Time(self._time_sec * u.s, self._time_ns * u.ns,
                                  format='unix', scale='utc', precision=9)

        data.count = self._event_index

        data.r0.tel.clear()
        data.r1.tel.clear()
        data.dl0.tel.clear()
        data.dl1.tel.clear()
        data.mc.tel.clear()
        data.targetio.tel.clear()

        # load the data per telescope/chan
        data.r0.tel[chec_tel].waveform = self._r0_samples
        data.r1.tel[chec_tel].waveform = self._r1_samples

        # Load the TargetIO specific data per telescope/chan
        data.targetio.tel[chec_tel].first_cell_ids = self._first_cell_ids
        data.r0.tel[chec_tel].num_samples = self._samples.shape[-1]

        # Some information that currently exists in the mc container, but is
        # useful for real data (essentially the reference pulse shape,
        # which may be used in charge extraction methods)
        data.mc.tel[chec_tel].reference_pulse_shape = self._refshape
        data.mc.tel[chec_tel].meta['refstep'] = self._refstep
        data.mc.tel[chec_tel].time_slice = self._time_slice

    @property
    def _current_event_index(self):
        return self._event_index

    @_current_event_index.setter
    def _current_event_index(self, val):
        """
        Setting the event index will cause the event to be saught from
        TargetIO, and the Containers to point to
        the correct event. The ctapipe event containers are then updated
        with this new event's information.
        """
        self._event_index = val
        self._get_tio_event(val, self._samples, self._first_cell_ids)
        self._event_id = self._reader.fCurrentEventID
        self._time_tack = self._reader.fCurrentTimeTack
        self._time_sec = self._reader.fCurrentTimeSec
        self._time_ns = self._reader.fCurrentTimeNs
        self._update_container()

    def _generator(self):
        for self._current_event_index in range(self._n_events):
            yield self._data
        return

    def __len__(self):
        num = self._n_events
        if self.max_events and self.max_events < num:
            num = self.max_events
        return num

    def _get_event_by_index(self, index):
        self._current_event_index = index
        return self._data

    def _get_event_by_id(self, event_id):
        if ((event_id < self._first_event_id) |
                (event_id > self._last_event_id)):
            raise IndexError("Event id {} not found in file".format(event_id))
        index = self._reader.GetEventIndex(event_id)
        return self._get_event_by_index(index)<|MERGE_RESOLUTION|>--- conflicted
+++ resolved
@@ -97,17 +97,12 @@
         # in the file's header)
         is_r1 = self._reader.fR1
         if is_r1:
-<<<<<<< HEAD
-            self._get_tio_event = self._tio_reader.GetR1Event
+            self._get_tio_event = self._reader.GetR1Event
             self._samples = self._r1_samples
-=======
-            self._get_tio_event = self._reader.GetR1Event
-            self._samples = self._r1_samples[0]
->>>>>>> 06f6fe76
         else:
             self._r0_samples = np.zeros((1, n_pix, n_samples), dtype=np.uint16)
             self._get_tio_event = self._reader.GetR0Event
-            self._samples = self._r0_samples[0]
+            self._samples = self._r0_samples
 
         self._init_container()
 
