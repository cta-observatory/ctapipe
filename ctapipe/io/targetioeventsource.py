import numpy as np
from astropy import units as u
from astropy.time import Time
from ctapipe.instrument import TelescopeDescription
from ctapipe.io.eventsource import EventSource
from ctapipe.io.containers import TargetIODataContainer

__all__ = ['TargetIOEventSource']


class TargetIOEventSource(EventSource):
    """
    EventSource for the targetio unofficial data format, the data
    format used by cameras containing TARGET modules, such as CHEC for
    the GCT SST.

    Extract waveform information from `target_io` to store them
    into `ctapipe.io.containers`.

    This Extractor can fill either the R0 or R1 event container, depending on
    the file being read (The header of the file is checked for a flag
    indicating that it has had R1 calibration applied to it).

    This reader requires the TARGET libraries. The instructions to install
    these libraries can be found here:
    https://forge.in2p3.fr/projects/gct/wiki/Installing_CHEC_Software

    Attributes
    ----------
    _tio_reader : target_io.TargetIOEventReader()
        C++ event reader for TargetIO files. Handles the event building into
        an array of (n_pixels, n_samples) in C++, avoiding loops in Python
    _n_events : int
        number of events in the fits file
    _n_samples : int
        number of samples in the waveform
    _r0_samples : ndarray
        three dimensional array to store the R0 level waveform for each pixel
        (n_channels, n_pixels, n_samples)
    _r1_samples : ndarray
        three dimensional array to store the R1 level waveform for each pixel
        (n_channels, n_pixels, n_samples)
    _samples : ndarray
        pointer to the first index of either r0_samples or r1_samples
        (depending if the file has been R1 calibrated) for passing to
        TargetIO to be filled
    """

    def __init__(self, config=None, tool=None, **kwargs):
        super().__init__(config=config, tool=tool, **kwargs)
        try:
            import target_driver
            import target_io
            import target_calib
        except ImportError:
            msg = ("Cannot find TARGET libraries, please follow installation "
                   "instructions from https://forge.in2p3.fr/projects/gct/"
                   "wiki/Installing_CHEC_Software")
            self.log.error(msg)
            raise

        self._waveform_array_reader = target_io.WaveformArrayReader
        self._config_constr = target_calib.CameraConfiguration

        self._data = None
        self._event_index = None
        self._event_id = 0
        self._time_tack = None
        self._time_sec = None
        self._time_ns = None

        self._reader = self._waveform_array_reader(self.input_url, 2, 1)

        self._n_events = self._reader.fNEvents
        self._first_event_id = self._reader.fFirstEventID
        self._last_event_id = self._reader.fLastEventID
        self._obs_id = self._reader.fRunID
        n_modules = self._reader.fNModules
        n_pix = self._reader.fNPixels
        n_samples = self._reader.fNSamples
        self.camera_config = self._config_constr(self._reader.fCameraVersion)
        self._n_cells = self.camera_config.GetNCells()
        m = self.camera_config.GetMapping(n_modules == 1)

        self._optical_foclen = 2.283
        self._pixel_pos = np.vstack([m.GetXPixVector(), m.GetYPixVector()])
        self._refshape = np.zeros(10)  # TODO: Get correct values for CHEC-S
        self._refstep = 0  # TODO: Get correct values for CHEC-S
        self._time_slice = 0  # TODO: Get correct values for CHEC-S
        self._chec_tel = 0

        # Init fields
        self._r0_samples = None
<<<<<<< HEAD
        self._r1_samples = np.zeros((n_pix, n_samples), dtype=np.float32)
=======
        self._r1_samples = None
>>>>>>> 97ac7b80
        self._first_cell_ids = np.zeros(n_pix, dtype=np.uint16)

        # Check if file is already r1 (Information obtained from a flag
        # in the file's header)
        is_r1 = self._reader.fR1
        if is_r1:
            self._r1_samples = np.zeros(
                (1, n_pix, n_samples),
                dtype=np.float32
            )
            self._get_tio_event = self._reader.GetR1Event
            self._samples = self._r1_samples
        else:
            self._r0_samples = np.zeros(
                (1, n_pix, n_samples),
                dtype=np.uint16
            )
            self._get_tio_event = self._reader.GetR0Event
            self._samples = self._r0_samples

        self._init_container()

    @staticmethod
    def is_compatible(file_path):
        return file_path.endswith('.tio')

    def _init_container(self):
        """
        Prepare the ctapipe event container, and fill it with the information
        that does not change with event, including the instrument information.
        """
        chec_tel = 0

        data = TargetIODataContainer()
        data.meta['origin'] = "targetio"

        data.meta['input'] = self.input_url
        data.meta['max_events'] = self.max_events

        # Instrument information
        pix_pos = self._pixel_pos * u.m
        foclen = self._optical_foclen * u.m
        teldesc = TelescopeDescription.guess(*pix_pos, foclen)
        data.inst.subarray.tels[chec_tel] = teldesc

        self._data = data

    def _update_container(self):
        """
        Update the ctapipe event containers with the information from the
        current event being pointed to in TargetIO.
        """
        data = self._data
        chec_tel = 0

        obs_id = self._obs_id
        event_id = self._event_id
        tels = {self._chec_tel}

        data.r0.obs_id = obs_id
        data.r0.event_id = event_id
        data.r0.tels_with_data = tels
        data.r1.obs_id = obs_id
        data.r1.event_id = event_id
        data.r1.tels_with_data = tels
        data.dl0.obs_id = obs_id
        data.dl0.event_id = event_id
        data.dl0.tels_with_data = tels

        data.trig.tels_with_trigger = [chec_tel]

        data.meta['tack'] = self._time_tack
        data.meta['sec'] = self._time_sec
        data.meta['ns'] = self._time_ns
        data.trig.gps_time = Time(self._time_sec * u.s, self._time_ns * u.ns,
                                  format='unix', scale='utc', precision=9)

        data.count = self._event_index

        data.r0.tel.clear()
        data.r1.tel.clear()
        data.dl0.tel.clear()
        data.dl1.tel.clear()
        data.mc.tel.clear()
        data.targetio.tel.clear()

        # load the data per telescope/chan
        data.r0.tel[chec_tel].waveform = self._r0_samples
        data.r1.tel[chec_tel].waveform = self._r1_samples

        # Load the TargetIO specific data per telescope/chan
        data.targetio.tel[chec_tel].first_cell_ids = self._first_cell_ids
        data.r0.tel[chec_tel].num_samples = self._samples.shape[-1]

        # Some information that currently exists in the mc container, but is
        # useful for real data (essentially the reference pulse shape,
        # which may be used in charge extraction methods)
        data.mc.tel[chec_tel].reference_pulse_shape = self._refshape
        data.mc.tel[chec_tel].meta['refstep'] = self._refstep
        data.mc.tel[chec_tel].time_slice = self._time_slice

    @property
    def _current_event_index(self):
        return self._event_index

    @_current_event_index.setter
    def _current_event_index(self, val):
        """
        Setting the event index will cause the event to be saught from
        TargetIO, and the Containers to point to
        the correct event. The ctapipe event containers are then updated
        with this new event's information.
        """
        self._event_index = val
        self._get_tio_event(val, self._samples, self._first_cell_ids)
        self._event_id = self._reader.fCurrentEventID
        self._time_tack = self._reader.fCurrentTimeTack
        self._time_sec = self._reader.fCurrentTimeSec
        self._time_ns = self._reader.fCurrentTimeNs
        self._update_container()

    def _generator(self):
        for self._current_event_index in range(self._n_events):
            yield self._data
        return

    def __len__(self):
        num = self._n_events
        if self.max_events and self.max_events < num:
            num = self.max_events
        return num

    def _get_event_by_index(self, index):
        self._current_event_index = index
        return self._data

    def _get_event_by_id(self, event_id):
        if ((event_id < self._first_event_id) |
                (event_id > self._last_event_id)):
            raise IndexError("Event id {} not found in file".format(event_id))
        index = self._reader.GetEventIndex(event_id)
        return self._get_event_by_index(index)<|MERGE_RESOLUTION|>--- conflicted
+++ resolved
@@ -91,11 +91,7 @@
 
         # Init fields
         self._r0_samples = None
-<<<<<<< HEAD
-        self._r1_samples = np.zeros((n_pix, n_samples), dtype=np.float32)
-=======
         self._r1_samples = None
->>>>>>> 97ac7b80
         self._first_cell_ids = np.zeros(n_pix, dtype=np.uint16)
 
         # Check if file is already r1 (Information obtained from a flag
