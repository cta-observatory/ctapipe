--- conflicted
+++ resolved
@@ -52,7 +52,6 @@
 
     # loop over the events
     for run_id, event_id in eventstream:
-<<<<<<< HEAD
         # define the main container and fill some metadata
         data = DataContainer()
         data.meta['zfits__input'] = url
@@ -106,55 +105,4 @@
         counter += 1
 
     if max_events is not None and counter > max_events:
-        return
-=======
-        container.dl0.run_id    = run_id
-        container.dl0.event_id  = event_id
-        #container.r0.event_num = zfits.get_event_number()
-
-        # We assume we are in the single-telescope case always:
-        container.dl0.tels_with_data     = [zfits.get_telescope_id(), ]
-        container.trig.tels_with_trigger = container.dl0.tels_with_data
-
-        time_s, time_ns = zfits.get_central_event_gps_time()
-        container.trig.gps_time = Time(time_s * u.s, time_ns * u.ns,
-                                       format='gps', scale='utc')
-
-        container.count = counter
-        t = np.arange(n_samples)
-        
-        container.dl0.tel = dict()  # clear the previous telescopes
-
-        # Depecrated loop, we keep it for clarity (similar structure than hessio and toymodel modules)
-        for tel_id in container.dl0.tels_with_data:
-            # fill pixel position dictionary, if not already done:
-            #TODO: tel_id here is a dummy parameter, we are dealing with single-telescope data!. TBR.
-            if tel_id not in container.inst.pixel_pos:
-                container.inst.pixel_pos[tel_id] = \
-                    zfits.get_pixel_position(tel_id) * u.m
-
-            nchans = zfits.get_num_channels(tel_id)
-            container.inst.num_channels[tel_id] = nchans
-            
-            for chan in range(nchans): 
-                samples = zfits.get_adc_sample(channel=chan, telescope_id=tel_id)
-                integrated = zfits.get_adc_sum(channel=chan, telescope_id=tel_id)
-                
-                container.dl0.tel[tel_id].pixel_samples[chan] = samples.keys()
-
-                mask = np.zeros(zfits.get_number_of_pixels(),dtype=bool)
-                mask[np.array(samples.keys())]=True
-                container.dl0.tel[tel_id].adc_samples[chan] = \
-                    ma.array(np.array(samples.values()),mask=mask)
-                
-                mask = np.zeros(zfits.get_number_of_pixels(),dtype=bool)
-                mask[np.array(integrated.keys())]=True
-                container.dl0.tel[tel_id].adc_integrated[chan] = \
-                    ma.array(np.array(integrated.values()),mask=mask)
-
-        yield container
-        counter +=1
-
-        if max_events is not None and counter > max_events:
-            return
->>>>>>> aa0e7400
+        return