--- conflicted
+++ resolved
@@ -104,7 +104,6 @@
                 data.trig.gps_time = Time(time_s * u.s, time_ns * u.ns,
                                           format='unix', scale='utc')
                 data.mc.energy = file.get_mc_shower_energy() * u.TeV
-                data.mc.xmax = file.get_mc_shower_xmax() * u.g/(u.cm*u.cm)
                 data.mc.alt = Angle(file.get_mc_shower_altitude(), u.rad)
                 data.mc.az = Angle(file.get_mc_shower_azimuth(), u.rad)
                 data.mc.core_x = file.get_mc_event_xcore() * u.m
@@ -142,19 +141,11 @@
                         data.r0.tel[tel_id].waveform = (file.
                                                         get_adc_sum(tel_id)[..., None])
                     data.r0.tel[tel_id].image = file.get_adc_sum(tel_id)
-<<<<<<< HEAD
-                    try:
-                        data.mc.tel[tel_id].reference_pulse_shape = (file.
-                                                                     get_ref_shapes(tel_id))
-                    except:
-                        print("Warning no pulse shape found")
-=======
                     data.r0.tel[tel_id].num_trig_pix = file.get_num_trig_pixels(tel_id)
                     data.r0.tel[tel_id].trig_pix_id = file.get_trig_pixels(tel_id)
                     data.mc.tel[tel_id].reference_pulse_shape = (file.
                                                                  get_ref_shapes(tel_id))
 
->>>>>>> 6a2a6a87
                     nsamples = file.get_event_num_samples(tel_id)
                     if nsamples <= 0:
                         nsamples = 1
