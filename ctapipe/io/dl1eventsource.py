import astropy.units as u
from astropy.utils.decorators import lazyproperty
import logging
import numpy as np
import tables

from ..core import Container, Field
from ..instrument import SubarrayDescription
from ..containers import (
    ConcentrationContainer,
    ArrayEventContainer,
    DL1CameraContainer,
    EventIndexContainer,
    HillasParametersContainer,
    IntensityStatisticsContainer,
    LeakageContainer,
    MorphologyContainer,
    SimulationConfigContainer,
    SimulatedShowerContainer,
    SimulatedEventContainer,
    PeakTimeStatisticsContainer,
    TimingParametersContainer,
    TriggerContainer,
    ImageParametersContainer,
)
from .eventsource import EventSource
from .hdf5tableio import HDF5TableReader
from .datalevels import DataLevel
from ..utils import IndexFinder


__all__ = ["DL1EventSource"]


logger = logging.getLogger(__name__)


<<<<<<< HEAD
COMPATIBLE_DL1_VERSIONS = ["v1.0.0", "v1.0.1", "v1.0.2", "v1.0.3", "v1.1.0", "v2.0.0"]
=======
COMPATIBLE_DL1_VERSIONS = ["v1.0.0", "v1.0.1", "v1.0.2", "v1.0.3", "v1.1.0", "v1.2.0"]
>>>>>>> 27680425


class DL1EventSource(EventSource):
    """
    Event source for files in the ctapipe DL1 format.
    For general information about the concept of event sources,
    take a look at the parent class ctapipe.io.EventSource.

    To use this event source, create an instance of this class
    specifying the file to be read.

    Looping over the EventSource yields events from the _generate_events
    method. An event equals an ArrayEventContainer instance.
    See ctapipe.containers.ArrayEventContainer for details.

    Attributes
    ----------
    input_url: str
        Path to the input event file.
    file: tables.File
        File object
    obs_ids: list
        Observation ids of te recorded runs. For unmerged files, this
        should only contain a single number.
    subarray: ctapipe.instrument.SubarrayDescription
        The subarray configuration of the recorded run.
    datalevels: Tuple
        One or both of ctapipe.io.datalevels.DataLevel.DL1_IMAGES
        and ctapipe.io.datalevels.DataLevel.DL1_PARAMETERS
        depending on the information present in the file.
    is_simulation: Boolean
        Whether the events are simulated or observed.
    simulation_configs: Dict
        Mapping of obs_id to ctapipe.containers.SimulationConfigContainer
        if the file contains simulated events.
    has_simulated_dl1: Boolean
        Whether the file contains simulated camera images and/or
        image parameters evaluated on these.

    """

    def __init__(self, input_url=None, config=None, parent=None, **kwargs):
        """
        EventSource for dl1 files in the standard DL1 data format

        Parameters:
        -----------
        input_url : str
            Path of the file to load
        config : traitlets.loader.Config
            Configuration specified by config file or cmdline arguments.
            Used to set traitlet values.
            Set to None if no configuration to pass.
        parent:
            Parent from which the config is used. Mutually exclusive with config
        kwargs
        """
        super().__init__(input_url=input_url, config=config, parent=parent, **kwargs)

        self.file_ = tables.open_file(self.input_url)
        self._full_subarray_info = SubarrayDescription.from_hdf(self.input_url)

        if self.allowed_tels:
            self._subarray_info = self._full_subarray_info.select_subarray(
                self.allowed_tels
            )
        else:
            self._subarray_info = self._full_subarray_info
        self._simulation_configs = self._parse_simulation_configs()
        self.datamodel_version = self.file_.root._v_attrs[
            "CTA PRODUCT DATA MODEL VERSION"
        ]
        params = "parameters" in self.file_.root.dl1.event.telescope
        images = "images" in self.file_.root.dl1.event.telescope
        if params and images:
            self._datalevels = (DataLevel.DL1_IMAGES, DataLevel.DL1_PARAMETERS)
        elif params:
            self._datalevels = (DataLevel.DL1_PARAMETERS,)
        elif images:
            self._datalevels = (DataLevel.DL1_IMAGES,)

    def __exit__(self, exc_type, exc_val, exc_tb):
        self.close()

    def close(self):
        self.file_.close()

    @staticmethod
    def is_compatible(file_path):
        with open(file_path, "rb") as f:
            magic_number = f.read(8)

        if magic_number != b"\x89HDF\r\n\x1a\n":
            return False

        with tables.open_file(file_path) as f:
            metadata = f.root._v_attrs
            if "CTA PRODUCT DATA LEVEL" not in metadata._v_attrnames:
                return False

            if "DL1" not in metadata["CTA PRODUCT DATA LEVEL"]:
                return False

            if "CTA PRODUCT DATA MODEL VERSION" not in metadata._v_attrnames:
                return False

            version = metadata["CTA PRODUCT DATA MODEL VERSION"]
            if version not in COMPATIBLE_DL1_VERSIONS:
                logger.error(
                    f"File is DL1 file but has unsupported version {version}"
                    f", supported versions are {COMPATIBLE_DL1_VERSIONS}"
                )
                return False
        return True

    @property
    def is_simulation(self):
        """
        True for files with a simulation group at the root of the file.
        """
        return "simulation" in self.file_.root

    @property
    def has_simulated_dl1(self):
        """
        True for files with telescope-wise event information in the simulation group
        """
        if self.is_simulation:
            if "telescope" in self.file_.root.simulation.event:
                return True
        return False

    @property
    def subarray(self):
        return self._subarray_info

    @property
    def datalevels(self):
        return self._datalevels

    @lazyproperty
    def obs_ids(self):
        return list(np.unique(self.file_.root.dl1.event.subarray.trigger.col("obs_id")))

    @property
    def simulation_config(self):
        """
        Returns the simulation config.
        In case of a merged file, this will be a list of simulation configs.
        """
        if len(self._simulation_configs) == 1:
            return next(iter(self._simulation_configs.values()))
        return self._simulation_configs

    def _generator(self):
        yield from self._generate_events()

    def __len__(self):
        return len(self.file_.root.dl1.event.subarray.trigger)

    def _parse_simulation_configs(self):
        """
        Construct a dict of SimulationConfigContainers from the
        self.file_.root.configuration.simulation.run.
        These are used to match the correct header to each event
        """
        # Just returning next(reader) would work as long as there are no merged files
        # The reader ignores obs_id making the setup somewhat tricky
        # This is ugly but supports multiple headers so each event can have
        # the correct mcheader assigned by matching the obs_id
        # Alternatively this becomes a flat list
        # and the obs_id matching part needs to be done in _generate_events()
        class ObsIdContainer(Container):
            container_prefix = ""
            obs_id = Field(-1)

        simulation_configs = {}
        if "simulation" in self.file_.root.configuration:
            reader = HDF5TableReader(self.file_).read(
                "/configuration/simulation/run",
                containers=[SimulationConfigContainer(), ObsIdContainer()],
            )
            for (config, index) in reader:
                simulation_configs[index.obs_id] = config
        return simulation_configs

    def _generate_events(self):
        """
        Yield ArrayEventContainer to iterate through events.
        """
        data = ArrayEventContainer()
        # Maybe take some other metadata, but there are still some 'unknown'
        # written out by the stage1 tool
        data.meta["origin"] = self.file_.root._v_attrs["CTA PROCESS TYPE"]
        data.meta["input_url"] = self.input_url
        data.meta["max_events"] = self.max_events

        self.reader = HDF5TableReader(self.file_)

        if DataLevel.DL1_IMAGES in self.datalevels:
            image_readers = {
                tel.name: self.reader.read(
                    f"/dl1/event/telescope/images/{tel.name}",
                    DL1CameraContainer(),
                    ignore_columns={"parameters"},
                )
                for tel in self.file_.root.dl1.event.telescope.images
            }
            if self.has_simulated_dl1:
                simulated_image_iterators = {
                    tel.name: self.file_.root.simulation.event.telescope.images[
                        tel.name
                    ].iterrows()
                    for tel in self.file_.root.simulation.event.telescope.images
                }

        if DataLevel.DL1_PARAMETERS in self.datalevels:
            param_readers = {
                tel.name: self.reader.read(
                    f"/dl1/event/telescope/parameters/{tel.name}",
                    containers=[
                        HillasParametersContainer(),
                        TimingParametersContainer(),
                        LeakageContainer(),
                        ConcentrationContainer(),
                        MorphologyContainer(),
                        IntensityStatisticsContainer(),
                        PeakTimeStatisticsContainer(),
                    ],
                    prefixes=True,
                )
                for tel in self.file_.root.dl1.event.telescope.parameters
            }
            if self.has_simulated_dl1:
                simulated_param_readers = {
                    tel.name: self.reader.read(
                        f"/simulation/event/telescope/parameters/{tel.name}",
                        containers=[
                            HillasParametersContainer(),
                            LeakageContainer(),
                            ConcentrationContainer(),
                            MorphologyContainer(),
                            IntensityStatisticsContainer(),
                        ],
                        prefixes=True,
                    )
                    for tel in self.file_.root.dl1.event.telescope.parameters
                }

        if self.is_simulation:
            # simulated shower wide information
            mc_shower_reader = HDF5TableReader(self.file_).read(
                "/simulation/event/subarray/shower",
                SimulatedShowerContainer(),
                prefixes="true",
            )
            data.simulation = SimulatedEventContainer()

        # Setup iterators for the array events
        events = HDF5TableReader(self.file_).read(
            "/dl1/event/subarray/trigger",
            [TriggerContainer(), EventIndexContainer()],
            ignore_columns={"tel"},
        )

        array_pointing_finder = IndexFinder(
            self.file_.root.dl1.monitoring.subarray.pointing.col("time")
        )

        tel_pointing_finder = {
            tel.name: IndexFinder(tel.col("time"))
            for tel in self.file_.root.dl1.monitoring.telescope.pointing
        }

        for counter, (trigger, index) in enumerate(events):
            data.dl1.tel.clear()
            if self.is_simulation:
                data.simulation.tel.clear()
            data.pointing.tel.clear()
            data.trigger.tel.clear()

            data.count = counter
            data.trigger = trigger
            data.index = index
            data.trigger.tels_with_trigger = self._full_subarray_info.tel_mask_to_tel_ids(
                data.trigger.tels_with_trigger
            )
            if self.allowed_tels:
                data.trigger.tels_with_trigger = np.intersect1d(
                    data.trigger.tels_with_trigger, np.array(list(self.allowed_tels))
                )

            # Maybe there is a simpler way  to do this
            # Beware: tels_with_trigger contains all triggered telescopes whereas
            # the telescope trigger table contains only the subset of
            # allowed_tels given during the creation of the dl1 file
            for i in self.file_.root.dl1.event.telescope.trigger.where(
                f"(obs_id=={data.index.obs_id}) & (event_id=={data.index.event_id})"
            ):
                if self.allowed_tels and i["tel_id"] not in self.allowed_tels:
                    continue
                if self.datamodel_version == "v1.0.0":
                    data.trigger.tel[i["tel_id"]].time = i["telescopetrigger_time"]
                else:
                    data.trigger.tel[i["tel_id"]].time = i["time"]

            self._fill_array_pointing(data, array_pointing_finder)
            self._fill_telescope_pointing(data, tel_pointing_finder)

            if self.is_simulation:
                data.simulation.shower = next(mc_shower_reader)

            for tel in data.trigger.tel.keys():
                key = f"tel_{tel:03d}"
                if self.allowed_tels and tel not in self.allowed_tels:
                    continue
                if self.has_simulated_dl1:
                    simulated = data.simulation.tel[tel]

                if DataLevel.DL1_IMAGES in self.datalevels:
                    if key not in image_readers:
                        logger.debug(
                            f"Triggered telescope {tel} is missing "
                            "from the image table."
                        )
                        continue

                    data.dl1.tel[tel] = next(image_readers[key])

                    if self.has_simulated_dl1:
                        if key not in simulated_image_iterators:
                            logger.warning(
                                f"Triggered telescope {tel} is missing "
                                "from the simulated image table, but was present at the "
                                "reconstructed image table."
                            )
                            continue
                        simulated_image_row = next(
                            simulated_image_iterators[f"tel_{tel:03d}"]
                        )
                        simulated.true_image = simulated_image_row["true_image"]

                if DataLevel.DL1_PARAMETERS in self.datalevels:
                    if f"tel_{tel:03d}" not in param_readers.keys():
                        logger.debug(
                            f"Triggered telescope {tel} is missing "
                            "from the parameters table."
                        )
                        continue
                    # Is there a smarter way to unpack this?
                    # Best would probbaly be if we could directly read
                    # into the ImageParametersContainer
                    params = next(param_readers[f"tel_{tel:03d}"])
                    data.dl1.tel[tel].parameters = ImageParametersContainer(
                        hillas=params[0],
                        timing=params[1],
                        leakage=params[2],
                        concentration=params[3],
                        morphology=params[4],
                        intensity_statistics=params[5],
                        peak_time_statistics=params[6],
                    )

                    if self.has_simulated_dl1:
                        if f"tel_{tel:03d}" not in param_readers.keys():
                            logger.debug(
                                f"Triggered telescope {tel} is missing "
                                "from the simulated parameters table, but was "
                                "present at the reconstructed parameters table."
                            )
                            continue
                        simulated_params = next(
                            simulated_param_readers[f"tel_{tel:03d}"]
                        )
                        simulated.true_parameters = ImageParametersContainer(
                            hillas=simulated_params[0],
                            leakage=simulated_params[1],
                            concentration=simulated_params[2],
                            morphology=simulated_params[3],
                            intensity_statistics=simulated_params[4],
                        )

            yield data

    def _fill_array_pointing(self, data, array_pointing_finder):
        """
        Fill the array pointing information of a given event
        """
        # Only unique pointings are stored, so reader.read() wont work as easily
        # Thats why we match the pointings based on trigger time
        closest_time_index = array_pointing_finder.closest(data.trigger.time.mjd)
        array_pointing = self.file_.root.dl1.monitoring.subarray.pointing
        data.pointing.array_azimuth = u.Quantity(
            array_pointing[closest_time_index]["array_azimuth"],
            array_pointing.attrs["array_azimuth_UNIT"],
        )
        data.pointing.array_altitude = u.Quantity(
            array_pointing[closest_time_index]["array_altitude"],
            array_pointing.attrs["array_altitude_UNIT"],
        )
        data.pointing.array_ra = u.Quantity(
            array_pointing[closest_time_index]["array_ra"],
            array_pointing.attrs["array_ra_UNIT"],
        )
        data.pointing.array_dec = u.Quantity(
            array_pointing[closest_time_index]["array_dec"],
            array_pointing.attrs["array_dec_UNIT"],
        )

    def _fill_telescope_pointing(self, data, tel_pointing_finder):
        """
        Fill the telescope pointing information of a given event
        """
        # Same comments as to _fill_array_pointing apply
        for tel in data.trigger.tel.keys():
            if self.allowed_tels and tel not in self.allowed_tels:
                continue
            tel_pointing_table = self.file_.root.dl1.monitoring.telescope.pointing[
                f"tel_{tel:03d}"
            ]
            closest_time_index = tel_pointing_finder[f"tel_{tel:03d}"].closest(
                data.trigger.tel[tel].time
            )
            pointing_telescope = tel_pointing_table
            data.pointing.tel[tel].azimuth = u.Quantity(
                pointing_telescope[closest_time_index]["azimuth"],
                pointing_telescope.attrs["azimuth_UNIT"],
            )
            data.pointing.tel[tel].altitude = u.Quantity(
                pointing_telescope[closest_time_index]["altitude"],
                pointing_telescope.attrs["altitude_UNIT"],
            )<|MERGE_RESOLUTION|>--- conflicted
+++ resolved
@@ -35,11 +35,15 @@
 logger = logging.getLogger(__name__)
 
 
-<<<<<<< HEAD
-COMPATIBLE_DL1_VERSIONS = ["v1.0.0", "v1.0.1", "v1.0.2", "v1.0.3", "v1.1.0", "v2.0.0"]
-=======
-COMPATIBLE_DL1_VERSIONS = ["v1.0.0", "v1.0.1", "v1.0.2", "v1.0.3", "v1.1.0", "v1.2.0"]
->>>>>>> 27680425
+COMPATIBLE_DL1_VERSIONS = [
+    "v1.0.0",
+    "v1.0.1",
+    "v1.0.2",
+    "v1.0.3",
+    "v1.1.0",
+    "v1.2.0",
+    "v2.0.0",
+]
 
 
 class DL1EventSource(EventSource):
