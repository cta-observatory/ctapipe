import re
from abc import abstractmethod, ABCMeta
from collections import defaultdict
from functools import partial

import numpy as np
import tables
from astropy.time import Time
from astropy.units import Quantity

import ctapipe
from ctapipe.core import Component, Container

__all__ = ['TableWriter',
           'TableReader',
           'HDF5TableWriter',
           'HDF5TableReader']

PYTABLES_TYPE_MAP = {
    'float': tables.Float64Col,
    'float64': tables.Float64Col,
    'float32': tables.Float32Col,
    'int': tables.IntCol,
    'int32': tables.Int32Col,
    'int64': tables.Int64Col,
    'bool': tables.BoolCol,
    # 'str': tables.StringCol,
}


class TableWriter(Component, metaclass=ABCMeta):

    def __init__(self, parent=None, **kwargs):
        super().__init__(parent, **kwargs)
        self._transforms = defaultdict(dict)
        self._exclusions = defaultdict(list)

    def __del__(self):

        self.close()

    def __enter__(self):

        return self

    def __exit__(self, exc_type, exc_val, exc_tb):

        self.close()

    def exclude(self, table_name, pattern):
        """
        Exclude any columns matching the pattern from being written

        Parameters
        ----------
        table_name: str
            name of table on which to apply the exclusion
        pattern: str
            regular expression string to match column name
        """
        self._exclusions[table_name].append(re.compile(pattern))

    def _is_column_excluded(self, table_name, col_name):
        for pattern in self._exclusions[table_name]:
            if pattern.match(col_name):
                return True
        return False

    def add_column_transform(self, table_name, col_name, transform):
        """
        Add a transformation function for a column. This function will be
        called on the value in the container before it is written to the
        output file.

        Parameters
        ----------
        table_name: str
            identifier of table being written
        col_name: str
            name of column in the table (or item in the Container)
        transform: callable
            function that take a value and returns a new one
        """
        self._transforms[table_name][col_name] = transform
        self.log.debug("Added transform: {}/{} -> {}".format(table_name,
                                                             col_name,
                                                             transform))

    @abstractmethod
    def write(self, table_name, containers):
        """
        Write the contents of the given container or containers to a table.
        The first call to write  will create a schema and initialize the table
        within the file.
        The shape of data within the container must not change between calls,
        since variable-length arrays are not supported.

        Parameters
        ----------
        table_name: str
            name of table to write to
        container: `ctapipe.core.Container`
            container to write
        """
        pass

    @abstractmethod
    def open(self, filename):

        pass

    @abstractmethod
    def close(self):

        pass

    def _apply_col_transform(self, table_name, col_name, value):
        """
        apply value transform function if it exists for this column
        """
        if col_name in self._transforms[table_name]:
            tr = self._transforms[table_name][col_name]
            value = tr(value)
        return value


class HDF5TableWriter(TableWriter):
    """
    A very basic table writer that can take a container (or more than one)
    and write it to an HDF5 file. It does _not_ recursively write the
    container. This is intended as a building block to create a more complex
    I/O system.

    It works by creating a HDF5 Table description from the `Field`s inside a
    container, where each item becomes a column in the table. The first time
    `SimpleHDF5TableWriter.write()` is called, the container is registered
    and the table created in the output file.

    Each item in the container can also have an optional transform function
    that is called before writing to transform the value.  For example,
    unit quantities always have their units removed, or converted to a
    common unit if specified in the `Field`.

    Any metadata in the `Container` (stored in `Container.meta`) will be
    written to the table's header on the first call to write()

    Multiple tables may be written at once in a single file, as long as you
    change the table_name attribute to write() to specify which one to write
    to.

    TODO:
    - ability to write several containers to the same table (appending a
    string to each column name). Perhaps `write(name, dict(method_a=cont,
    method_b=cont2))`, where "method_a_X" would be a column name. May be
    possible to do this with some container magic, like joining two
    containers `joined_container(cont1, cont2, "A", "B")` or "cont1+cont2".
    Perhaps need to provide a better way to get container contents as a
    dictionary.

    Parameters
    ----------
    filename: str
        name of hdf5 output file
    group_name: str
        name of group into which to put all of the tables generated by this
        Writer (it will be placed under "/" in the file)

    """

    def __init__(self, filename, group_name, **kwargs):
        super().__init__()
        self._schemas = {}
        self._tables = {}
        self.open(filename, **kwargs)
        self._group = self._h5file.create_group("/", group_name)
        self.log.debug("h5file: {}".format(self._h5file))

    def open(self, filename, **kwargs):

        self._h5file = tables.open_file(filename, mode="w", **kwargs)

    def close(self):

        self._h5file.close()

    def _create_hdf5_table_schema(self, table_name, containers):
        """
        Creates a pytables description class for the given containers
        and registers it in the Writer

        Parameters
        ----------
        table_name: str
            name of table
        container: ctapipe.core.Container
            instance of an initalized container

        Returns
        -------
        dictionary of extra metadata to add to the table's header
        """

        class Schema(tables.IsDescription):
            pass

        meta = {}  # any extra meta-data generated here (like units, etc)

        # create pytables schema description for the given container
<<<<<<< HEAD
        for col_name, value in container.items():

            typename = ""
            shape = 1

            if self._is_column_excluded(table_name, col_name):
                self.log.debug("excluded column: {}/{}".format(table_name,
                                                               col_name))
                continue

            if isinstance(value, Quantity):
                req_unit = container.fields[col_name].unit
                if req_unit is not None:
                    tr = partial(tr_convert_and_strip_unit, unit=req_unit)
                    meta['{}_UNIT'.format(col_name)] = str(req_unit)
                else:
                    tr = lambda x: x.value
                    meta['{}_UNIT'.format(col_name)] = str(value.unit)

                value = tr(value)
                self.add_column_transform(table_name, col_name, tr)

            if isinstance(value, np.ndarray):
                typename = value.dtype.name
                coltype = PYTABLES_TYPE_MAP[typename]
                shape = value.shape
                Schema.columns[col_name] = coltype(shape=shape)

            if isinstance(value, Time):
                # TODO: really should use MET, but need a func for that
                Schema.columns[col_name] = tables.Float64Col()
                self.add_column_transform(table_name, col_name,
                                          tr_time_to_float)

            elif type(value).__name__ in PYTABLES_TYPE_MAP:
                typename = type(value).__name__
                coltype = PYTABLES_TYPE_MAP[typename]
                print(coltype)
                Schema.columns[col_name] = coltype()

            self.log.debug("Table {}: added col: {} type: {} shape: {}"
                           .format(table_name, col_name, typename, shape))
=======
        for container in containers:
            for col_name, value in container.items():

                typename = ""
                shape = 1

                if self._is_column_excluded(table_name, col_name):
                    self.log.debug("excluded column: {}/{}".format(
                        table_name, col_name
                    ))
                    continue

                if isinstance(value, Quantity):
                    req_unit = container.fields[col_name].unit
                    if req_unit is not None:
                        tr = partial(tr_convert_and_strip_unit, unit=req_unit)
                        meta['{}_UNIT'.format(col_name)] = str(req_unit)
                    else:
                        tr = lambda x: x.value
                        meta['{}_UNIT'.format(col_name)] = str(value.unit)

                    value = tr(value)
                    self.add_column_transform(table_name, col_name, tr)

                if isinstance(value, np.ndarray):
                    typename = value.dtype.name
                    coltype = PYTABLES_TYPE_MAP[typename]
                    shape = value.shape
                    Schema.columns[col_name] = coltype(shape=shape)

                if isinstance(value, Time):
                    # TODO: really should use MET, but need a func for that
                    Schema.columns[col_name] = tables.Float64Col()
                    self.add_column_transform(
                        table_name, col_name, tr_time_to_float
                    )

                elif type(value).__name__ in PYTABLES_TYPE_MAP:
                    typename = type(value).__name__
                    coltype = PYTABLES_TYPE_MAP[typename]
                    Schema.columns[col_name] = coltype()

                self.log.debug(
                    "Table {}: added col: {} type: {} shape: {}".format(
                        table_name, col_name, typename, shape
                    ))
>>>>>>> 198e0c7c

        self._schemas[table_name] = Schema
        meta['CTAPIPE_VERSION'] = ctapipe.__version__
        return meta

    def _setup_new_table(self, table_name, containers):
        """ set up the table. This is called the first time `write()`
        is called on a new table """
        self.log.debug("Initializing table '{}'".format(table_name))
        meta = self._create_hdf5_table_schema(table_name, containers)

        for container in containers:
            meta.update(container.meta)  # copy metadata from container

        table = self._h5file.create_table(
            where=self._group,
            name=table_name,
            title="Storage of {}".format(
                ",".join(c.__class__.__name__ for c in containers)
            ),
            description=self._schemas[table_name]
        )
        for key, val in meta.items():
            table.attrs[key] = val

        self._tables[table_name] = table

    def _append_row(self, table_name, containers):
        """
        append a row to an already initialized table. This is called
        automatically by `write()`
        """
        table = self._tables[table_name]
        row = table.row

        for container in containers:
            for colname in filter(lambda c: c in table.colnames, container.keys()):
                value = self._apply_col_transform(
                    table_name, colname, container[colname]
                )

                row[colname] = value

        row.append()

    def write(self, table_name, containers):
        """
        Write the contents of the given container or containers to a table.
        The first call to write  will create a schema and initialize the table
        within the file.
        The shape of data within the container must not change between
        calls, since variable-length arrays are not supported.

        Parameters
        ----------
        table_name: str
            name of table to write to
        containers: `ctapipe.core.Container` or `Iterable[ctapipe.core.Container]`
            container to write
        """
        if isinstance(containers, Container):
            containers = (containers, )

        if table_name not in self._schemas:
            self._setup_new_table(table_name, containers)

        self._append_row(table_name, containers)


class TableReader(Component, metaclass=ABCMeta):
    """
    Base class for row-wise table readers. Generally methods that read a
    full table at once are preferred to this method, since they are faster,
    but this can be used to re-play a table row by row into a
    `ctapipe.core.Container` class (the opposite of TableWriter)
    """

    def __init__(self):
        super().__init__()
        self._cols_to_read = defaultdict(list)
        self._transforms = defaultdict(dict)

    def __del__(self):

        self.close()

    def __enter__(self):

        return self

    def __exit__(self, exc_type, exc_val, exc_tb):

        self.close()

    def add_column_transform(self, table_name, col_name, transform):
        """
        Add a transformation function for a column. This function will be
        called on the value in the container before it is written to the
        output file.

        Parameters
        ----------
        table_name: str
            identifier of table being written
        col_name: str
            name of column in the table (or item in the Container)
        transform: callable
            function that take a value and returns a new one
        """
        self._transforms[table_name][col_name] = transform
        self.log.debug("Added transform: {}/{} -> {}".format(table_name,
                                                             col_name,
                                                             transform))

    def _apply_col_transform(self, table_name, col_name, value):
        """
        apply value transform function if it exists for this column
        """
        if col_name in self._transforms[table_name]:
            tr = self._transforms[table_name][col_name]
            value = tr(value)
        return value

    @abstractmethod
    def read(self, table_name, container):
        """
        Returns a generator that reads the next row from the table into the
        given container.  The generator returns the same container. Note that
        no containers are copied, the data are overwritten inside.
        """
        pass

    @abstractmethod
    def open(self, filename):

        pass

    @abstractmethod
    def close(self):

        pass


class HDF5TableReader(TableReader):
    """
    Reader that reads a single row of an HDF5 table at once into a Container.
    Simply construct a `HDF5TableReader` with an input HDF5 file,
    and call the `read(path, container)` method to get a generator that fills
    the given container with a new row of the table on each access.

    Columns in the table are automatically mapped to container fields by
    name, and if a field is missing in either, it is skipped during read,
    but a warning is emitted.

    Columns that were written by SimpleHDF5TableWriter and which had unit
    transforms applied, will have the units re-applied when reading (the
    unit used is stored in the header attributes).

    Note that this is only useful if you want to read all information *one
    event at a time* into a container, which is not very I/O efficient. For
    some other use cases, it may be much more efficient to access the
    table data directly, for example to read an entire column or table at
    once (which means not using the Container data structure).

    Todo:
    - add ability to synchronize reading of multiple tables on a key

    - add ability (also with TableWriter) to read a row into n containers at
        once, assuming no naming conflicts (so we can add e.g. event_id)

    """

    def __init__(self, filename):
        """
        Parameters
        ----------
        filename: str
            name of hdf5 file
        group_name: str
            HDF5 path to group where tables are  to be found
        """
        super().__init__()
        self._tables = {}
        self._h5file = self.open(filename)
        pass

    def open(self, filename):

        self._h5file = tables.open_file(filename)
        return self._h5file

    def close(self):

        self._h5file.close()

    def _setup_table(self, table_name, container):
        tab = self._h5file.get_node(table_name)
        self._tables[table_name] = tab
        self._map_table_to_container(table_name, container)
        self._map_transforms_from_table_header(table_name)
        return tab

    def _map_transforms_from_table_header(self, table_name):
        """
        create any transforms needed to "undo" ones in the writer
        """
        tab = self._tables[table_name]
        for attr in tab.attrs._f_list():
            if attr.endswith("_UNIT"):
                colname = attr[:-5]
                tr = partial(tr_add_unit, unitname=tab.attrs[attr])
                self.add_column_transform(table_name, colname, tr)

    def _map_table_to_container(self, table_name, container):
        """ identifies which columns in the table to read into the container,
        by comparing their names."""
        tab = self._tables[table_name]
        for colname in tab.colnames:
            if colname in container.fields:
                self._cols_to_read[table_name].append(colname)
            else:
                self.log.warn("Table '{}' has column '{}' that is not in "
                              "container {}. It will be skipped"
                              .format(table_name, colname,
                                      container.__class__.__name__))

        # also check that the container doesn't have fields that are not
        # in the table:
        for colname in container.fields:
            if colname not in self._cols_to_read[table_name]:
                self.log.warn("Table '{}' is missing column '{}' that is "
                              "in container {}. It will be skipped"
                              .format(table_name, colname,
                                      container.__class__.__name__))

        # copy all user-defined attributes back to Container.mets
        for key in tab.attrs._f_list():
            container.meta[key] = tab.attrs[key]

    def read(self, table_name, container):
        """
        Returns a generator that reads the next row from the table into the
        given container.  The generator returns the same container. Note that
        no containers are copied, the data are overwritten inside.
        """
        if table_name not in self._tables:
            tab = self._setup_table(table_name, container)
        else:
            tab = self._tables[table_name]

        row_count = 0

        while 1:

            try:
                row = tab[row_count]
            except IndexError:
                return  # stop generator when done

            for colname in self._cols_to_read[table_name]:
                container[colname] = self._apply_col_transform(table_name,
                                                               colname,
                                                               row[colname])

            yield container
            row_count += 1





def tr_convert_and_strip_unit(quantity, unit):
    return quantity.to(unit).value


def tr_list_to_mask(thelist, length):
    """ transform list to a fixed-length mask"""
    arr = np.zeros(shape=length, dtype=np.bool)
    arr[thelist] = True
    return arr


def tr_time_to_float(thetime):
    return thetime.mjd


def tr_add_unit(value, unitname):
    return Quantity(value, unitname)<|MERGE_RESOLUTION|>--- conflicted
+++ resolved
@@ -175,6 +175,9 @@
         self._group = self._h5file.create_group("/", group_name)
         self.log.debug("h5file: {}".format(self._h5file))
 
+    def __del__(self):
+        self.close()
+
     def open(self, filename, **kwargs):
 
         self._h5file = tables.open_file(filename, mode="w", **kwargs)
@@ -206,50 +209,6 @@
         meta = {}  # any extra meta-data generated here (like units, etc)
 
         # create pytables schema description for the given container
-<<<<<<< HEAD
-        for col_name, value in container.items():
-
-            typename = ""
-            shape = 1
-
-            if self._is_column_excluded(table_name, col_name):
-                self.log.debug("excluded column: {}/{}".format(table_name,
-                                                               col_name))
-                continue
-
-            if isinstance(value, Quantity):
-                req_unit = container.fields[col_name].unit
-                if req_unit is not None:
-                    tr = partial(tr_convert_and_strip_unit, unit=req_unit)
-                    meta['{}_UNIT'.format(col_name)] = str(req_unit)
-                else:
-                    tr = lambda x: x.value
-                    meta['{}_UNIT'.format(col_name)] = str(value.unit)
-
-                value = tr(value)
-                self.add_column_transform(table_name, col_name, tr)
-
-            if isinstance(value, np.ndarray):
-                typename = value.dtype.name
-                coltype = PYTABLES_TYPE_MAP[typename]
-                shape = value.shape
-                Schema.columns[col_name] = coltype(shape=shape)
-
-            if isinstance(value, Time):
-                # TODO: really should use MET, but need a func for that
-                Schema.columns[col_name] = tables.Float64Col()
-                self.add_column_transform(table_name, col_name,
-                                          tr_time_to_float)
-
-            elif type(value).__name__ in PYTABLES_TYPE_MAP:
-                typename = type(value).__name__
-                coltype = PYTABLES_TYPE_MAP[typename]
-                print(coltype)
-                Schema.columns[col_name] = coltype()
-
-            self.log.debug("Table {}: added col: {} type: {} shape: {}"
-                           .format(table_name, col_name, typename, shape))
-=======
         for container in containers:
             for col_name, value in container.items():
 
@@ -296,7 +255,6 @@
                     "Table {}: added col: {} type: {} shape: {}".format(
                         table_name, col_name, typename, shape
                     ))
->>>>>>> 198e0c7c
 
         self._schemas[table_name] = Schema
         meta['CTAPIPE_VERSION'] = ctapipe.__version__
