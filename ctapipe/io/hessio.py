# Licensed under a 3-clause BSD style license - see LICENSE.rst
"""
Backward compatibility function for reading hessio files.

"""
import logging

from .hessioeventsource import HESSIOEventSource
from astropy.utils.decorators import deprecated

logger = logging.getLogger(__name__)


__all__ = [
    'hessio_event_source',
]

@deprecated(0.5, message="prefer the use of an EventSource or "
                         "EventSourceFactory")
def hessio_event_source(url, **params):
<<<<<<< HEAD
    """ emulate the old hessio_event_source generator, using the new
    HESSIOEventSource.  It is preferred to use HESSIOEventSource, this is only
    for backward compatibility.
=======
    """
    emulate the old `hessio_event_source` generator, using the new
    `HESSIOEventSource` class.  It is preferred to use `HESSIOEventSource` or
    `event_source`, this is only for backward compatibility.

>>>>>>> 6fda0762

    Parameters
    ----------
    url : str
        path to file to open
    max_events : int, optional
        maximum number of events to read
<<<<<<< HEAD
    allowed_tels : list[int]
        select only a subset of telescope, if None, all are read. This can
        be used for example emulate the final CTA data format, where there
        would be 1 telescope per file (whereas in current monte-carlo,
        they are all interleaved into one file)
    requested_event : int
        Seek to a paricular event index
    use_event_id : bool
        If True ,'requested_event' now seeks for a particular event id instead
        of index


=======
    allowed_tels : List[int]
        select only a subset of telescope, if None, all are read. This can be
        used for example emulate the final CTA data format, where there would
        be 1 telescope per file (whereas in current monte-carlo, they are all
        interleaved into one file)


    Returns
    -------
    generator:
        a `HESSIOEventSource` wrapped in a generator (for backward
        compatibility)

>>>>>>> 6fda0762
    """

    reader = HESSIOEventSource(None, None,
                               input_url=url, **params)


<<<<<<< HEAD
    return (x for x in reader)
=======
    return (x for x in reader)
>>>>>>> 6fda0762
<|MERGE_RESOLUTION|>--- conflicted
+++ resolved
@@ -18,17 +18,11 @@
 @deprecated(0.5, message="prefer the use of an EventSource or "
                          "EventSourceFactory")
 def hessio_event_source(url, **params):
-<<<<<<< HEAD
-    """ emulate the old hessio_event_source generator, using the new
-    HESSIOEventSource.  It is preferred to use HESSIOEventSource, this is only
-    for backward compatibility.
-=======
     """
     emulate the old `hessio_event_source` generator, using the new
     `HESSIOEventSource` class.  It is preferred to use `HESSIOEventSource` or
     `event_source`, this is only for backward compatibility.
 
->>>>>>> 6fda0762
 
     Parameters
     ----------
@@ -36,20 +30,6 @@
         path to file to open
     max_events : int, optional
         maximum number of events to read
-<<<<<<< HEAD
-    allowed_tels : list[int]
-        select only a subset of telescope, if None, all are read. This can
-        be used for example emulate the final CTA data format, where there
-        would be 1 telescope per file (whereas in current monte-carlo,
-        they are all interleaved into one file)
-    requested_event : int
-        Seek to a paricular event index
-    use_event_id : bool
-        If True ,'requested_event' now seeks for a particular event id instead
-        of index
-
-
-=======
     allowed_tels : List[int]
         select only a subset of telescope, if None, all are read. This can be
         used for example emulate the final CTA data format, where there would
@@ -63,15 +43,10 @@
         a `HESSIOEventSource` wrapped in a generator (for backward
         compatibility)
 
->>>>>>> 6fda0762
     """
 
     reader = HESSIOEventSource(None, None,
                                input_url=url, **params)
 
 
-<<<<<<< HEAD
     return (x for x in reader)
-=======
-    return (x for x in reader)
->>>>>>> 6fda0762
