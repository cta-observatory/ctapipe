--- conflicted
+++ resolved
@@ -31,21 +31,16 @@
 
 tables.parameters.NODE_CACHE_SLOTS = 3000  # fixes problem with too many datasets
 
-<<<<<<< HEAD
-DATA_MODEL_VERSION = "v1.3.0"
-DATA_MODEL_CHANGE_HISTORY = """
-- v1.3.0: hillas and timing parameters saved in telescope frame (degree) as opposed to camera frame (m)
-=======
 # define the version of the DL1 data model written here. This should be updated
 # when necessary:
 # - increase the major number if there is a breaking change to the model
 #   (meaning readers need to update scripts)
 # - increase the minor number if new columns or datasets are added
 # - increase the patch number if there is a small bugfix to the model.
-DATA_MODEL_VERSION = "v2.0.0"
+DATA_MODEL_VERSION = "v2.1.0"
 DATA_MODEL_CHANGE_HISTORY = """
+- v2.1.0: hillas and timing parameters are per default saved in telescope frame (degree) as opposed to camera frame (m)
 - v2.0.0: Match optics and camera tables using indices instead of names
->>>>>>> cdd2fe52
 - v1.2.0: change to more general data model, including also DL2 (DL1 unchanged)
 - v1.1.0: images and peak_times can be stored as scaled integers
 - v1.0.3: true_image dtype changed from float32 to int32
