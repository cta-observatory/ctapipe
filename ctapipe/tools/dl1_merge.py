--- conflicted
+++ resolved
@@ -113,22 +113,14 @@
     skip_broken_files = Bool(
         help="Skip broken files instead of raising an error", default_value=False
     ).tag(config=True)
-<<<<<<< HEAD
     split_datasets_by = traits.CaselessStrEnum(
         values=["tel_id", "tel_type"],
         default_value="tel_id",
         help="Splitting level for the DL1 parameters and images datasets",
     ).tag(config=True)
-    overwrite = traits.Bool(help="Overwrite output file if it exists").tag(config=True)
-    progress_bar = traits.Bool(help="Show progress bar during processing").tag(
-        config=True
-    )
-    file_pattern = traits.Unicode(
-=======
     overwrite = Bool(help="Overwrite output file if it exists").tag(config=True)
     progress_bar = Bool(help="Show progress bar during processing").tag(config=True)
     file_pattern = Unicode(
->>>>>>> 15cd535e
         default_value="*.h5", help="Give a specific file pattern for the input files"
     ).tag(config=True)
     allowed_tels = Set(
