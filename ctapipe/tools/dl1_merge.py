"""
Merge DL1-files from ctapipe-process tool
"""
import sys
import os
from argparse import ArgumentParser
from pathlib import Path
from traitlets import List

import tables
import numpy as np
from tqdm.auto import tqdm

from ..io import metadata as meta, DL1EventSource
from ..io import HDF5TableWriter
from ..core import Provenance, Tool, traits
from ..core.traits import Bool, Set, Unicode, flag, CInt
from ..instrument import SubarrayDescription

import warnings

warnings.filterwarnings("ignore", category=tables.NaturalNameWarning)

PROV = Provenance()

VERSION_KEY = "CTA PRODUCT DATA MODEL VERSION"
IMAGE_STATISTICS_PATH = "/dl1/service/image_statistics"

all_nodes = {
    "/dl1/monitoring/subarray/pointing",
    "/dl1/monitoring/telescope/pointing",
    "/dl1/service/image_statistics",
    "/dl1/service/image_statistics.__table_column_meta__",
    "/dl1/event/subarray/trigger",
    "/dl1/event/telescope/trigger",
    "/dl1/event/telescope/parameters",
    "/dl1/event/telescope/images",
    "/configuration/simulation/run",
    "/simulation/event/subarray/shower",
    "/simulation/event/telescope/parameters",
    "/simulation/event/telescope/images",
    "/simulation/service/shower_distribution",
}
optional_nodes = {
    "/simulation/service/shower_distribution",
    "/simulation/event/telescope/images",
    "/simulation/event/telescope/parameters",
    "/dl1/event/telescope/parameters",
    "/dl1/event/telescope/images",
    "/dl1/service/image_statistics",
    "/dl1/service/image_statistics.__table_column_meta__",
}
simu_nodes = {
    "/simulation/event/subarray/shower",
    "/simulation/event/telescope/parameters",
    "/simulation/event/telescope/images",
    "/simulation/service/shower_distribution",
    "/configuration/simulation/run",
}
service_nodes = {
    "/dl1/service/image_statistics",
    "/dl1/service/image_statistics.__table_column_meta__",
}
nodes_with_tels = {
    "/dl1/monitoring/telescope/pointing",
    "/dl1/event/telescope/parameters",
    "/dl1/event/telescope/images",
    "/simulation/event/telescope/parameters",
    "/simulation/event/telescope/images",
}
image_nodes = {"/simulation/event/telescope/images", "/dl1/event/telescope/images"}
parameter_nodes = {
    "/simulation/event/telescope/parameters",
    "/dl1/event/telescope/parameters",
}
simu_images = {"/simulation/event/telescope/images"}


class MergeTool(Tool):
    name = "ctapipe-merge"
    description = "Merges DL1-files created by the stage1-tool"
    examples = """
    To merge DL1-files created by the stage1-tool from current directory:

    > ctapipe-merge file1.h5 file2.h5 file3.h5 --output=/path/output_file.h5 --progress

    For merging files from a specific directory with a specific pattern, use:

    > ctapipe-merge --input-dir=/input/dir/ --output=/path/output_file.h5 --progress
    --pattern='*.dl1.h5'

    If no pattern is given, all .h5 files of the given directory will be taken as input.
    """
    input_dir = traits.Path(
        help="Input dl1-directory",
        default_value=None,
        allow_none=True,
        exists=True,
        directory_ok=True,
        file_ok=False,
    ).tag(config=True)
    input_files = List(
        traits.Path(exists=True, directory_ok=False),
        default_value=[],
        help="Input dl1-files",
    ).tag(config=True)
    output_path = traits.Path(
        help="Merged-DL1 output filename", directory_ok=False
    ).tag(config=True)
    skip_images = Bool(
        help="Skip DL1/Event/Telescope and Simulation/Event/Telescope images in output",
        default_value=False,
    ).tag(config=True)
    skip_simu_images = Bool(
        help="Skip Simulation/Event/Telescope images in output", default_value=False
    ).tag(config=True)
    skip_parameters = Bool(
        help="Skip DL1/Event/Telescope and Simulation/Event/Telescope parameters"
        "in output",
        default_value=False,
    ).tag(config=True)
    skip_broken_files = Bool(
        help="Skip broken files instead of raising an error", default_value=False
    ).tag(config=True)
<<<<<<< HEAD
    split_datasets_by = traits.CaselessStrEnum(
        values=["tel_id", "tel_type"],
        default_value="tel_id",
        help="Splitting level for the DL1 parameters and images datasets",
    ).tag(config=True)
    overwrite = Bool(help="Overwrite output file if it exists").tag(config=True)
    progress_bar = Bool(help="Show progress bar during processing").tag(config=True)
=======
    overwrite = Bool(
        help="Overwrite output file if it exists", default_value=False
    ).tag(config=True)
    progress_bar = Bool(
        help="Show progress bar during processing", default_value=False
    ).tag(config=True)
>>>>>>> a4b8e544
    file_pattern = Unicode(
        default_value="*.h5", help="Give a specific file pattern for the input files"
    ).tag(config=True)
    allowed_tels = Set(
        trait=CInt(),
        default_value=None,
        allow_none=True,
        help=(
            "list of allowed tel_ids, others will be ignored. "
            "If None, all telescopes in the input stream "
            "will be included"
        ),
    ).tag(config=True)

    parser = ArgumentParser()
    parser.add_argument("input_files", nargs="*", type=Path)

    aliases = {
        ("i", "input-dir"): "MergeTool.input_dir",
        ("o", "output"): "MergeTool.output_path",
        ("p", "pattern"): "MergeTool.file_pattern",
        ("t", "allowed-tels"): "MergeTool.allowed_tels",
        ("s", "split_datasets_by"): "MergeTool.split_datasets_by",
    }

    flags = {
        "f": ({"MergeTool": {"overwrite": True}}, "Overwrite output file if it exists"),
        **flag(
            "overwrite",
            "MergeTool.overwrite",
            "Overwrite output file if it exists",
            "Don't overwrite output file if it exists",
        ),
        "progress": (
            {"MergeTool": {"progress_bar": True}},
            "Show a progress bar for all given input files",
        ),
        **flag(
            "skip-images",
            "MergeTool.skip_images",
            "Skip DL1/Event/Telescope and Simulation/Event/Telescope images in output",
            "Don't skip DL1/Event/Telescope and Simulation/Event/Telescope images in output",
        ),
        **flag(
            "skip-simu-images",
            "MergeTool.skip_simu_images",
            "Skip Simulation/Event/Telescope images in output",
            "Don't skip Simulation/Event/Telescope images in output",
        ),
        **flag(
            "skip-parameters",
            "MergeTool.skip_parameters",
            "Skip DL1/Event/Telescope and Simulation/Event/Telescope parameters in output",
            "Don't skip DL1/Event/Telescope and Simulation/Event/Telescope parameters in output",
        ),
        **flag(
            "skip-broken-files",
            "MergeTool.skip_broken_files",
            "Skip broken files instead of raising an error",
            "Don't skip broken files instead of raising an error",
        ),
    }

    def setup(self):
        # prepare output path:
        if not self.output_path:
            self.log.critical("No output path was specified")
            sys.exit(1)

        self.output_path = self.output_path.expanduser()
        if self.output_path.exists():
            if self.overwrite:
                self.log.warning(f"Overwriting {self.output_path}")
                self.output_path.unlink()
            else:
                self.log.critical(
                    f"Output file {self.output_path} exists, "
                    "use `--overwrite` to overwrite"
                )
                sys.exit(1)

        PROV.add_output_file(str(self.output_path))

        if self.skip_parameters is True and self.skip_images is True:
            self.log.warning("Skip-parameters and skip-images are both set to True")

        # Get input Files
        args = self.parser.parse_args(self.extra_args)
        self.input_files.extend(args.input_files)
        if self.input_dir is not None:
            self.input_files.extend(sorted(self.input_dir.glob(self.file_pattern)))

        if not self.input_files:
            self.log.critical(
                "No input files provided, either provide --input-dir "
                "or input files as positional arguments"
            )
            sys.exit(1)

        # create output file with subarray from first file
        self.first_subarray = SubarrayDescription.from_hdf(self.input_files[0])
        if self.allowed_tels:
            self.first_subarray = self.first_subarray.select_subarray(
                tel_ids=self.allowed_tels
            )
            self.allowed_tel_names = {"tel_%03d" % i for i in self.allowed_tels}

        self.first_subarray.to_hdf(self.output_path)
        self.output_file = tables.open_file(self.output_path, mode="a")

        # setup required nodes
        self.usable_nodes = all_nodes

        if self.skip_simu_images is True:
            self.usable_nodes = self.usable_nodes - simu_images

        if self.skip_images is True:
            self.usable_nodes = self.usable_nodes - image_nodes

        if self.skip_parameters is True:
            self.usable_nodes = self.usable_nodes - parameter_nodes

    def check_file_broken(self, file):
        # Check that the file is not broken or any node is missing
        file_path = file.root._v_file.filename

        data_model_version = file.root._v_attrs[VERSION_KEY]
        if data_model_version != self.data_model_version:
            self.log.critical(
                f"File has data model version {data_model_version}"
                f", expected {self.data_model_version}"
            )
            return True

        current_subarray = SubarrayDescription.from_hdf(file_path)
        if self.allowed_tels:
            current_subarray = current_subarray.select_subarray(
                tel_ids=self.allowed_tels
            )
        broken = False

        # Check subarray
        if self.first_subarray != current_subarray:
            self.log.critical(f"Subarray does not match for {file_path}")
            broken = True

        # Gives warning if tables for listed nodes in 'optional_nodes'
        # are missing but continues merging the rest of the file. Gives error
        # if any other node from 'usable_nodes' is missing, except
        # 'skip_broken_files' is set to True, then skip files.
        for node in self.usable_nodes:
            if node in optional_nodes and node not in file:
                self.log.warning(
                    f"{node} is not in {file_path}. Continue with "
                    "merging file. This table will be incomplete "
                    "or empty"
                )
                continue

            if node not in file:
                self.log.critical(f"{node} is not in {file_path}.")
                broken = True

        return broken

    def add_image_statistics(self, file):
        # Creates table for image statistics and adds the entries together.
        # This does not append rows to the existing table

        if IMAGE_STATISTICS_PATH in self.output_file:
            table_out = self.output_file.root[IMAGE_STATISTICS_PATH]
            table_in = file.root[IMAGE_STATISTICS_PATH]

            for row in range(len(table_in)):
                table_out.cols.counts[row] = np.add(
                    table_out.cols.counts[row], table_in.cols.counts[row]
                )
                table_out.cols.cumulative_counts[row] = np.add(
                    table_out.cols.cumulative_counts[row],
                    table_in.cols.cumulative_counts[row],
                )

        elif "/dl1/service" not in self.output_file:
            target_group = self.output_file.create_group(
                "/dl1", "service", createparents=True
            )

            for node in service_nodes:
                file.copy_node(node, newparent=target_group)

    def merge_tables(self, file):
        # Loop over all nodes listed in usable_nodes. Appends table to output_file
        # if it already exists, otherwise creates group and copies node.
        for node in self.usable_nodes:
            if node in service_nodes:
                continue

            if node in file:
                if node in nodes_with_tels:
                    if node not in self.output_file:
                        self._create_group(node)

                    if self.allowed_tels:
                        for tel_name in self.allowed_tel_names:
                            tel_type = None
                            if self.split_datasets_by == "tel_type":
                                tel_id = int(tel_name.replace("tel_", ""))
                                tel_type = str(self.first_subarray.tels[tel_id])
                            if tel_name in file.root[node]:
                                self._copy_or_append_tel_table(
                                    file, node, tel_name, tel_type
                                )

                        continue

                    for tel in file.root[node]:
                        tel_type = None
                        if self.split_datasets_by == "tel_type":
                            tel_id = int(tel.name.replace("tel_", ""))
                            tel_type = str(self.first_subarray.tels[tel_id])
                        self._copy_or_append_tel_table(file, node, tel.name, tel_type)

                    continue

                if node in self.output_file:
                    data = file.root[node][:]
                    output_node = self.output_file.get_node(node)
                    output_node.append(data)
                else:
                    group_path, _ = os.path.split(node)
                    if group_path not in self.output_file:
                        self._create_group(group_path)

                    target_group = self.output_file.root[group_path]
                    file.copy_node(node, newparent=target_group)

    def _copy_or_append_tel_table(self, file, node, tel_name, tel_type):
        tel_node_path = node + "/" + tel_name
        output_node_path = node + "/" + tel_type if tel_type else tel_node_path
        if tel_node_path in self.output_file or output_node_path in self.output_file:
            output_node = self.output_file.get_node(output_node_path)
            input_node = file.root[tel_node_path]

            # cast needed for some image parameters that are sometimes
            # float32 and sometimes float64
            output_node.append(input_node[:].astype(output_node.dtype))
        else:
            target_group = self.output_file.root[node]
            file.copy_node(tel_node_path, newparent=target_group, newname=tel_type)

    def _create_group(self, node):
        head, tail = os.path.split(node)
        self.output_file.create_group(head, tail, createparents=True)

    def start(self):
        merged_files_counter = 0

        for i, current_file in enumerate(
            tqdm(
                self.input_files,
                desc="Merging",
                unit="Files",
                disable=not self.progress_bar,
            )
        ):

            if not DL1EventSource.is_compatible(current_file):
                self.log.critical(
                    f"input file {current_file} is not a supported DL1 file"
                )
                if self.skip_broken_files:
                    continue
                else:
                    sys.exit(1)

            with tables.open_file(current_file, mode="r") as file:
                if i == 0:
                    self.data_model_version = file.root._v_attrs[VERSION_KEY]

                    # Check if first file is simulation

                    if "/simulation" not in file.root:
                        self.usable_nodes = self.usable_nodes - simu_nodes
                        self.log.info("Merging real data")
                        self.is_simulation = False
                    else:
                        self.log.info("Merging simulation-files")
                        self.is_simulation = True

                if self.check_file_broken(file) is True:
                    if self.skip_broken_files is True:
                        continue
                    else:
                        self.log.critical("Broken file detected.")
                        sys.exit(1)

                self.merge_tables(file)

                if IMAGE_STATISTICS_PATH in file:
                    self.add_image_statistics(file)

            PROV.add_input_file(str(current_file))
            merged_files_counter += 1

        self.log.info(
            f"{merged_files_counter} out of {len(self.input_files)} files "
            "has been merged!"
        )

    def finish(self):
        self.output_file.close()
        activity = PROV.current_activity.provenance
        process_type_ = "Observation"
        if self.is_simulation is True:
            process_type_ = "Simulation"

        reference = meta.Reference(
            contact=meta.Contact(name="", email="", organization="CTA Consortium"),
            product=meta.Product(
                description="Merged DL1 Data Product",
                data_category="Sim",  # TODO: copy this from the inputs
                data_level=["DL1"],  # TODO: copy this from inputs
                data_association="Subarray",
                data_model_name="ASWG",  # TODO: copy this from inputs
                data_model_version=self.data_model_version,
                data_model_url="",
                format="hdf5",
            ),
            process=meta.Process(type_=process_type_, subtype="", id_="merge"),
            activity=meta.Activity.from_provenance(activity),
            instrument=meta.Instrument(
                site="Other",
                class_="Subarray",
                type_="unknown",
                version="unknown",
                id_=self.first_subarray.name,
            ),
        )

        headers = reference.to_dict()

        with HDF5TableWriter(
            self.output_path, parent=self, mode="a", add_prefix=True
        ) as writer:
            meta.write_to_hdf5(headers, writer.h5file)


def main():
    tool = MergeTool()
    tool.run()


if __name__ == "main":
    main()<|MERGE_RESOLUTION|>--- conflicted
+++ resolved
@@ -122,22 +122,17 @@
     skip_broken_files = Bool(
         help="Skip broken files instead of raising an error", default_value=False
     ).tag(config=True)
-<<<<<<< HEAD
     split_datasets_by = traits.CaselessStrEnum(
         values=["tel_id", "tel_type"],
         default_value="tel_id",
         help="Splitting level for the DL1 parameters and images datasets",
     ).tag(config=True)
-    overwrite = Bool(help="Overwrite output file if it exists").tag(config=True)
-    progress_bar = Bool(help="Show progress bar during processing").tag(config=True)
-=======
     overwrite = Bool(
         help="Overwrite output file if it exists", default_value=False
     ).tag(config=True)
     progress_bar = Bool(
         help="Show progress bar during processing", default_value=False
     ).tag(config=True)
->>>>>>> a4b8e544
     file_pattern = Unicode(
         default_value="*.h5", help="Give a specific file pattern for the input files"
     ).tag(config=True)
