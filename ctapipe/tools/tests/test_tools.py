--- conflicted
+++ resolved
@@ -73,10 +73,7 @@
             run_tool(
                 MergeTool(),
                 argv=[f"{f1.name}", f"{f2.name}", f"--o={out_all.name}", "--overwrite"],
-<<<<<<< HEAD
-=======
-                cwd=tmpdir,
->>>>>>> 3baa736d
+                cwd=tmpdir,
             )
             == 0
         )
@@ -173,13 +170,8 @@
                         )
 
 
-<<<<<<< HEAD
-def test_stage_1():
+def test_stage_1(tmpdir):
     from ctapipe.tools.stage1 import Stage1Tool
-=======
-def test_stage_1(tmpdir):
-    from ctapipe.tools.stage1 import Stage1ProcessorTool
->>>>>>> 3baa736d
 
     config = Path("./examples/stage1_config.json").absolute()
     with tempfile.NamedTemporaryFile(suffix=".hdf5") as f:
@@ -296,12 +288,9 @@
             f.write(b"dummy")
             f.flush()
 
-<<<<<<< HEAD
+            config = Path("./examples/stage1_config.json").absolute()
             tool = Stage1Tool()
-=======
-            config = Path("./examples/stage1_config.json").absolute()
-            tool = Stage1ProcessorTool()
->>>>>>> 3baa736d
+
             assert (
                 run_tool(
                     tool,
