--- conflicted
+++ resolved
@@ -200,11 +200,8 @@
         run_tool(tool, [f"--input={GAMMA_TEST_LARGE}", "--format=ecsv"], cwd=tmp_path)
         == 0
     )
-<<<<<<< HEAD
-    assert tmpdir.join("MonteCarloArray.optics.ecsv").exists()
-=======
-    assert (tmp_path / "MonteCarloArray.optics.ecsv.txt").exists()
->>>>>>> 996c0481
+
+    assert (tmp_path / "MonteCarloArray.optics.ecsv").exists()
 
     assert (
         run_tool(tool, [f"--input={GAMMA_TEST_LARGE}", "--format=hdf5"], cwd=tmp_path)
