"""
Test individual tool functionality
"""

import os
import shlex
import sys

import matplotlib as mpl

import tempfile
import pandas as pd
import tables

from ctapipe.utils import get_dataset_path
from ctapipe.core import run_tool
from ctapipe.io import DataLevel
import numpy as np
from pathlib import Path


GAMMA_TEST_LARGE = get_dataset_path("gamma_test_large.simtel.gz")
LST_MUONS = get_dataset_path("lst_muons.simtel.zst")


def test_merge(tmpdir):
    from ctapipe.tools.dl1_merge import MergeTool
    from ctapipe.tools.stage1 import Stage1Tool

    config = Path("./examples/stage1_config.json").absolute()

    tmp_dir = tempfile.TemporaryDirectory()
    in_1 = tmp_dir.name + "/test_file_1.hdf5"
    in_2 = tmp_dir.name + "/test_file_2.hdf5"
    out_all = tmp_dir.name + "/merged_file_all.hdf5"
    out_skip_images = tmp_dir.name + "/merged_file_images.hdf5"
    out_skip_parameters = tmp_dir.name + "/merged_file_parameters.hdf5"
    out_tels_dir_pattern = tmp_dir.name + "/merged_file_tels_dir_pattern.hdf5"

    assert (
        run_tool(
            Stage1Tool(),
            argv=[
                f"--config={config}",
                f"--input={GAMMA_TEST_LARGE}",
                f"--output={in_1}",
                "--write-parameters",
                "--write-images",
                "--overwrite",
            ],
            cwd=tmpdir,
        )
        == 0
    )
    assert (
        run_tool(
            Stage1Tool(),
            argv=[
                f"--config={config}",
                f"--input={GAMMA_TEST_LARGE}",
                f"--output={in_2}",
                "--write-parameters",
                "--write-images",
                "--overwrite",
            ],
            cwd=tmpdir,
        )
        == 0
    )

<<<<<<< HEAD
        assert (
            run_tool(
                MergeTool(),
                argv=[f1.name, f2.name, "-o", out_all.name, "--overwrite"],
                cwd=tmpdir,
            )
            == 0
=======
    assert (
        run_tool(
            MergeTool(),
            argv=[
                f"--i={tmp_dir.name}",
                "--p='test_file_*.hdf5'",
                f"--o={out_tels_dir_pattern}",
                "--overwrite",
                "--t=[2, 3]",
            ],
            cwd=tmpdir,
>>>>>>> 3c27fc30
        )
        == 0
    )

<<<<<<< HEAD
        assert (
            run_tool(
                MergeTool(),
                argv=[
                    f1.name,
                    f2.name,
                    "-o",
                    out_skip_images.name,
                    "--overwrite",
                    "--skip-images",
                ],
                cwd=tmpdir,
            )
            == 0
=======
    assert (
        run_tool(
            MergeTool(),
            argv=[f"{in_1}", f"{in_2}", f"--o={out_all}", "--overwrite"],
            cwd=tmpdir,
>>>>>>> 3c27fc30
        )
        == 0
    )

<<<<<<< HEAD
        assert (
            run_tool(
                MergeTool(),
                argv=[
                    f1.name,
                    f2.name,
                    "-o",
                    out_skip_parameters.name,
                    "--overwrite",
                    "--skip-parameters",
                ],
                cwd=tmpdir,
            )
            == 0
=======
    assert (
        run_tool(
            MergeTool(),
            argv=[
                f"{in_1}",
                f"{in_2}",
                f"--o={out_skip_images}",
                "--overwrite",
                "--skip-images",
            ],
            cwd=tmpdir,
        )
        == 0
    )

    assert (
        run_tool(
            MergeTool(),
            argv=[
                f"{in_1}",
                f"{in_2}",
                f"--o={out_skip_parameters}",
                "--overwrite",
                "--skip-parameters",
            ],
            cwd=tmpdir,
>>>>>>> 3c27fc30
        )
        == 0
    )

    out_files_list = [
        out_all,
        out_skip_images,
        out_skip_parameters,
        out_tels_dir_pattern,
    ]

    for out_file in out_files_list:
        with tables.open_file(out_file, mode="r") as out_f, tables.open_file(
            in_1, mode="r"
        ) as in_f:

            # Check expanded tables
            assert len(out_f.root.simulation.service.shower_distribution) == 2
            assert len(out_f.root.simulation.event.subarray.shower) == 220
            assert len(out_f.root.configuration.simulation.run) == 2
            assert len(out_f.root.dl1.monitoring.subarray.pointing) == 2
            assert len(out_f.root.dl1.event.subarray.trigger) == 220
            assert len(out_f.root.dl1.event.telescope.trigger) == 918
            assert len(out_f.root.simulation.service.shower_distribution) == 2
            # Check subarray and service meta
            assert out_f.root.dl1.service["image_statistics.__table_column_meta__"]
            assert out_f.root.configuration.instrument.subarray.layout
            assert out_f.root.configuration.instrument.telescope.optics
            assert out_f.root.configuration.instrument.telescope.camera.geometry_LSTCam
            assert out_f.root.configuration.instrument.telescope.camera.readout_LSTCam

            # Check image statistics
            table_in = in_f.root["/dl1/service/image_statistics"]
            table_out = out_f.root["/dl1/service/image_statistics"]
            for row in range(len(table_in)):
                assert table_out.cols.counts[row] == np.multiply(
                    table_in.cols.counts[row], 2
                )
                assert table_out.cols.cumulative_counts[row] == np.multiply(
                    table_in.cols.cumulative_counts[row], 2
                )

            # Check telescope tables
            if out_file == out_tels_dir_pattern:
                telescope_nodes = {
                    "/dl1/monitoring/telescope/pointing",
                    "/dl1/event/telescope/images",
                    "/dl1/event/telescope/parameters",
                }
                for node in telescope_nodes:
                    assert len(out_f.list_nodes(node)) == 2
                    for tel_name in {"tel_002", "tel_003"}:
                        assert len(out_f.root[node + "/" + tel_name]) == np.multiply(
                            len(in_f.root[node + "/" + tel_name]), 2
                        )
                continue

            for tel in in_f.root.dl1.monitoring.telescope.pointing:
                assert len(
                    out_f.root.dl1.monitoring.telescope.pointing[tel.name]
                ) == np.multiply(
                    len(in_f.root.dl1.monitoring.telescope.pointing[tel.name]), 2
                )

            if out_file != out_skip_images:
                for tel in in_f.root.dl1.event.telescope.images:
                    assert len(
                        out_f.root.dl1.event.telescope.images[tel.name]
                    ) == np.multiply(
                        len(in_f.root.dl1.event.telescope.images[tel.name]), 2
                    )

            if out_file != out_skip_parameters:
                for tel in in_f.root.dl1.event.telescope.parameters:
                    assert len(
                        out_f.root.dl1.event.telescope.parameters[tel.name]
                    ) == np.multiply(
                        len(in_f.root.dl1.event.telescope.parameters[tel.name]), 2
                    )


def test_stage_1(tmpdir):
    from ctapipe.tools.stage1 import Stage1Tool

    config = Path("./examples/stage1_config.json").absolute()
    with tempfile.NamedTemporaryFile(suffix=".hdf5") as f:
        assert (
            run_tool(
                Stage1Tool(),
                argv=[
                    f"--config={config}",
                    f"--input={GAMMA_TEST_LARGE}",
                    f"--output={f.name}",
                    "--write-parameters",
                    "--overwrite",
                ],
                cwd=tmpdir,
            )
            == 0
        )

        # check tables were written
        with tables.open_file(f.name, mode="r") as tf:
            assert tf.root.dl1
            assert tf.root.dl1.event.telescope
            assert tf.root.dl1.event.subarray
            assert tf.root.configuration.instrument.subarray.layout
            assert tf.root.configuration.instrument.telescope.optics
            assert tf.root.configuration.instrument.telescope.camera.geometry_LSTCam
            assert tf.root.configuration.instrument.telescope.camera.readout_LSTCam

            assert tf.root.dl1.monitoring.subarray.pointing.dtype.names == (
                "time",
                "array_azimuth",
                "array_altitude",
                "array_ra",
                "array_dec",
            )

        # check we can read telescope parametrs
        dl1_features = pd.read_hdf(f.name, "/dl1/event/telescope/parameters/tel_001")
        features = (
            "obs_id",
            "event_id",
            "tel_id",
            "hillas_intensity",
            "concentration_cog",
            "leakage_pixels_width_1",
        )
        for feature in features:
            assert feature in dl1_features.columns

    with tempfile.NamedTemporaryFile(suffix=".hdf5") as f:
        assert (
            run_tool(
                Stage1Tool(),
                argv=[
                    f"--config={config}",
                    f"--input={GAMMA_TEST_LARGE}",
                    f"--output={f.name}",
                    "--write-images",
                    "--overwrite",
                ],
                cwd=tmpdir,
            )
            == 0
        )

        with tables.open_file(f.name, mode="r") as tf:
            assert tf.root.dl1
            assert tf.root.dl1.event.telescope
            assert tf.root.dl1.event.subarray
            assert tf.root.configuration.instrument.subarray.layout
            assert tf.root.configuration.instrument.telescope.optics
            assert tf.root.configuration.instrument.telescope.camera.geometry_LSTCam
            assert tf.root.configuration.instrument.telescope.camera.readout_LSTCam
            assert tf.root.dl1.event.telescope.images.tel_001
            dl1_image = tf.root.dl1.event.telescope.images.tel_001
            assert "image_mask" in dl1_image.dtype.names
            assert "image" in dl1_image.dtype.names
            assert "peak_time" in dl1_image.dtype.names


def test_stage1_datalevels(tmpdir):
    """test the dl1 tool on a file not providing r1 or dl0"""
    from ctapipe.io import EventSource
    from ctapipe.tools.stage1 import Stage1Tool

    class DummyEventSource(EventSource):
        @classmethod
        def is_compatible(cls, path):
            with open(path, "rb") as f:
                dummy = f.read(5)
                return dummy == b"dummy"

        @property
        def datalevels(self):
            return (DataLevel.R0,)

        @property
        def is_simulation(self):
            return True

        @property
        def obs_ids(self):
            return [1]

        @property
        def subarray(self):
            return None

        def _generator(self):
            return None

    with tempfile.NamedTemporaryFile(mode="wb", suffix=".dummy") as f:
        with tempfile.NamedTemporaryFile(mode="wb", suffix=".h5") as out:
            f.write(b"dummy")
            f.flush()

            config = Path("./examples/stage1_config.json").absolute()
            tool = Stage1Tool()

            assert (
                run_tool(
                    tool,
                    argv=[
                        f"--config={config}",
                        f"--input={f.name}",
                        f"--output={out.name}",
                        "--write-images",
                        "--overwrite",
                    ],
                    cwd=tmpdir,
                )
                == 1
            )
            # make sure the dummy event source was really used
            assert isinstance(tool.event_source, DummyEventSource)

            # we need to "touch" the output file again, otherwise tempfile will
            # complain it no longer exists as the tool removed it
            open(out.name, mode="a").close()


def test_muon_reconstruction(tmpdir):
    from ctapipe.tools.muon_reconstruction import MuonAnalysis

    with tempfile.NamedTemporaryFile(suffix=".hdf5") as f:
        assert (
            run_tool(
                MuonAnalysis(),
                argv=[f"--input={LST_MUONS}", f"--output={f.name}", "--overwrite"],
                cwd=tmpdir,
            )
            == 0
        )

        with tables.open_file(f.name) as t:
            table = t.root.dl1.event.telescope.parameters.muons[:]
            assert len(table) > 20
            assert np.count_nonzero(np.isnan(table["muonring_radius"])) == 0

    assert run_tool(MuonAnalysis(), ["--help-all"]) == 0


def test_display_summed_images(tmpdir):
    from ctapipe.tools.display_summed_images import ImageSumDisplayerTool

    mpl.use("Agg")
    assert (
        run_tool(
            ImageSumDisplayerTool(),
            argv=shlex.split(f"--infile={GAMMA_TEST_LARGE} " "--max-events=2 "),
            cwd=tmpdir,
        )
        == 0
    )

    assert run_tool(ImageSumDisplayerTool(), ["--help-all"]) == 0


def test_display_integrator(tmpdir):
    from ctapipe.tools.display_integrator import DisplayIntegrator

    mpl.use("Agg")

    assert (
        run_tool(
            DisplayIntegrator(),
            argv=shlex.split(f"--f={GAMMA_TEST_LARGE} " "--max_events=1 "),
            cwd=tmpdir,
        )
        == 0
    )

    assert run_tool(DisplayIntegrator(), ["--help-all"]) == 0


def test_display_events_single_tel(tmpdir):
    from ctapipe.tools.display_events_single_tel import SingleTelEventDisplay

    mpl.use("Agg")

    assert (
        run_tool(
            SingleTelEventDisplay(),
            argv=shlex.split(
                f"--infile={GAMMA_TEST_LARGE} "
                "--tel=11 "
                "--max-events=2 "  # <--- inconsistent!!!
            ),
            cwd=tmpdir,
        )
        == 0
    )

    assert run_tool(SingleTelEventDisplay(), ["--help-all"]) == 0


def test_display_dl1(tmpdir):
    from ctapipe.tools.display_dl1 import DisplayDL1Calib

    mpl.use("Agg")

    assert (
        run_tool(
            DisplayDL1Calib(),
            argv=shlex.split("--max_events=1 " "--telescope=11 "),
            cwd=tmpdir,
        )
        == 0
    )

    assert run_tool(DisplayDL1Calib(), ["--help-all"]) == 0


def test_info():
    from ctapipe.tools.info import info

    info(show_all=True)


def test_dump_triggers(tmpdir):
    from ctapipe.tools.dump_triggers import DumpTriggersTool

    sys.argv = ["dump_triggers"]
    outfile = tmpdir.join("triggers.fits")
    tool = DumpTriggersTool(infile=GAMMA_TEST_LARGE, outfile=str(outfile))

    assert run_tool(tool, cwd=tmpdir) == 0

    assert outfile.exists()
    assert run_tool(tool, ["--help-all"]) == 0


def test_dump_instrument(tmpdir):
    from ctapipe.tools.dump_instrument import DumpInstrumentTool

    sys.argv = ["dump_instrument"]
    tmpdir.chdir()

    tool = DumpInstrumentTool()

    assert run_tool(tool, [f"--input={GAMMA_TEST_LARGE}"], cwd=tmpdir) == 0
    assert tmpdir.join("FlashCam.camgeom.fits.gz").exists()

    assert (
        run_tool(tool, [f"--input={GAMMA_TEST_LARGE}", "--format=ecsv"], cwd=tmpdir)
        == 0
    )
    assert tmpdir.join("MonteCarloArray.optics.ecsv.txt").exists()

    assert (
        run_tool(tool, [f"--input={GAMMA_TEST_LARGE}", "--format=hdf5"], cwd=tmpdir)
        == 0
    )
    assert tmpdir.join("subarray.h5").exists()

    assert run_tool(tool, ["--help-all"], cwd=tmpdir) == 0


def test_camdemo(tmpdir):
    from ctapipe.tools.camdemo import CameraDemo

    sys.argv = ["camera_demo"]
    tool = CameraDemo()
    tool.num_events = 10
    tool.cleanframes = 2
    tool.display = False

    assert run_tool(tool, cwd=tmpdir) == 0
    assert run_tool(tool, ["--help-all"]) == 0


def test_bokeh_file_viewer(tmpdir):
    from ctapipe.tools.bokeh.file_viewer import BokehFileViewer

    sys.argv = ["bokeh_file_viewer"]
    tool = BokehFileViewer(disable_server=True)
    assert run_tool(tool, cwd=tmpdir) == 0
    assert tool.reader.input_url == get_dataset_path("gamma_test_large.simtel.gz")
    assert run_tool(tool, ["--help-all"]) == 0


def test_extract_charge_resolution(tmpdir):
    from ctapipe.tools.extract_charge_resolution import ChargeResolutionGenerator

    output_path = os.path.join(str(tmpdir), "cr.h5")
    tool = ChargeResolutionGenerator()

    assert (
        run_tool(tool, ["-f", str(GAMMA_TEST_LARGE), "-O", output_path], cwd=tmpdir)
        == 1
    )
    # TODO: Test files do not contain true charge, cannot test tool fully
    # assert os.path.exists(output_path)
    assert run_tool(tool, ["--help-all"]) == 0


def test_plot_charge_resolution(tmpdir):
    from ctapipe.tools.plot_charge_resolution import ChargeResolutionViewer
    from ctapipe.plotting.tests.test_charge_resolution import create_temp_cr_file

    path = create_temp_cr_file(tmpdir)

    output_path = os.path.join(str(tmpdir), "cr.pdf")
    tool = ChargeResolutionViewer()

    argv = ["-f", str(path), "-o", output_path]
    assert run_tool(tool, argv) == 0
    assert os.path.exists(output_path)
    assert run_tool(tool, ["--help-all"]) == 0<|MERGE_RESOLUTION|>--- conflicted
+++ resolved
@@ -68,15 +68,6 @@
         == 0
     )
 
-<<<<<<< HEAD
-        assert (
-            run_tool(
-                MergeTool(),
-                argv=[f1.name, f2.name, "-o", out_all.name, "--overwrite"],
-                cwd=tmpdir,
-            )
-            == 0
-=======
     assert (
         run_tool(
             MergeTool(),
@@ -85,56 +76,22 @@
                 "--p='test_file_*.hdf5'",
                 f"--o={out_tels_dir_pattern}",
                 "--overwrite",
-                "--t=[2, 3]",
+                ,
             ],
             cwd=tmpdir,
->>>>>>> 3c27fc30
-        )
-        == 0
-    )
-
-<<<<<<< HEAD
-        assert (
-            run_tool(
-                MergeTool(),
-                argv=[
-                    f1.name,
-                    f2.name,
-                    "-o",
-                    out_skip_images.name,
-                    "--overwrite",
-                    "--skip-images",
-                ],
-                cwd=tmpdir,
-            )
-            == 0
-=======
+        )
+        == 0
+    )
+
     assert (
         run_tool(
             MergeTool(),
             argv=[f"{in_1}", f"{in_2}", f"--o={out_all}", "--overwrite"],
             cwd=tmpdir,
->>>>>>> 3c27fc30
-        )
-        == 0
-    )
-
-<<<<<<< HEAD
-        assert (
-            run_tool(
-                MergeTool(),
-                argv=[
-                    f1.name,
-                    f2.name,
-                    "-o",
-                    out_skip_parameters.name,
-                    "--overwrite",
-                    "--skip-parameters",
-                ],
-                cwd=tmpdir,
-            )
-            == 0
-=======
+        )
+        == 0
+    )
+
     assert (
         run_tool(
             MergeTool(),
@@ -161,7 +118,6 @@
                 "--skip-parameters",
             ],
             cwd=tmpdir,
->>>>>>> 3c27fc30
         )
         == 0
     )
