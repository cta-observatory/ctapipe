--- conflicted
+++ resolved
@@ -74,34 +74,17 @@
 
     # DL1A file as input
     dl1b_from_dl1a_file = tmp_path / "dl1b_fromdl1a.dl1.h5"
-<<<<<<< HEAD
-    assert (
-        run_tool(
-            ProcessorTool(),
-            argv=[
-                f"--config={config}",
-                f"--input={dl1_image_file}",
-                f"--output={dl1b_from_dl1a_file}",
-                "--write-parameters",
-                "--overwrite",
-            ],
-            cwd=tmp_path,
-        )
-        == 0
-=======
     run_tool(
         ProcessorTool(),
         argv=[
             f"--config={config}",
             f"--input={dl1_image_file}",
             f"--output={dl1b_from_dl1a_file}",
-            "--camera-frame",
             "--write-parameters",
             "--overwrite",
         ],
         cwd=tmp_path,
         raises=True,
->>>>>>> c1f7ba09
     )
 
     # check tables were written
