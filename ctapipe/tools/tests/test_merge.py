--- conflicted
+++ resolved
@@ -104,32 +104,39 @@
     assert ret == 0
 
 
-<<<<<<< HEAD
-def test_split_datasets_by(tmp_path, gamma_dl1_path):
+def test_allowed_tels(tmp_path, gamma_dl1_path, proton_dl1_path):
+    from ctapipe.tools.dl1_merge import MergeTool
+
+    # create file to test 'allowed-tels' option
+    output = tmp_path / "merged_allowed_tels.dl1.h5"
+
+    ret = run_tool(
+        MergeTool(),
+        argv=[
+            str(gamma_dl1_path),
+            str(proton_dl1_path),
+            f"--output={output}",
+            "--allowed-tels=[1,2]",
+            "--overwrite",
+        ],
+        cwd=tmp_path,
+    )
+    assert ret == 0
+
+
+def test_split_datasets_by(tmp_path, gamma_dl1_path, proton_dl1_path):
     from ctapipe.tools.dl1_merge import MergeTool
 
     # create a second file so we can test the split by tel type
     output = tmp_path / "split_datasets_by_tel_type.dl1.h5"
 
-=======
-def test_allowed_tels(tmp_path, gamma_dl1_path, proton_dl1_path):
-    from ctapipe.tools.dl1_merge import MergeTool
-
-    # create file to test 'allowed-tels' option
-    output = tmp_path / "merged_allowed_tels.dl1.h5"
->>>>>>> dbe63f03
     ret = run_tool(
         MergeTool(),
         argv=[
             str(gamma_dl1_path),
-<<<<<<< HEAD
+            str(proton_dl1_path),
             f"--output={output}",
             "--split_datasets_by=tel_type",
-=======
-            str(proton_dl1_path),
-            f"--output={output}",
-            "--allowed-tels=[1,2]",
->>>>>>> dbe63f03
             "--overwrite",
         ],
         cwd=tmp_path,
