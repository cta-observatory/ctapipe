--- conflicted
+++ resolved
@@ -7,11 +7,7 @@
 
 from ..calib.camera import CameraCalibrator, GainSelector
 from ..core import Tool
-<<<<<<< HEAD
-from ..core.traits import Bool, classes_with_traits
-=======
 from ..core.traits import Bool, classes_with_traits, flag
->>>>>>> 27680425
 from ..image import ImageCleaner, ImageProcessor
 from ..image.extractor import ImageExtractor
 from ..io import DataLevel, DataWriter, EventSource, SimTelEventSource
