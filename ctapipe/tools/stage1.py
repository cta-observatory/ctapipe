"""
Generate DL1 (a or b) output files in HDF5 format from {R0,R1,DL0} inputs.
"""
import pathlib
import sys

import numpy as np
import tables
import tables.filters
from astropy import units as u
from tqdm.autonotebook import tqdm
from collections import defaultdict

from ..io import metadata as meta, DataLevel
from ..calib.camera import CameraCalibrator, GainSelector
from ..containers import (
    ImageParametersContainer,
    TelEventIndexContainer,
    SimulatedShowerDistribution,
    IntensityStatisticsContainer,
    PeakTimeStatisticsContainer,
    MCDL1CameraContainer,
    TimingParametersContainer,
)
from ..core import Provenance
from ..core import QualityQuery, Container, Field, Tool, ToolConfigurationError
from ..core.traits import (
    Bool,
    CaselessStrEnum,
    Int,
    List,
    Path,
    create_class_enum_trait,
    classes_with_traits,
)
from ..image import ImageCleaner
from ..image import (
    hillas_parameters,
    descriptive_statistics,
    concentration as concentration_parameters,
    timing_parameters,
    leakage as leakage_parameters,
    morphology_parameters,
)
from ..image.extractor import ImageExtractor
from ..io import EventSource, HDF5TableWriter, SimTelEventSource

tables.parameters.NODE_CACHE_SLOTS = 3000  # fixes problem with too many datasets

PROV = Provenance()

# define the version of the DL1 data model written here. This should be updated
# when necessary:
# - increase the major number if there is a breaking change to the model
#   (meaning readers need to update scripts)
# - increase the minor number if new columns or datasets are added
# - increase the patch number if there is a small bugfix to the model.
DL1_DATA_MODEL_VERSION = "v1.0.0"


def write_reference_metadata_headers(obs_id, subarray, writer):
    """
    Attaches Core Provenence headers to an output HDF5 file.
    Right now this is hard-coded for use with the ctapipe-stage1-process tool

    Parameters
    ----------
    output_path: pathlib.Path
        output HDF5 file
    obs_id: int
        observation ID
    subarray:
        SubarrayDescription to get metadata from
    writer: HDF5TableWriter
        output
    """
    activity = PROV.current_activity.provenance

    reference = meta.Reference(
        contact=meta.Contact(name="", email="", organization="CTA Consortium"),
        product=meta.Product(
            description="DL1 Data Product",
            data_category="S",
            data_level="DL1",
            data_association="Subarray",
            data_model_name="ASWG DL1",
            data_model_version=DL1_DATA_MODEL_VERSION,
            data_model_url="",
            format="hdf5",
        ),
        process=meta.Process(type_="Simulation", subtype="", id_=int(obs_id)),
        activity=meta.Activity.from_provenance(activity),
        instrument=meta.Instrument(
            site="Other",  # need a way to detect site...
            class_="Subarray",
            type_="unknown",
            version="unknown",
            id_=subarray.name,
        ),
    )

    # convert all values to strings, since hdf5 can't handle Times, etc.:
    # TODO: add activity_stop_time?
    headers = {k: str(v) for k, v in reference.to_dict().items()}
    meta.write_to_hdf5(headers, writer._h5file)


class ImageQualityQuery(QualityQuery):
    """ for configuring image-wise data checks """

    quality_criteria = List(
        default_value=[
            ("size_greater_0", "lambda image_selected: image_selected.sum() > 0")
        ],
        help=QualityQuery.quality_criteria.help,
    ).tag(config=True)


class Stage1ProcessorTool(Tool):
    name = "ctapipe-stage1-process"
    description = __doc__ + f" This currently writes {DL1_DATA_MODEL_VERSION} DL1 data"
    examples = """
    To process data with all default values:
    > ctapipe-stage1-process --input events.simtel.gz --output events.dl1.h5 --progress

    Or use an external configuration file, where you can specify all options:
    > ctapipe-stage1-process --config stage1_config.json --progress

    The config file should be in JSON or python format (see traitlets docs). For an
    example, see ctapipe/examples/stage1_config.json in the main code repo.
    """

    output_path = Path(
        help="DL1 output filename", default_value=pathlib.Path("events.dl1.h5")
    ).tag(config=True)

    write_images = Bool(
        help="Store DL1/Event/Image data in output", default_value=False
    ).tag(config=True)

    write_parameters = Bool(
        help="Compute and store image parameters", default_value=True
    ).tag(config=True)

    compression_level = Int(
        help="compression level, 0=None, 9=maximum", default_value=5, min=0, max=9
    ).tag(config=True)

    split_datasets_by = CaselessStrEnum(
        values=["tel_id", "tel_type"],
        default_value="tel_id",
        help="Splitting level for the parameters and images datasets",
    ).tag(config=True)

    compression_type = CaselessStrEnum(
        values=["blosc:zstd", "zlib"],
        help="compressor algorithm to use. ",
        default_value="blosc:zstd",
    ).tag(config=True)

    image_extractor_type = create_class_enum_trait(
        base_class=ImageExtractor,
        default_value="NeighborPeakWindowSum",
        help="Method to use to turn a waveform into a single charge value",
    ).tag(config=True)

    image_cleaner_type = create_class_enum_trait(
        base_class=ImageCleaner, default_value="TailcutsImageCleaner"
    )

    write_index_tables = Bool(
        help=(
            "Generate PyTables index datasets for all tables that contain an "
            "event_id or tel_id. These speed up in-kernal pytables operations,"
            "but add some overhead to the file. They can also be generated "
            "and attached after the file is written "
        ),
        default_value=False,
    ).tag(config=True)

    overwrite = Bool(help="overwrite output file if it exists").tag(config=True)
    progress_bar = Bool(help="show progress bar during processing").tag(config=True)

    aliases = {
        "input": "EventSource.input_url",
        "output": "Stage1ProcessorTool.output_path",
        "allowed-tels": "EventSource.allowed_tels",
        "max-events": "EventSource.max_events",
        "image-extractor-type": "Stage1ProcessorTool.image_extractor_type",
        "image-cleaner-type": "Stage1ProcessorTool.image_cleaner_type",
    }

    flags = {
        "write-images": (
            {"Stage1ProcessorTool": {"write_images": True}},
            "store DL1/Event/Telescope images in output",
        ),
        "write-parameters": (
            {"Stage1ProcessorTool": {"write_parameters": True}},
            "store DL1/Event/Telescope parameters in output",
        ),
        "write-index-tables": (
            {"Stage1ProcessorTool": {"write_index_tables": True}},
            "generate PyTables index tables for the parameter and image datasets",
        ),
        "overwrite": (
            {"Stage1ProcessorTool": {"overwrite": True}},
            "Overwrite output file if it exists",
        ),
        "progress": (
            {"Stage1ProcessorTool": {"progress_bar": True}},
            "show a progress bar during event processing",
        ),
    }

    classes = List(
        [CameraCalibrator, ImageQualityQuery, EventSource]
        + classes_with_traits(ImageCleaner)
        + classes_with_traits(ImageExtractor)
        + classes_with_traits(GainSelector)
    )

    def setup(self):
        # prepare output path:
        self.output_path = self.output_path.expanduser()
        if self.output_path.exists():
            if self.overwrite:
                self.log.warning(f"Overwriting {self.output_path}")
                self.output_path.unlink()
            else:
                self.log.critical(
                    f"Output file {self.output_path} exists"
                    ", use `--overwrite` to overwrite "
                )
                sys.exit(1)

        PROV.add_output_file(str(self.output_path), role="DL1/Event")

        # check that options make sense:
        if self.write_parameters is False and self.write_images is False:
            raise ToolConfigurationError(
                "The options 'write_parameters' and 'write_images' are "
                "both set to False. No output will be generated in that case. "
                "Please enable one or both of these options."
            )

        # setup components:
<<<<<<< HEAD
        self.event_source = self.add_component(EventSource.from_config(parent=self))
=======
        self.gain_selector = self.add_component(
            GainSelector.from_name(self.gain_selector_type, parent=self)
        )
        self.event_source = self.add_component(
            EventSource.from_config(parent=self, gain_selector=self.gain_selector)
        )

        datalevels = self.event_source.datalevels
        if DataLevel.R1 not in datalevels and DataLevel.DL0 not in datalevels:
            self.log.critical(
                f"{self.name} needs the EventSource to provide either R1 or DL0 data"
                f", {self.event_source} provides only {datalevels}"
            )
            sys.exit(1)

>>>>>>> 8205d4d9
        self.image_extractor = self.add_component(
            ImageExtractor.from_name(
                self.image_extractor_type,
                parent=self,
                subarray=self.event_source.subarray,
            )
        )
        self.calibrate = self.add_component(
            CameraCalibrator(
                parent=self,
                subarray=self.event_source.subarray,
                image_extractor=self.image_extractor,
            )
        )
        self.clean = self.add_component(
            ImageCleaner.from_name(
                self.image_cleaner_type,
                parent=self,
                subarray=self.event_source.subarray,
            )
        )
        self.check_image = self.add_component(ImageQualityQuery(parent=self))

        # check component setup
        if self.event_source.max_events and self.event_source.max_events > 0:
            self.log.warning(
                "No Simulated shower distributions will be written because "
                "EventSource.max_events is set to a non-zero number (and therefore "
                "shower distributions read from the input MC file are invalid)."
            )

        # setup HDF5 compression:
        self._hdf5_filters = tables.Filters(
            complevel=self.compression_level,
            complib=self.compression_type,
            fletcher32=True,  # attach a checksum to each chunk for error correction
        )

        # store last pointing to only write unique poitings
        self._last_pointing_tel = defaultdict(lambda: (np.nan * u.deg, np.nan * u.deg))

    def _write_simulation_configuration(self, writer):
        """
        Write the simulation headers to a single row of a table. Later
        if this file is merged with others, that table will grow.

        Note that this function should be run first
        """
        self.log.debug("Writing simulation configuration")

        class ExtraMCInfo(Container):
            container_prefix = ""
            obs_id = Field(0, "MC Run Identifier")

        extramc = ExtraMCInfo()
        extramc.obs_id = self.event_source.obs_id
        self.event_source.mc_header.prefix = ""
        writer.write(
            "configuration/simulation/run", [extramc, self.event_source.mc_header]
        )

    def _write_simulation_histograms(self, writer: HDF5TableWriter):
        """ Write the distribution of thrown showers

        Notes
        -----
        - this only runs if this is a simulation file. The current implementation is
          a bit of a hack and implies we should improve SimTelEventSource to read this
          info.
        - Currently the histograms are at the end of the simtel file, so if max_events
          is set to non-zero, the end of the file may not be read, and this no
          histograms will be found.
        """
        self.log.debug("Writing simulation histograms")

        if not isinstance(self.event_source, SimTelEventSource):
            return

        def fill_from_simtel(
            obs_id, eventio_hist, container: SimulatedShowerDistribution
        ):
            """ fill from a SimTel Histogram entry"""
            container.obs_id = obs_id
            container.hist_id = eventio_hist["id"]
            container.num_entries = eventio_hist["entries"]
            xbins = np.linspace(
                eventio_hist["lower_x"],
                eventio_hist["upper_x"],
                eventio_hist["n_bins_x"] + 1,
            )
            ybins = np.linspace(
                eventio_hist["lower_y"],
                eventio_hist["upper_y"],
                eventio_hist["n_bins_y"] + 1,
            )

            container.bins_core_dist = xbins * u.m
            container.bins_energy = 10 ** ybins * u.TeV
            container.histogram = eventio_hist["data"]
            container.meta["hist_title"] = eventio_hist["title"]
            container.meta["x_label"] = "Log10 E (TeV)"
            container.meta["y_label"] = "3D Core Distance (m)"

        hists = self.event_source.file_.histograms
        if hists is not None:
            hist_container = SimulatedShowerDistribution()
            hist_container.prefix = ""
            for hist in hists:
                if hist["id"] == 6:
                    fill_from_simtel(self.event_source.obs_id, hist, hist_container)
                    writer.write(
                        table_name="simulation/service/shower_distribution",
                        containers=hist_container,
                    )

    def _write_instrument_configuration(self, subarray):
        """write the SubarrayDescription

        Parameters
        ----------
        subarray : ctapipe.instrument.SubarrayDescription
            subarray description
        """
        self.log.debug("Writing instrument configuration")
        serialize_meta = True

        subarray.to_table().write(
            self.output_path,
            path="/configuration/instrument/subarray/layout",
            serialize_meta=serialize_meta,
            append=True,
        )
        subarray.to_table(kind="optics").write(
            self.output_path,
            path="/configuration/instrument/telescope/optics",
            append=True,
            serialize_meta=serialize_meta,
        )
        for telescope_type in subarray.telescope_types:
            ids = set(subarray.get_tel_ids_for_type(telescope_type))
            if len(ids) > 0:  # only write if there is a telescope with this camera
                tel_id = list(ids)[0]
                camera = subarray.tel[tel_id].camera
                camera.geometry.to_table().write(
                    self.output_path,
                    path=f"/configuration/instrument/telescope/camera/geometry_{camera}",
                    append=True,
                    serialize_meta=serialize_meta,
                )
                camera.readout.to_table().write(
                    self.output_path,
                    path=f"/configuration/instrument/telescope/camera/readout_{camera}",
                    append=True,
                    serialize_meta=serialize_meta,
                )

    def _write_processing_statistics(self):
        """ write out the event selection stats, etc. """
        image_stats = self.check_image.to_table(functions=True)
        image_stats.write(
            self.output_path,
            path="/dl1/service/image_statistics",
            append=True,
            serialize_meta=True,
        )

    def _parameterize_image(self, tel_id, image, signal_pixels, peak_time=None):
        """Apply image cleaning and calculate image features

        Parameters
        ----------
        subarray : SubarrayDescription
           subarray description
        data : DL1CameraContainer
            calibrated camera data
        tel_id: int
            which telescope is being cleaned

        Returns
        -------
        np.ndarray, ImageParametersContainer:
            cleaning mask, parameters
        """

        tel = self.event_source.subarray.tel[tel_id]
        geometry = tel.camera.geometry
        image_selected = image[signal_pixels]

        # check if image can be parameterized:
        image_criteria = self.check_image(image_selected)
        self.log.debug(
            "image_criteria: %s",
            list(zip(self.check_image.criteria_names[1:], image_criteria)),
        )

        # parameterize the event if all criteria pass:
        if all(image_criteria):
            geom_selected = geometry[signal_pixels]

            hillas = hillas_parameters(geom=geom_selected, image=image_selected)
            leakage = leakage_parameters(
                geom=geometry, image=image, cleaning_mask=signal_pixels
            )
            concentration = concentration_parameters(
                geom=geom_selected, image=image_selected, hillas_parameters=hillas
            )
            morphology = morphology_parameters(geom=geometry, image_mask=signal_pixels)
            intensity_statistics = descriptive_statistics(
                image_selected, container_class=IntensityStatisticsContainer
            )

            if peak_time is not None:
                timing = timing_parameters(
                    geom=geom_selected,
                    image=image_selected,
                    peak_time=peak_time[signal_pixels],
                    hillas_parameters=hillas,
                )
                peak_time_statistics = descriptive_statistics(
                    peak_time[signal_pixels],
                    container_class=PeakTimeStatisticsContainer,
                )
            else:
                timing = TimingParametersContainer()
                peak_time_statistics = PeakTimeStatisticsContainer()

            return ImageParametersContainer(
                hillas=hillas,
                timing=timing,
                leakage=leakage,
                morphology=morphology,
                concentration=concentration,
                intensity_statistics=intensity_statistics,
                peak_time_statistics=peak_time_statistics,
            )

        # return the default container (containing nan values) for no
        # parameterization
        return ImageParametersContainer()

    def _process_events(self, writer):
        self.log.debug("Writing DL1/Event data")
        self.event_source.subarray.info(printer=self.log.debug)

        # initial value for last known pointing position
        last_pointing = (np.nan * u.deg, np.nan * u.deg)

        for event in tqdm(
            self.event_source,
            desc=self.event_source.__class__.__name__,
            total=self.event_source.max_events,
            unit="ev",
            disable=not self.progress_bar,
        ):

            self.log.log(9, "Writing event_id=%s", event.index.event_id)

            self.calibrate(event)

            event.trigger.prefix = ""

            p = event.pointing
            current_pointing = (p.array_azimuth, p.array_altitude)
            if current_pointing != last_pointing:
                p.prefix = ""
                writer.write("dl1/monitoring/subarray/pointing", [event.trigger, p])
                last_pointing = current_pointing

            # write the subarray tables
            writer.write(
                table_name="simulation/event/subarray/shower",
                containers=[event.index, event.mc],
            )
            writer.write(
                table_name="dl1/event/subarray/trigger",
                containers=[event.index, event.trigger],
            )
            # write the telescope tables
            self._write_telescope_event(writer, event)

    def _write_telescope_event(self, writer, event):
        """
        add entries to the event/telescope tables for each telescope in a single
        event
        """
        # write the telescope tables
        for tel_id, dl1_camera in event.dl1.tel.items():
            dl1_camera.prefix = ""  # don't want a prefix for this container
            telescope = self.event_source.subarray.tel[tel_id]
            tel_type = str(telescope)

            tel_index = TelEventIndexContainer(
                obs_id=event.index.obs_id,
                event_id=event.index.event_id,
                tel_id=np.int16(tel_id),
            )

            p = event.pointing.tel[tel_id]
            current_pointing = (p.azimuth, p.altitude)
            if current_pointing != self._last_pointing_tel[tel_id]:
                p.prefix = ""
                writer.write(
                    f"dl1/monitoring/telescope/pointing/tel_{tel_id:03d}",
                    [event.trigger.tel[tel_id], p],
                )
                self._last_pointing_tel[tel_id] = current_pointing

            table_name = (
                f"tel_{tel_id:03d}" if self.split_datasets_by == "tel_id" else tel_type
            )

            writer.write(
                "dl1/event/telescope/trigger", [tel_index, event.trigger.tel[tel_id]]
            )

            if self.event_source.is_simulation:
                true_image = event.mc.tel[tel_id].true_image
                has_true_image = (
                    true_image is not None and np.count_nonzero(true_image) > 0
                )

                if has_true_image:
                    mcdl1 = MCDL1CameraContainer(
                        true_image=true_image, true_parameters=None
                    )
                    mcdl1.prefix = ""
            else:
                has_true_image = False

            if self.write_parameters:
                # apply cleaning
                dl1_camera.image_mask = self.clean(
                    tel_id=tel_id,
                    image=dl1_camera.image,
                    arrival_times=dl1_camera.peak_time,
                )

                params = self._parameterize_image(
                    tel_id=tel_id,
                    image=dl1_camera.image,
                    signal_pixels=dl1_camera.image_mask,
                    peak_time=dl1_camera.peak_time,
                )

                self.log.debug("params: %s", params.as_dict(recursive=True))
                writer.write(
                    table_name=f"dl1/event/telescope/parameters/{table_name}",
                    containers=[tel_index, *params.values()],
                )

                if self.event_source.is_simulation and has_true_image:
                    mcdl1.true_parameters = self._parameterize_image(
                        tel_id,
                        image=true_image,
                        signal_pixels=true_image > 0,
                        peak_time=None,  # true image from mc has no peak time
                    )
                    writer.write(
                        f"simulation/event/telescope/parameters/{table_name}",
                        [tel_index, *mcdl1.true_parameters.values()],
                    )

            if self.write_images:
                # note that we always write the image, even if the image quality
                # criteria are not met (those are only to determine if the parameters
                # can be computed).
                writer.write(
                    table_name=f"dl1/event/telescope/images/{table_name}",
                    containers=[tel_index, dl1_camera],
                )

                if has_true_image:
                    writer.write(
                        f"simulation/event/telescope/images/{table_name}",
                        [tel_index, mcdl1],
                    )

    def _generate_table_indices(self, h5file, start_node):

        for node in h5file.iter_nodes(start_node):
            if not isinstance(node, tables.group.Group):
                self.log.debug(f"gen indices for: {node}")
                if "event_id" in node.colnames:
                    node.cols.event_id.create_index()
                    self.log.debug("generated event_id index")
                if "tel_id" in node.colnames:
                    node.cols.tel_id.create_index()
                    self.log.debug("generated tel_id index")
                if "obs_id" in node.colnames:
                    self.log.debug("generated obs_id index")
                    node.cols.obs_id.create_index(kind="ultralight")
            else:
                # recurse
                self._generate_table_indices(h5file, node)

    def _generate_indices(self, writer):

        if self.write_images:
            self._generate_table_indices(writer._h5file, "/dl1/event/telescope/images")
        self._generate_table_indices(writer._h5file, "/dl1/event/subarray")

    def _setup_writer(self, writer: HDF5TableWriter):
        writer.add_column_transform(
            table_name="dl1/event/subarray/trigger",
            col_name="tels_with_trigger",
            transform=self.event_source.subarray.tel_ids_to_mask,
        )

        # exclude some columns that are not writable
        writer.exclude("dl1/event/subarray/trigger", "tel")
        writer.exclude("dl1/monitoring/subarray/pointing", "tel")
        writer.exclude("dl1/monitoring/subarray/pointing", "event_type")
        for tel_id, telescope in self.event_source.subarray.tel.items():
            tel_type = str(telescope)
            if self.split_datasets_by == "tel_id":
                table_name = f"tel_{tel_id:03d}"
            else:
                table_name = tel_type

            if self.write_parameters is False:
                writer.exclude(
                    f"/dl1/event/telescope/images/{table_name}", "image_mask"
                )
            writer.exclude(f"/dl1/event/telescope/images/{table_name}", "parameters")
            writer.exclude(
                f"/dl1/monitoring/event/pointing/tel_{tel_id:03d}", "event_type"
            )
            if self.event_source.is_simulation:
                writer.exclude(
                    f"/simulation/event/telescope/images/{table_name}",
                    "true_parameters",
                )
                # no timing information yet for true images
                writer.exclude(
                    f"/simulation/event/telescope/parameters/{table_name}",
                    r"peak_time_.*",
                )
                writer.exclude(
                    f"/simulation/event/telescope/parameters/{table_name}", r"timing_.*"
                )
                writer.exclude("/simulation/event/subarray/shower", "true_tel")

    def start(self):

        # FIXME: this uses astropy tables hdf5 io, internally using h5py,
        # and must thus be done before the table writer opens the file or it might lead
        # to "Resource temporary unavailable" if h5py and tables are not linked
        # against the same libhdf (happens when using the pre-build pip wheels)
        # should be replaced by writing the table using tables
        self._write_instrument_configuration(self.event_source.subarray)

        with HDF5TableWriter(
            self.output_path,
            parent=self,
            mode="a",
            add_prefix=True,
            filters=self._hdf5_filters,
        ) as writer:

            if self.event_source.is_simulation:
                self._write_simulation_configuration(writer)

            self._setup_writer(writer)
            self._process_events(writer)

            if self.event_source.is_simulation:
                self._write_simulation_histograms(writer)

            if self.write_index_tables:
                self._generate_indices(writer)

            write_reference_metadata_headers(
                subarray=self.event_source.subarray,
                obs_id=self.event_source.obs_id,
                writer=writer,
            )
        self._write_processing_statistics()

    def finish(self):
        pass


def main():
    tool = Stage1ProcessorTool()
    tool.run()


if __name__ == "__main__":
    main()<|MERGE_RESOLUTION|>--- conflicted
+++ resolved
@@ -245,15 +245,7 @@
             )
 
         # setup components:
-<<<<<<< HEAD
         self.event_source = self.add_component(EventSource.from_config(parent=self))
-=======
-        self.gain_selector = self.add_component(
-            GainSelector.from_name(self.gain_selector_type, parent=self)
-        )
-        self.event_source = self.add_component(
-            EventSource.from_config(parent=self, gain_selector=self.gain_selector)
-        )
 
         datalevels = self.event_source.datalevels
         if DataLevel.R1 not in datalevels and DataLevel.DL0 not in datalevels:
@@ -263,7 +255,6 @@
             )
             sys.exit(1)
 
->>>>>>> 8205d4d9
         self.image_extractor = self.add_component(
             ImageExtractor.from_name(
                 self.image_extractor_type,
