"""
Generate DL1 (a or b) output files in HDF5 format from {R0,R1,DL0} inputs.

# TODO: add event time per telescope!
"""
import hashlib
from functools import partial
from os.path import expandvars
from pathlib import Path

import numpy as np
import tables
import tables.filters
from astropy import units as u
from tqdm.autonotebook import tqdm

from ctapipe.io import metadata as meta
from ..calib.camera import CameraCalibrator, GainSelector
from ..containers import (
    DL1CameraContainer,
    EventIndexContainer,
    ImageParametersContainer,
    TelEventIndexContainer,
    SimulatedShowerDistribution,
    MorphologyContainer,
)
from ..core import Provenance
from ..core import QualityQuery, Container, Field, Tool, ToolConfigurationError
from ..core.traits import (
    Bool,
    CaselessStrEnum,
    Int,
    List,
    Unicode,
    enum_trait,
    classes_with_traits,
)
from ..image import ImageCleaner
from ..image import hillas_parameters, number_of_islands
from ..image.concentration import concentration
from ..image.extractor import ImageExtractor
from ..image.leakage import leakage
from ..image.timing_parameters import timing_parameters
from ..io import EventSource, HDF5TableWriter, SimTelEventSource
<<<<<<< HEAD
=======
from ..containers import (
    EventIndexContainer,
    ImageParametersContainer,
    TelEventIndexContainer,
    SimulatedShowerDistribution,
    MorphologyContainer,
)
from ctapipe.io import metadata as meta
>>>>>>> 79a9082f

tables.parameters.NODE_CACHE_SLOTS = 3000  # fixes problem with too many datasets

PROV = Provenance()

# define the version of the DL1 data model written here. This should be updated
# when necessary:
# - increase the major number if there is a breaking change to the model
#   (meaning readers need to update scripts)
# - increase the minor number if new columns or datasets are added
# - increase the patch number if there is a small bugfix to the model.
DL1_DATA_MODEL_VERSION = "v1.0.0"


def write_reference_metadata_headers(output_filename, obs_id, subarray, writer):
    """
    Attaches Core Provenence headers to an output HDF5 file.
    Right now this is hard-coded for use with the ctapipe-stage1-process tool

    Parameters
    ----------
    output_filename: str
        output HDF5 file
    obs_id: int
        observation ID
    subarray:
        SubarrayDescription to get metadata from
    writer: HDF5TableWriter
        output
    """
<<<<<<< HEAD

=======
>>>>>>> 79a9082f
    activity = PROV.current_activity.provenance

    reference = meta.Reference(
        contact=meta.Contact(
            name="", email="", organization="CTA Consortium"                                               "Consortium"
        ),
        product=meta.Product(
            description="DL1 Data Product",
            data_category="S",
            data_level="DL1",
            data_association="Subarray",
            data_model_name="ASWG DL1",
            data_model_version=DL1_DATA_MODEL_VERSION,
            data_model_url="",
            format="hdf5",
        ),
        process=meta.Process(type_="Simulation", subtype="", id_=int(obs_id)),
        activity=meta.Activity.from_provenance(activity),
        instrument=meta.Instrument(
            site="Other", # need a way to detect site...
            class_="Subarray",
            type_="unknown",
            version="unknown",
            id_=subarray.name,
        ),
    )

    # convert all values to strings, since hdf5 can't handle Times, etc.:
    # TODO: add activity_stop_time?
    headers = {k:str(v) for k,v in reference.to_dict().items()}
    meta.write_to_hdf5(headers, writer._h5file)


def morphology(geom, image_mask) -> MorphologyContainer:
    """
    Compute image morphology parameters
    Parameters
    ----------
    geom: ctapipe.instrument.camera.CameraGeometry
        camera description
    image_mask: np.ndarray(bool)
        image of pixels surviving cleaning (True=survives)
    Returns
    -------
    MorphologyContainer:
        parameters related to the morphology
    """

    num_islands, island_labels = number_of_islands(geom=geom, mask=image_mask)

    return MorphologyContainer(num_pixels=image_mask.sum(), num_islands=num_islands)


class IntensityContainer(Container):
    """ Store statistics on the intensity distribution of images """

    max = Field(np.nan, "value of pixel with maximum intensity")
    min = Field(np.nan, "value of pixel with minimum intensity")
    mean = Field(np.nan, "mean intensity")
    std = Field(np.nan, "standard deviation of intensity")


def intensity_statistics(image) -> IntensityContainer:
    """ compute intensity statistics of an image  """
    return IntensityContainer(
        max=image.max(), min=image[image > 0].min(), mean=image.mean(), std=image.std()
    )


class ExtendedImageParametersContainer(ImageParametersContainer):
    """
    Extra parameters to add to the ImageParametersContainer

    TODO: should eventually just move to ImageParametersContainer.
    """

    intensity = Field(IntensityContainer(), "intensity statistics")
    mc_intensity = Field(IntensityContainer(), "MC intensity statistics")


class ExtraImageContainer(Container):
    """
    Extra information to attach to the image dataset

    TODO: update MCCameraEventContainer and DL1TelescopeContainer; remove this
    """

    container_prefix = ""

    true_image = Field(
        None, "Monte-carlo image of photo electrons on the camera plane, without noise"
    )

    image_mask = Field(None, "Boolean array of pixels, True=used in parameterization")
    selected_gain_channel = Field(None, "Array [n_pix] of gain channel used")


def tel_type_string_to_int(tel_type):
    """
    convert a telescope type string (str(TelescopeDescription)) into an integer that
    can be stored.

    Parameters
    ----------
    tel_type: str
        telescope type string like "SST_ASTRI_CHEC"

    Returns
    -------
    int:
        hash value
    """
    return np.int32(
        int(hashlib.sha1(tel_type.encode("utf8")).hexdigest(), 16) % (10 ** 8)
    )


class ImageQualityQuery(QualityQuery):
    """ for configuring image-wise data checks """
    pass


def expand_tel_list(tel_list, max_tels, index_map):
    """
    un-pack var-length list of tel_ids into
    fixed-width bit pattern by tel_index

    TODO: use index_map to index by tel_index rather than tel_id so this can be a
    shorter array of bools.
    """
    pattern = np.zeros(max_tels).astype(bool)
    pattern[tel_list] = 1
    return pattern


def create_tel_id_to_tel_index_transform(sub):
    """
    build a mapping of tel_id back to tel_index:
    (note this should be part of SubarrayDescription)
    """
    idx = np.zeros(max(sub.tel_indices) + 1)
    for key, val in sub.tel_indices.items():
        idx[key] = val

    # the final transform then needs the mapping and the number of telescopes
    return partial(expand_tel_list, max_tels=len(sub.tel) + 1, index_map=idx)


class Stage1ProcessorTool(Tool):
    name = "ctapipe-stage1-process"
    description = __doc__ + f" This currently writes {DL1_DATA_MODEL_VERSION} DL1 data"
    examples = """
    To process data with all default values:
    > ctapipe-stage1-process --input events.simtel.gz --output events.dl1.h5 --progress

    Or use an external configuration file, where you can specify all options:
    > ctapipe-stage1-process --config stage1_config.json --progress

    The config file should be in JSON or python format (see traitlets docs). For an
    example, see ctapipe/examples/stage1_config.json in the main code repo.
    """

    output_filename = Unicode(
        help="DL1 output filename", default_value="events.dl1.h5"
    ).tag(config=True)

    write_images = Bool(
        help="Store DL1/Event/Image data in output", default_value=False
    ).tag(config=True)

    write_parameters = Bool(
        help="Compute and store image parameters", default_value=True
    ).tag(config=True)

    compression_level = Int(
        help="compression level, 0=None, 9=maximum", default_value=5, min=0, max=9
    ).tag(config=True)

    split_datasets_by = CaselessStrEnum(
        values=["tel_id", "tel_type"],
        default_value="tel_id",
        help="Splitting level for the parameters and images datasets",
    ).tag(config=True)

    compression_type = CaselessStrEnum(
        values=["blosc:zstd", "zlib"],
        help="compressor algorithm to use. ",
        default_value="zlib",
    ).tag(config=True)

    image_extractor_type = enum_trait(
        base_class=ImageExtractor,
        default="NeighborPeakWindowSum",
        help_str="Method to use to turn a waveform into a single charge value",
    ).tag(config=True)

    gain_selector_type = enum_trait(
        base_class=GainSelector, default="ThresholdGainSelector"
    ).tag(config=True)

    image_cleaner_type = enum_trait(
        base_class=ImageCleaner, default="TailcutsImageCleaner"
    )

    write_index_tables = Bool(
        help=(
            "Generate PyTables index datasets for all tables that contain an "
            "event_id or tel_id. These speed up in-kernal pytables operations,"
            "but add some overhead to the file. They can also be generated "
            "and attached after the file is written "
        ),
        default_value=False,
    ).tag(config=True)

    overwrite = Bool(help="overwrite output file if it exists").tag(config=True)
    progress_bar = Bool(help="show progress bar during processing").tag(config=True)

    aliases = {
        "input": "EventSource.input_url",
        "output": "Stage1ProcessorTool.output_filename",
        "allowed-tels": "EventSource.allowed_tels",
        "max-events": "EventSource.max_events",
        "image-extractor-type": "Stage1ProcessorTool.image_extractor_type",
        "gain-selector-type": "Stage1ProcessorTool.gain_selector_type",
        "image-cleaner-type": "Stage1ProcessorTool.image_cleaner_type",
    }

    flags = {
        "write-images": (
            {"Stage1ProcessorTool": {"write_images": True}},
            "store DL1/Event/Telescope images in output",
        ),
        "write-parameters": (
            {"Stage1ProcessorTool": {"write_parameters": True}},
            "store DL1/Event/Telescope parameters in output",
        ),
        "write-index-tables": (
            {"Stage1ProcessorTool": {"write_index_tables": True}},
            "generate PyTables index tables for the parameter and image datasets",
        ),
        "overwrite": (
            {"Stage1ProcessorTool": {"overwrite": True}},
            "Overwrite output file if it exists",
        ),
        "progress": (
            {"Stage1ProcessorTool": {"progress_bar": True}},
            "show a progress bar during event processing",
        ),
    }

    classes = List(
        [EventSource, CameraCalibrator, ImageQualityQuery]
        + classes_with_traits(ImageCleaner)
        + classes_with_traits(ImageExtractor)
        + classes_with_traits(GainSelector)
    )

    def setup(self):

        # prepare output path:

        output_path = Path(expandvars(self.output_filename)).expanduser()
        if output_path.exists() and self.overwrite:
            self.log.warning(f"Overwriting {output_path}")
            output_path.unlink()
        PROV.add_output_file(str(output_path), role="DL1/Event")

        # check that options make sense:
        if self.write_parameters is False and self.write_images is False:
            raise ToolConfigurationError(
                "The options 'write_parameters' and 'write_images' are "
                "both set to False. No output will be generated in that case. "
                "Please enable one or both of these options."
            )

        # setup components:

        self.gain_selector = self.add_component(
            GainSelector.from_name(self.gain_selector_type, parent=self)
        )
        self.event_source = self.add_component(
            EventSource.from_config(parent=self, gain_selector=self.gain_selector)
        )
        self.image_extractor = self.add_component(
            ImageExtractor.from_name(
                self.image_extractor_type,
                parent=self,
                subarray=self.event_source.subarray,
            )
        )
        self.calibrate = self.add_component(
            CameraCalibrator(
                parent=self,
                subarray=self.event_source.subarray,
                image_extractor=self.image_extractor,
            )
        )
        self.clean = self.add_component(
            ImageCleaner.from_name(
                self.image_cleaner_type,
                parent=self,
                subarray=self.event_source.subarray,
            )
        )
        self.check_image = self.add_component(ImageQualityQuery(parent=self))

        # check component setup
        if self.event_source.max_events and self.event_source.max_events > 0:
            self.log.warning(
                "No Simulated shower distributions will be written because "
                "EventSource.max_events is set to a non-zero number (and therefore "
                "shower distributions read from the input MC file are invalid)."
            )

        # setup HDF5 compression:
        self._hdf5_filters = tables.Filters(
            complevel=self.compression_level,
            complib=self.compression_type,
            fletcher32=True,  # attach a checksum to each chunk for error correction
        )

    def _write_simulation_configuration(self, writer, event):
        """
        Write the simulation headers to a single row of a table. Later
        if this file is merged with others, that table will grow.

        Note that this function should be run first
        """
        self.log.debug("Writing simulation configuration")

        class ExtraMCInfo(Container):
            container_prefix = ""
            obs_id = Field(0, "MC Run Identifier")

        extramc = ExtraMCInfo()
        extramc.obs_id = event.index.obs_id
        event.mcheader.prefix = ""
        writer.write("configuration/simulation/run_config", [extramc, event.mcheader])

    def _write_simulation_histograms(self, writer: HDF5TableWriter):
        """ Write the distribution of thrown showers

        Notes
        -----
        - this only runs if this is a simulation file. The current implementation is
          a bit of a hack and implies we should improve SimTelEventSource to read this
          info.
        - Currently the histograms are at the end of the simtel file, so if max_events
          is set to non-zero, the end of the file may not be read, and this no
          histograms will be found.
        """
        self.log.debug("Writing simulation histograms")

        def fill_from_simtel(
            obs_id, eventio_hist, container: SimulatedShowerDistribution
        ):
            """ fill from a SimTel Histogram entry"""
            container.obs_id = obs_id
            container.hist_id = eventio_hist["id"]
            container.num_entries = eventio_hist["entries"]
            xbins = np.linspace(
                eventio_hist["lower_x"],
                eventio_hist["upper_x"],
                eventio_hist["n_bins_x"] + 1,
            )
            ybins = np.linspace(
                eventio_hist["lower_y"],
                eventio_hist["upper_y"],
                eventio_hist["n_bins_y"] + 1,
            )

            container.bins_core_dist = xbins * u.m
            container.bins_energy = 10 ** ybins * u.TeV
            container.histogram = eventio_hist["data"]
            container.meta["hist_title"] = eventio_hist["title"]
            container.meta["x_label"] = "Log10 E (TeV)"
            container.meta["y_label"] = "3D Core Distance (m)"

        if type(self.event_source) is not SimTelEventSource:
            return

        hists = self.event_source.file_.histograms
        if hists is not None:
            hist_container = SimulatedShowerDistribution()
            hist_container.prefix = ""
            for hist in hists:
                if hist["id"] == 6:
                    fill_from_simtel(self._cur_obs_id, hist, hist_container)
                    writer.write(
                        table_name="configuration/simulation/shower_distribution",
                        containers=hist_container,
                    )

    def _write_instrument_configuration(self, subarray):
        """write the SubarrayDescription

        Parameters
        ----------
        subarray : ctapipe.instrument.SubarrayDescription
            subarray description
        """
        self.log.debug("Writing instrument configuration")
        serialize_meta = True

        subarray.to_table().write(
            self.output_filename,
            path="/configuration/instrument/subarray/layout",
            serialize_meta=serialize_meta,
            append=True,
        )
        subarray.to_table(kind="optics").write(
            self.output_filename,
            path="/configuration/instrument/telescope/optics",
            append=True,
            serialize_meta=serialize_meta,
        )
        for telescope_type in subarray.telescope_types:
            ids = set(subarray.get_tel_ids_for_type(telescope_type))
            if len(ids) > 0:  # only write if there is a telescope with this camera
                tel_id = list(ids)[0]
                camera = subarray.tel[tel_id].camera
                camera.geometry.to_table().write(
                    self.output_filename,
                    path=f"/configuration/instrument/telescope/camera/geometry_{camera}",
                    append=True,
                    serialize_meta=serialize_meta,
                )
                camera.readout.to_table().write(
                    self.output_filename,
                    path=f"/configuration/instrument/telescope/camera/readout_{camera}",
                    append=True,
                    serialize_meta=serialize_meta,
                )

    def _write_processing_statistics(self):
        """ write out the event selection stats, etc. """
        image_stats = self.check_image.to_table(functions=True)
        image_stats.write(
            self.output_filename,
            path="/dl1/service/image_statistics",
            append=True,
            serialize_meta=True,
        )

    def _parameterize_image(self, subarray, data, tel_id):
        """Apply image cleaning and calculate image features

        Parameters
        ----------
        subarray : SubarrayDescription
           subarray description
        data : DL1CameraContainer
            calibrated camera data
        tel_id: int
            which telescope is being cleaned

        Returns
        -------
        np.ndarray, ImageParametersContainer:
            cleaning mask, parameters
        """

        tel = subarray.tel[tel_id]
        geometry = tel.camera.geometry

        # apply cleaning
        signal_pixels = self.clean(tel_id=tel_id, image=data.image)
        image_selected = data.image[signal_pixels]

        params = ExtendedImageParametersContainer()

        # check if image can be parameterized:
        image_criteria = self.check_image(image_selected)
        self.log.debug(
            "image_criteria: %s",
            list(zip(self.check_image.criteria_names[1:], image_criteria)),
        )

        # parameterize the event if all criteria pass:
        if all(image_criteria):
            geom_selected = geometry[signal_pixels]

            params.hillas = hillas_parameters(
                geom=geom_selected, image=image_selected,
            )
            params.timing = timing_parameters(
                geom=geom_selected,
                image=image_selected,
                pulse_time=data.pulse_time[signal_pixels],
                hillas_parameters=params.hillas,
            )
            params.leakage = leakage(
                geom=geometry, image=data.image, cleaning_mask=signal_pixels
            )
            params.concentration = concentration(
<<<<<<< HEAD
                geom=tel.camera.geometry[mask],
                image=clean_image[mask],
=======
                geom=geom_selected,
                image=image_selected,
>>>>>>> 79a9082f
                hillas_parameters=params.hillas,
            )
            params.morphology = morphology(
                geom=geometry, image_mask=signal_pixels
            )
            params.intensity = intensity_statistics(image=image_selected)

        return signal_pixels, params

    def _process_events(self, writer):
        self.log.debug("Writing DL1/Event data")
        tel_index = TelEventIndexContainer()
        event_index = EventIndexContainer()
        is_initialized = False
        self.event_source.subarray.info(printer=self.log.debug)

        for event in tqdm(
            self.event_source,
            desc=self.event_source.__class__.__name__,
            total=self.event_source.max_events,
            unit="ev",
            disable=not self.progress_bar,
        ):

            self.log.log(9, "Writing event_id=%s", event.dl0.event_id)

            self.calibrate(event)

            event.mc.prefix = "mc"
            event.trig.prefix = ""
            event_index.event_id = event.index.event_id
            event_index.obs_id = event.index.obs_id
            tel_index.event_id = event.index.event_id
            tel_index.obs_id = event.index.obs_id
            self._cur_obs_id = event.index.obs_id

            # On the first event, we now have a subarray loaded, and other info, so
            # we can write the configuration data.
            if event.count == 0:
                tel_list_transform = create_tel_id_to_tel_index_transform(
                    event.inst.subarray
                )
                writer.add_column_transform(
                    table_name="dl1/event/subarray/trigger",
                    col_name="tels_with_trigger",
                    transform=tel_list_transform,
                )

                self._write_simulation_configuration(writer, event)
                self._write_instrument_configuration(event.inst.subarray)
                is_initialized = True

            # write the subarray tables
            writer.write(
                table_name="dl1/event/subarray/mc_shower",
                containers=[event_index, event.mc],
            )
            writer.write(
                table_name="dl1/event/subarray/trigger",
                containers=[event_index, event.trig],
            )
            # write the telescope tables
            self._write_telescope_event(writer, event, tel_index)

        if is_initialized is False:
            raise ValueError(f"No events found in file: {self.event_source.input_url}")

    def _write_telescope_event(self, writer, event, tel_index):
        """
        add entries to the event/telescope tables for each telescope in a single
        event
        """

        # write the telescope tables
        for tel_id, data in event.dl1.tel.items():

            data.prefix = ""  # don't want a prefix for this container
            telescope = event.inst.subarray.tel[tel_id]
            tel_type = str(telescope)
            tel_index.tel_id = np.int16(tel_id)
            tel_index.tel_type_id = tel_type_string_to_int(tel_type)
            table_name = (
                f"tel_{tel_id:03d}" if self.split_datasets_by == "tel_id" else tel_type
            )

            extra = ExtraImageContainer(
                true_image=event.mc.tel[tel_id].photo_electron_image,
                selected_gain_channel=event.r1.tel[tel_id].selected_gain_channel,
                image_mask=None,  # added later, if computed only
            )

            if self.write_parameters:

                image_mask, params = self._parameterize_image(
                    event.inst.subarray, data, tel_id=tel_id
                )

                self.log.debug("params: %s", params.as_dict(recursive=True))

                containers_to_write = [
                    tel_index,
                    params.hillas,
                    params.timing,
                    params.leakage,
                    params.concentration,
                    params.morphology,
                    params.intensity,
                ]

                # currently the HDF5TableWriter has problems if the first event
                # has NaN as values, since it can't infer the data types.
                # that implies we need to specify them in the Fields, rather than
                # infer from first event, perhaps.  For now we skip them.
                parameters_were_computed = (
                    False if params.hillas.intensity is np.nan else True
                )

                if parameters_were_computed:
                    writer.write(
                        table_name=f"dl1/event/telescope/parameters/{table_name}",
                        containers=containers_to_write,
                    )
                extra.image_mask = image_mask

            if self.write_images:
                # note that we always write the image, even if the image quality
                # criteria are not met (those are only to determine if the parameters
                # can be computed).
                writer.write(
                    table_name=f"dl1/event/telescope/images/{table_name}",
                    containers=[tel_index, data, extra],
                )

    def _generate_table_indices(self, h5file, start_node):

        for node in h5file.iter_nodes(start_node):
            if not isinstance(node, tables.group.Group):
                self.log.debug(f"gen indices for: {node}")
                if "event_id" in node.colnames:
                    node.cols.event_id.create_index()
                    self.log.debug("generated event_id index")
                if "tel_id" in node.colnames:
                    node.cols.tel_id.create_index()
                    self.log.debug("generated tel_id index")
                if "obs_id" in node.colnames:
                    self.log.debug("generated obs_id index")
                    node.cols.obs_id.create_index(kind="ultralight")
            else:
                # recurse
                self._generate_table_indices(h5file, node)

    def _generate_indices(self, writer):

        if self.write_images:
            self._generate_table_indices(writer._h5file, "/dl1/event/telescope/images")
        self._generate_table_indices(writer._h5file, "/dl1/event/subarray")

    def start(self):

        with HDF5TableWriter(
            self.output_filename, mode="a", add_prefix=True, filters=self._hdf5_filters
        ) as writer:

            if self.write_parameters is False:
                # don't need to write out the image mask if no parameters are computed,
                # since we don't do image cleaning in that case.
                writer.exclude("/dl1/event/telescope/images", "image_mask")

            self._process_events(writer)
            self._write_simulation_histograms(writer)
            # self._write_processing_statistics()

            if self.write_index_tables:
                self._generate_indices(writer)

            write_reference_metadata_headers(
                output_filename=self.output_filename,
                subarray=self.event_source.subarray,
                obs_id=self._cur_obs_id,
                writer=writer,
            )

    def finish(self):
        pass


def main():
    tool = Stage1ProcessorTool()
    tool.run()


if __name__ == "__main__":
    main()<|MERGE_RESOLUTION|>--- conflicted
+++ resolved
@@ -18,6 +18,8 @@
 from ..calib.camera import CameraCalibrator, GainSelector
 from ..containers import (
     DL1CameraContainer,
+)
+from ..containers import (
     EventIndexContainer,
     ImageParametersContainer,
     TelEventIndexContainer,
@@ -42,17 +44,6 @@
 from ..image.leakage import leakage
 from ..image.timing_parameters import timing_parameters
 from ..io import EventSource, HDF5TableWriter, SimTelEventSource
-<<<<<<< HEAD
-=======
-from ..containers import (
-    EventIndexContainer,
-    ImageParametersContainer,
-    TelEventIndexContainer,
-    SimulatedShowerDistribution,
-    MorphologyContainer,
-)
-from ctapipe.io import metadata as meta
->>>>>>> 79a9082f
 
 tables.parameters.NODE_CACHE_SLOTS = 3000  # fixes problem with too many datasets
 
@@ -83,10 +74,6 @@
     writer: HDF5TableWriter
         output
     """
-<<<<<<< HEAD
-
-=======
->>>>>>> 79a9082f
     activity = PROV.current_activity.provenance
 
     reference = meta.Reference(
@@ -582,13 +569,8 @@
                 geom=geometry, image=data.image, cleaning_mask=signal_pixels
             )
             params.concentration = concentration(
-<<<<<<< HEAD
-                geom=tel.camera.geometry[mask],
-                image=clean_image[mask],
-=======
                 geom=geom_selected,
                 image=image_selected,
->>>>>>> 79a9082f
                 hillas_parameters=params.hillas,
             )
             params.morphology = morphology(
