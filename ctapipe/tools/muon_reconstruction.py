"""
Detect and extract muon ring parameters, and write the muon ring and
intensity parameters to an output table.

The resulting output can be read e.g. using for example
`pandas.read_hdf(filename, 'muons/LSTCam')`
"""

import warnings
from collections import defaultdict

from tqdm import tqdm

from ctapipe.calib import CameraCalibrator
from ctapipe.core import Provenance
from ctapipe.core import Tool, ToolConfigurationError
from ctapipe.core import traits as t
from ctapipe.image.muon.muon_diagnostic_plots import plot_muon_event
from ctapipe.image.muon.muon_reco_functions import analyze_muon_event
from ctapipe.io import EventSource
from ctapipe.io import HDF5TableWriter

warnings.filterwarnings("ignore")  # Supresses iminuit warnings


def _exclude_some_columns(subarray, writer):
    """ a hack to exclude some columns of all output tables here we exclude
    the prediction and mask quantities, since they are arrays and thus not
    readable by pandas.  Also, prediction currently is a variable-length
    quantity (need to change it to be fixed-length), so it cannot be written
    to a fixed-length table.
    """
    all_camids = {str(x.camera) for x in subarray.tel.values()}
    for cam in all_camids:
        writer.exclude(cam, 'prediction')
        writer.exclude(cam, 'mask')


class MuonDisplayerTool(Tool):
    name = 'ctapipe-reconstruct-muons'
    description = t.Unicode(__doc__)

    outfile = t.Unicode(
        "muons.hdf5",
        help='HDF5 output file name'
    ).tag(config=True)

    display = t.Bool(
        help='display the camera events', default=False
    ).tag(config=True)

    classes = t.List([
        CameraCalibrator, EventSource
    ])

    aliases = t.Dict({
        'input': 'EventSource.input_url',
        'outfile': 'MuonDisplayerTool.outfile',
        'display': 'MuonDisplayerTool.display',
        'max_events': 'EventSource.max_events',
        'allowed_tels': 'EventSource.allowed_tels',
    })

    def setup(self):
        self.source: EventSource = self.add_component(
            EventSource.from_config(parent=self)
        )
        if self.source.input_url == '':
            raise ToolConfigurationError("please specify --input <events file>")
<<<<<<< HEAD

        self.calib = self.add_component(
            CameraCalibrator(parent=self)
        )
        self.writer = self.add_component(
            HDF5TableWriter(self.outfile, "muons")
        )
=======
        self.log.debug("input: %s", self.events)
        self.source = event_source(self.events)
        self.calib = CameraCalibrator(parent=self)
        self.writer = HDF5TableWriter(self.outfile, "muons")
>>>>>>> e542ebb0

    def start(self):

        numev = 0
        self.num_muons_found = defaultdict(int)

        for event in tqdm(self.source, desc='detecting muons'):

            self.calib(event)
            muon_evt = analyze_muon_event(event)

            if numev == 0:
                _exclude_some_columns(event.inst.subarray, self.writer)

            numev += 1

            if not muon_evt['MuonIntensityParams']:
                # No telescopes  contained a good muon
                continue
            else:
                if self.display:
                    plot_muon_event(event, muon_evt)

                for tel_id in muon_evt['TelIds']:
                    idx = muon_evt['TelIds'].index(tel_id)
                    intens_params = muon_evt['MuonIntensityParams'][idx]

                    if intens_params is not None:
                        ring_params = muon_evt['MuonRingParams'][idx]
                        cam_id = str(event.inst.subarray.tel[tel_id].camera)
                        self.num_muons_found[cam_id] += 1
                        self.log.debug("INTENSITY: %s", intens_params)
                        self.log.debug("RING: %s", ring_params)
                        self.writer.write(table_name=cam_id,
                                          containers=[intens_params,
                                                      ring_params])

                self.log.info(
                    "Event Number: %d, found %s muons",
                    numev, dict(self.num_muons_found)
                )

    def finish(self):
        Provenance().add_output_file(self.outfile,
                                     role='dl1.tel.evt.muon')
        self.writer.close()


def main():
    tool = MuonDisplayerTool()
    tool.run()<|MERGE_RESOLUTION|>--- conflicted
+++ resolved
@@ -62,25 +62,15 @@
     })
 
     def setup(self):
+        if self.source.input_url == '':
+            raise ToolConfigurationError("please specify --input <events file>")
+        self.log.debug("input: %s", self.events)
         self.source: EventSource = self.add_component(
             EventSource.from_config(parent=self)
         )
-        if self.source.input_url == '':
-            raise ToolConfigurationError("please specify --input <events file>")
-<<<<<<< HEAD
+        self.calib = self.add_component(CameraCalibrator(parent=self))
+        self.writer = self.add_component(HDF5TableWriter(self.outfile, "muons"))
 
-        self.calib = self.add_component(
-            CameraCalibrator(parent=self)
-        )
-        self.writer = self.add_component(
-            HDF5TableWriter(self.outfile, "muons")
-        )
-=======
-        self.log.debug("input: %s", self.events)
-        self.source = event_source(self.events)
-        self.calib = CameraCalibrator(parent=self)
-        self.writer = HDF5TableWriter(self.outfile, "muons")
->>>>>>> e542ebb0
 
     def start(self):
 
