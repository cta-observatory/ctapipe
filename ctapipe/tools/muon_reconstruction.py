"""
Detect and extract muon ring parameters, and write the muon ring and
intensity parameters to an output table.

The resulting output can be read e.g. using for example
`pandas.read_hdf(filename, 'muons/LSTCam')`
"""
from tqdm import tqdm

from ctapipe.calib import CameraCalibrator
from ctapipe.core import Provenance
from ctapipe.core import Tool, ToolConfigurationError
from ctapipe.core import traits as t
from ctapipe.io import EventSource
from ctapipe.io import HDF5TableWriter
from ctapipe.image.cleaning import TailcutsImageCleaner
from ctapipe.coordinates import TelescopeFrame, CameraFrame
from ctapipe.image.muon import MuonRingFitter, MuonIntensityFitter
import numpy as np

from astropy.coordinates import SkyCoord


class MuonAnalysis(Tool):
    name = 'ctapipe-reconstruct-muons'
    description = t.Unicode(__doc__)

    outfile = t.Unicode(
        None,
        allow_none=True,
        help='HDF5 output file name'
    ).tag(config=True)

    display = t.Bool(
        help='display the camera events', default=False
    ).tag(config=True)

    classes = t.List([
        CameraCalibrator, EventSource
    ])

    aliases = t.Dict({
        'input': 'EventSource.input_url',
        'outfile': 'MuonAnalysis.outfile',
        'max_events': 'EventSource.max_events',
        'allowed_tels': 'EventSource.allowed_tels',
    })

    def setup(self):
        self.source = self.add_component(EventSource.from_config(parent=self))
        self.calib = self.add_component(CameraCalibrator(
            parent=self,
            subarray=self.source.subarray
        ))
<<<<<<< HEAD
        self.ring_fitter = self.add_component(MuonRingFitter(
            parent=self,
        ))
        self.intensity_fitter = self.add_component(MuonIntensityFitter(
            parent=self,
            subarray=self.source.subarray,
        ))
        self.cleaning = self.add_component(
            TailcutsImageCleaner(
                parent=self,
                subarray=self.source.subarray,
            )
        )
        if self.outfile:
            self.writer = self.add_component(HDF5TableWriter(
                self.outfile, "muons", add_prefix=True
            ))
        self.pixels_in_tel_frame = {}
=======
        self.writer = self.add_component(HDF5TableWriter(self.outfile, "muons"))
>>>>>>> d1010130

    def start(self):
        for event in self.source:
            self.analyze_array_event(event)

    def analyze_array_event(self, event):
        self.calib(event)
        for tel_id, dl1 in event.dl1.tel.items():
            self.log.debug(f'Processing event {event.index.event_id}, telescope {tel_id}')
            image = dl1.image
            clean_mask = self.cleaning(tel_id, image)

            if tel_id not in self.pixels_in_tel_frame:
                self.pixels_in_tel_frame[tel_id] = self.pixel_to_telescope_frame(tel_id)

            pixel_coords = self.pixels_in_tel_frame[tel_id]
            x = pixel_coords.delta_az
            y = pixel_coords.delta_alt

            mask = clean_mask
            for i in range(3):
                ring = self.ring_fitter(x, y, image, mask)
                self.log.debug(
                    f'It {i}: r={ring.ring_radius:.2f}'
                    f', x={ring.ring_center_x:.2f}'
                    f', y={ring.ring_center_y:.2f}')

                dist = np.sqrt((x - ring.ring_center_x)**2 + (y - ring.ring_center_y)**2)
                mask = np.abs(dist - ring.ring_radius) / ring.ring_radius < 0.4

            # intensity_fitter does not support a mask yet, set ignored pixels to 0
            image[~mask] = 0

            result = self.intensity_fitter.fit(
                tel_id,
                ring.ring_center_x,
                ring.ring_center_y,
                ring.ring_radius,
                image,
                pedestal=1.1,
            )

            self.log.info(
                f'Muon fit: r={ring.ring_radius:.2f}'
                f', width={result.ring_width}'
                f', efficiency={result.optical_efficiency_muon}',
            )

            self.writer.write(f'tel_{tel_id}', [event.index, ring, result])

    def pixel_to_telescope_frame(self, tel_id):
        telescope = self.source.subarray.tel[tel_id]
        cam = telescope.camera.geometry
        camera_frame = CameraFrame(
            focal_length=telescope.optics.equivalent_focal_length,
            rotation=cam.cam_rotation,
        )
        cam_coords = SkyCoord(x=cam.pix_x, y=cam.pix_y, frame=camera_frame)
        return cam_coords.transform_to(TelescopeFrame())

    def finish(self):
        if self.outfile:
            Provenance().add_output_file(
                self.outfile,
                role='dl1.tel.evt.muon',
            )
            self.writer.close()


def main():
    tool = MuonAnalysis()
    tool.run()


if __name__ == '__main__':
    main()<|MERGE_RESOLUTION|>--- conflicted
+++ resolved
@@ -52,7 +52,6 @@
             parent=self,
             subarray=self.source.subarray
         ))
-<<<<<<< HEAD
         self.ring_fitter = self.add_component(MuonRingFitter(
             parent=self,
         ))
@@ -71,9 +70,6 @@
                 self.outfile, "muons", add_prefix=True
             ))
         self.pixels_in_tel_frame = {}
-=======
-        self.writer = self.add_component(HDF5TableWriter(self.outfile, "muons"))
->>>>>>> d1010130
 
     def start(self):
         for event in self.source:
@@ -85,6 +81,10 @@
             self.log.debug(f'Processing event {event.index.event_id}, telescope {tel_id}')
             image = dl1.image
             clean_mask = self.cleaning(tel_id, image)
+
+            if np.count_nonzero(clean_mask) <= 5:
+                self.log.info(f'Skipping event {event.index.event_id}, has less then 5 pixels after cleaning')
+                continue
 
             if tel_id not in self.pixels_in_tel_frame:
                 self.pixels_in_tel_frame[tel_id] = self.pixel_to_telescope_frame(tel_id)
@@ -118,8 +118,8 @@
 
             self.log.info(
                 f'Muon fit: r={ring.ring_radius:.2f}'
-                f', width={result.ring_width}'
-                f', efficiency={result.optical_efficiency_muon}',
+                f', width={result.ring_width:.4f}'
+                f', efficiency={result.optical_efficiency_muon:.2%}',
             )
 
             self.writer.write(f'tel_{tel_id}', [event.index, ring, result])
