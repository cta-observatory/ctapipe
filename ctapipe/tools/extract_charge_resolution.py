--- conflicted
+++ resolved
@@ -45,16 +45,6 @@
         max_events='SimTelEventSource.max_events',
         T='SimTelEventSource.allowed_tels',
         extractor='ChargeResolutionGenerator.extractor_product',
-<<<<<<< HEAD
-        max_pe='ChargeResolutionCalculator.max_pe',
-=======
-        window_width='WindowIntegrator.window_width',
-        window_shift='WindowIntegrator.window_shift',
-        t0='SimpleIntegrator.t0',
-        lwt='NeighbourPeakIntegrator.lwt',
-        clip_amplitude='CameraDL1Calibrator.clip_amplitude',
-        radius='CameraDL1Calibrator.radius',
->>>>>>> cdc0c45f
         O='ChargeResolutionGenerator.output_path',
     ))
 
