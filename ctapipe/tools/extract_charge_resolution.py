"""
Calculate the Charge Resolution from a sim_telarray simulation and store
within a HDF5 file.
"""

import os

import numpy as np
import pandas as pd
from tqdm import tqdm
from traitlets import Dict, List, Int, Unicode

import ctapipe.utils.tools as tool_utils
from ctapipe.analysis.camera.charge_resolution import \
    ChargeResolutionCalculator
from ctapipe.calib.camera.dl0 import CameraDL0Reducer
from ctapipe.calib.camera.dl1 import CameraDL1Calibrator
from ctapipe.core import Tool, Provenance
from ctapipe.image.extractor import ImageExtractor
from ctapipe.io.simteleventsource import SimTelEventSource


class ChargeResolutionGenerator(Tool):
    name = "ChargeResolutionGenerator"
    description = ("Calculate the Charge Resolution from a sim_telarray "
                   "simulation and store within a HDF5 file.")

    telescopes = List(Int, None, allow_none=True,
                      help='Telescopes to include from the event file. '
                           'Default = All telescopes').tag(config=True)
    output_path = Unicode(
        'charge_resolution.h5',
        help='Path to store the output HDF5 file'
    ).tag(config=True)
    extractor_product = tool_utils.enum_trait(
        ImageExtractor,
        default='NeighborPeakWindowSum'
    )

    aliases = Dict(dict(
        f='SimTelEventSource.input_url',
        max_events='SimTelEventSource.max_events',
        T='SimTelEventSource.allowed_tels',
        extractor='ChargeResolutionGenerator.extractor_product',
        O='ChargeResolutionGenerator.output_path',
    ))

    classes = List(
        [
            SimTelEventSource,
            CameraDL1Calibrator,
        ] + tool_utils.classes_with_traits(ImageExtractor)
    )

    def __init__(self, **kwargs):
        super().__init__(**kwargs)
        self.eventsource = None
        self.dl0 = None
        self.dl1 = None
        self.calculator = None

    def setup(self):
        self.log_format = "%(levelname)s: %(message)s [%(name)s.%(funcName)s]"

        self.eventsource = self.add_component(SimTelEventSource(parent=self))

        extractor = self.add_component(
            ImageExtractor.from_name(
                self.extractor_product,
                parent=self
            )
        )

<<<<<<< HEAD
        self.r1 = self.add_component(HESSIOR1Calibrator(parent=self))

        self.dl0 = self.add_component(CameraDL0Reducer(parent=self))
=======
        self.dl0 = CameraDL0Reducer(parent=self)
>>>>>>> b5c9913e

        self.dl1 = self.add_component(CameraDL1Calibrator(extractor=extractor,
                                                          parent=self))

        self.calculator = self.add_component(ChargeResolutionCalculator())

    def start(self):
        desc = "Extracting Charge Resolution"
        for event in tqdm(self.eventsource, desc=desc):
            self.dl0.reduce(event)
            self.dl1.calibrate(event)

            # Check events have true charge included
            if event.count == 0:
                try:
                    pe = list(event.mc.tel.values())[0].photo_electron_image
                    if np.all(pe == 0):
                        raise KeyError
                except KeyError:
                    self.log.exception(
                        'Source does not contain true charge!'
                    )
                    raise

            for mc, dl1 in zip(event.mc.tel.values(), event.dl1.tel.values()):
                true_charge = mc.photo_electron_image
                measured_charge = dl1.image[0]
                pixels = np.arange(measured_charge.size)
                self.calculator.add(pixels, true_charge, measured_charge)

    def finish(self):
        df_p, df_c = self.calculator.finish()

        output_directory = os.path.dirname(self.output_path)
        if not os.path.exists(output_directory):
            self.log.info(f"Creating directory: {output_directory}")
            os.makedirs(output_directory)

        with pd.HDFStore(self.output_path, 'w') as store:
            store['charge_resolution_pixel'] = df_p
            store['charge_resolution_camera'] = df_c

        self.log.info("Created charge resolution file: {}"
                      .format(self.output_path))
        Provenance().add_output_file(self.output_path)


def main():
    exe = ChargeResolutionGenerator()
    exe.run()


if __name__ == '__main__':
    main()<|MERGE_RESOLUTION|>--- conflicted
+++ resolved
@@ -71,18 +71,10 @@
             )
         )
 
-<<<<<<< HEAD
-        self.r1 = self.add_component(HESSIOR1Calibrator(parent=self))
-
         self.dl0 = self.add_component(CameraDL0Reducer(parent=self))
-=======
-        self.dl0 = CameraDL0Reducer(parent=self)
->>>>>>> b5c9913e
-
         self.dl1 = self.add_component(CameraDL1Calibrator(extractor=extractor,
                                                           parent=self))
-
-        self.calculator = self.add_component(ChargeResolutionCalculator())
+        self.calculator = ChargeResolutionCalculator()
 
     def start(self):
         desc = "Extracting Charge Resolution"
