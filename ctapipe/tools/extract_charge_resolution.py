"""
Calculate the Charge Resolution from a sim_telarray simulation and store
within a HDF5 file.
"""

import os
import numpy as np
import pandas as pd
from tqdm import tqdm
from traitlets import Dict, List, Unicode
from ctapipe.analysis.camera.charge_resolution import \
    ChargeResolutionCalculator
from ctapipe.calib.camera.dl0 import CameraDL0Reducer
from ctapipe.calib.camera.dl1 import CameraDL1Calibrator
from ctapipe.calib.camera.r1 import HESSIOR1Calibrator
<<<<<<< HEAD
from ctapipe.core import Tool
from ctapipe.image.charge_extractors import ChargeExtractorFactory, \
    WindowIntegrator, SimpleIntegrator, \
    PeakFindingIntegrator, NeighbourPeakIntegrator
=======
from ctapipe.core import Tool, Provenance
from ctapipe.image.charge_extractors import ChargeExtractorFactory
>>>>>>> cc1567d8
from ctapipe.io.simteleventsource import SimTelEventSource


class ChargeResolutionGenerator(Tool):
    name = "ChargeResolutionGenerator"
<<<<<<< HEAD
    description = "Generate the a pickle file of ChargeResolutionFile for " \
                  "a MC file."

    telescopes = List(Int, None, allow_none=True,
                      help='Telescopes to include from the event file. '
                           'Default = All telescopes').tag(config=True)
    output_name = Unicode('charge_resolution',
                          help='Name of the output charge resolution hdf5 '
                               'file').tag(config=True)

    aliases = Dict(dict(f='SimTelEventSource.input_url',
                        max_events='SimTelEventSource.max_events',
                        extractor='ChargeExtractorFactory.product',
                        window_width='WindowIntegrator.window_width',
                        window_shift='WindowIntegrator.window_shift',
                        t0='SimpleIntegrator.t0',
                        sig_amp_cut_HG='PeakFindingIntegrator.sig_amp_cut_HG',
                        sig_amp_cut_LG='PeakFindingIntegrator.sig_amp_cut_LG',
                        lwt='NeighbourPeakIntegrator.lwt',
                        clip_amplitude='CameraDL1Calibrator.clip_amplitude',
                        radius='CameraDL1Calibrator.radius',
                        max_pe='ChargeResolutionCalculator.max_pe',
                        T='ChargeResolutionGenerator.telescopes',
                        O='ChargeResolutionGenerator.output_name',
                        ))
    classes = List([SimTelEventSource,
                    ChargeExtractorFactory,
                    CameraDL1Calibrator,
                    ChargeResolutionCalculator,
                    WindowIntegrator,
                    SimpleIntegrator,
                    PeakFindingIntegrator,
                    NeighbourPeakIntegrator,
                    ])
=======
    description = ("Calculate the Charge Resolution from a sim_telarray "
                   "simulation and store within a HDF5 file.")

    output_path = Unicode(
        'charge_resolution.h5',
        help='Path to store the output HDF5 file'
    ).tag(config=True)

    aliases = Dict(dict(
        f='SimTelEventSource.input_url',
        max_events='SimTelEventSource.max_events',
        T='SimTelEventSource.allowed_tels',
        extractor='ChargeExtractorFactory.product',
        window_width='ChargeExtractorFactory.window_width',
        t0='ChargeExtractorFactory.t0',
        window_shift='ChargeExtractorFactory.window_shift',
        sig_amp_cut_HG='ChargeExtractorFactory.sig_amp_cut_HG',
        sig_amp_cut_LG='ChargeExtractorFactory.sig_amp_cut_LG',
        lwt='ChargeExtractorFactory.lwt',
        clip_amplitude='CameraDL1Calibrator.clip_amplitude',
        radius='CameraDL1Calibrator.radius',
        max_pe='ChargeResolutionCalculator.max_pe',
        o='ChargeResolutionGenerator.output_path',
    ))
    classes = List([
        SimTelEventSource,
        ChargeExtractorFactory,
        CameraDL1Calibrator,
        ChargeResolutionCalculator
    ])
>>>>>>> cc1567d8

    def __init__(self, **kwargs):
        super().__init__(**kwargs)
        self.eventsource = None
        self.r1 = None
        self.dl0 = None
        self.dl1 = None
        self.calculator = None

    def setup(self):
        self.log_format = "%(levelname)s: %(message)s [%(name)s.%(funcName)s]"
        kwargs = dict(config=self.config, tool=self)

        self.eventsource = SimTelEventSource(**kwargs)

        extractor = ChargeExtractorFactory(**kwargs).produce()

        self.r1 = HESSIOR1Calibrator(**kwargs)

        self.dl0 = CameraDL0Reducer(**kwargs)

        self.dl1 = CameraDL1Calibrator(extractor=extractor, **kwargs)

        self.calculator = ChargeResolutionCalculator()

    def start(self):
        desc = "Extracting Charge Resolution"
        for event in tqdm(self.eventsource, desc=desc):
            self.r1.calibrate(event)
            self.dl0.reduce(event)
            self.dl1.calibrate(event)

            # Check events have true charge included
            if event.count == 0:
                try:
                    pe = list(event.mc.tel.values())[0].photo_electron_image
                    if np.all(pe == 0):
                        raise KeyError
                except KeyError:
                    self.log.exception(
                        'Source does not contain true charge!'
                    )
                    raise

            for mc, dl1 in zip(event.mc.tel.values(), event.dl1.tel.values()):
                true_charge = mc.photo_electron_image
                measured_charge = dl1.image[0]
                pixels = np.arange(measured_charge.size)
                self.calculator.add(pixels, true_charge, measured_charge)

    def finish(self):
        df_p, df_c = self.calculator.finish()

        output_directory = os.path.dirname(self.output_path)
        if not os.path.exists(output_directory):
            self.log.info("Creating directory: {}".format(output_directory))
            os.makedirs(output_directory)

        with pd.HDFStore(self.output_path, 'w') as store:
            store['charge_resolution_pixel'] = df_p
            store['charge_resolution_camera'] = df_c

        self.log.info("Created charge resolution file: {}"
                      .format(self.output_path))
        Provenance().add_output_file(self.output_path)


def main():
    exe = ChargeResolutionGenerator()
    exe.run()


if __name__ == '__main__':
    main()<|MERGE_RESOLUTION|>--- conflicted
+++ resolved
@@ -13,56 +13,15 @@
 from ctapipe.calib.camera.dl0 import CameraDL0Reducer
 from ctapipe.calib.camera.dl1 import CameraDL1Calibrator
 from ctapipe.calib.camera.r1 import HESSIOR1Calibrator
-<<<<<<< HEAD
-from ctapipe.core import Tool
+from ctapipe.core import Tool, Provenance
 from ctapipe.image.charge_extractors import ChargeExtractorFactory, \
     WindowIntegrator, SimpleIntegrator, \
     PeakFindingIntegrator, NeighbourPeakIntegrator
-=======
-from ctapipe.core import Tool, Provenance
-from ctapipe.image.charge_extractors import ChargeExtractorFactory
->>>>>>> cc1567d8
 from ctapipe.io.simteleventsource import SimTelEventSource
 
 
 class ChargeResolutionGenerator(Tool):
     name = "ChargeResolutionGenerator"
-<<<<<<< HEAD
-    description = "Generate the a pickle file of ChargeResolutionFile for " \
-                  "a MC file."
-
-    telescopes = List(Int, None, allow_none=True,
-                      help='Telescopes to include from the event file. '
-                           'Default = All telescopes').tag(config=True)
-    output_name = Unicode('charge_resolution',
-                          help='Name of the output charge resolution hdf5 '
-                               'file').tag(config=True)
-
-    aliases = Dict(dict(f='SimTelEventSource.input_url',
-                        max_events='SimTelEventSource.max_events',
-                        extractor='ChargeExtractorFactory.product',
-                        window_width='WindowIntegrator.window_width',
-                        window_shift='WindowIntegrator.window_shift',
-                        t0='SimpleIntegrator.t0',
-                        sig_amp_cut_HG='PeakFindingIntegrator.sig_amp_cut_HG',
-                        sig_amp_cut_LG='PeakFindingIntegrator.sig_amp_cut_LG',
-                        lwt='NeighbourPeakIntegrator.lwt',
-                        clip_amplitude='CameraDL1Calibrator.clip_amplitude',
-                        radius='CameraDL1Calibrator.radius',
-                        max_pe='ChargeResolutionCalculator.max_pe',
-                        T='ChargeResolutionGenerator.telescopes',
-                        O='ChargeResolutionGenerator.output_name',
-                        ))
-    classes = List([SimTelEventSource,
-                    ChargeExtractorFactory,
-                    CameraDL1Calibrator,
-                    ChargeResolutionCalculator,
-                    WindowIntegrator,
-                    SimpleIntegrator,
-                    PeakFindingIntegrator,
-                    NeighbourPeakIntegrator,
-                    ])
-=======
     description = ("Calculate the Charge Resolution from a sim_telarray "
                    "simulation and store within a HDF5 file.")
 
@@ -76,12 +35,12 @@
         max_events='SimTelEventSource.max_events',
         T='SimTelEventSource.allowed_tels',
         extractor='ChargeExtractorFactory.product',
-        window_width='ChargeExtractorFactory.window_width',
-        t0='ChargeExtractorFactory.t0',
-        window_shift='ChargeExtractorFactory.window_shift',
-        sig_amp_cut_HG='ChargeExtractorFactory.sig_amp_cut_HG',
-        sig_amp_cut_LG='ChargeExtractorFactory.sig_amp_cut_LG',
-        lwt='ChargeExtractorFactory.lwt',
+        window_width='WindowIntegrator.window_width',
+        window_shift='WindowIntegrator.window_shift',
+        t0='SimpleIntegrator.t0',
+        sig_amp_cut_HG='PeakFindingIntegrator.sig_amp_cut_HG',
+        sig_amp_cut_LG='PeakFindingIntegrator.sig_amp_cut_LG',
+        lwt='NeighbourPeakIntegrator.lwt',
         clip_amplitude='CameraDL1Calibrator.clip_amplitude',
         radius='CameraDL1Calibrator.radius',
         max_pe='ChargeResolutionCalculator.max_pe',
@@ -91,9 +50,12 @@
         SimTelEventSource,
         ChargeExtractorFactory,
         CameraDL1Calibrator,
-        ChargeResolutionCalculator
+        ChargeResolutionCalculator,
+        WindowIntegrator,
+        SimpleIntegrator,
+        PeakFindingIntegrator,
+        NeighbourPeakIntegrator,
     ])
->>>>>>> cc1567d8
 
     def __init__(self, **kwargs):
         super().__init__(**kwargs)
