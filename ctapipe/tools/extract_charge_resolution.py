"""
Calculate the Charge Resolution from a sim_telarray simulation and store
within a HDF5 file.
"""

import os
import numpy as np
import pandas as pd
from tqdm import tqdm
from traitlets import Dict, List, Unicode
from ctapipe.analysis.camera.charge_resolution import \
    ChargeResolutionCalculator
from ctapipe.calib.camera.dl0 import CameraDL0Reducer
from ctapipe.calib.camera.dl1 import CameraDL1Calibrator
from ctapipe.calib.camera.r1 import HESSIOR1Calibrator
from ctapipe.core import Tool
from ctapipe.image.charge_extractors import ChargeExtractorFactory
from ctapipe.io.simteleventsource import SimTelEventSource


class ChargeResolutionGenerator(Tool):
    name = "ChargeResolutionGenerator"
<<<<<<< HEAD
    description = ("Calculate the Charge Resolution from a sim_telarray "
                   "simulation and store within a HDF5 file.")

    output_path = Unicode(
        'charge_resolution.h5',
        help='Path to store the output HDF5 file'
    ).tag(config=True)

    aliases = Dict(dict(
        f='HESSIOEventSource.input_url',
        max_events='HESSIOEventSource.max_events',
        T='HESSIOEventSource.allowed_tels',
        extractor='ChargeExtractorFactory.product',
        window_width='ChargeExtractorFactory.window_width',
        t0='ChargeExtractorFactory.t0',
        window_shift='ChargeExtractorFactory.window_shift',
        sig_amp_cut_HG='ChargeExtractorFactory.sig_amp_cut_HG',
        sig_amp_cut_LG='ChargeExtractorFactory.sig_amp_cut_LG',
        lwt='ChargeExtractorFactory.lwt',
        clip_amplitude='CameraDL1Calibrator.clip_amplitude',
        radius='CameraDL1Calibrator.radius',
        max_pe='ChargeResolutionCalculator.max_pe',
        o='ChargeResolutionGenerator.output_path',
    ))
    classes = List([
        HESSIOEventSource,
        ChargeExtractorFactory,
        CameraDL1Calibrator,
        ChargeResolutionCalculator
    ])
=======
    description = "Generate the a pickle file of ChargeResolutionFile for " \
                  "a MC file."

    telescopes = List(Int, None, allow_none=True,
                      help='Telescopes to include from the event file. '
                           'Default = All telescopes').tag(config=True)
    output_name = Unicode('charge_resolution',
                          help='Name of the output charge resolution hdf5 '
                               'file').tag(config=True)

    aliases = Dict(dict(f='SimTelEventSource.input_url',
                        max_events='SimTelEventSource.max_events',
                        extractor='ChargeExtractorFactory.product',
                        window_width='ChargeExtractorFactory.window_width',
                        t0='ChargeExtractorFactory.t0',
                        window_shift='ChargeExtractorFactory.window_shift',
                        sig_amp_cut_HG='ChargeExtractorFactory.sig_amp_cut_HG',
                        sig_amp_cut_LG='ChargeExtractorFactory.sig_amp_cut_LG',
                        lwt='ChargeExtractorFactory.lwt',
                        clip_amplitude='CameraDL1Calibrator.clip_amplitude',
                        radius='CameraDL1Calibrator.radius',
                        max_pe='ChargeResolutionCalculator.max_pe',
                        T='ChargeResolutionGenerator.telescopes',
                        O='ChargeResolutionGenerator.output_name',
                        ))
    classes = List([SimTelEventSource,
                    ChargeExtractorFactory,
                    CameraDL1Calibrator,
                    ChargeResolutionCalculator
                    ])
>>>>>>> c5f609b8

    def __init__(self, **kwargs):
        super().__init__(**kwargs)
        self.eventsource = None
        self.r1 = None
        self.dl0 = None
        self.dl1 = None
        self.calculator = None

    def setup(self):
        self.log_format = "%(levelname)s: %(message)s [%(name)s.%(funcName)s]"
        kwargs = dict(config=self.config, tool=self)

        self.eventsource = SimTelEventSource(**kwargs)

        extractor = ChargeExtractorFactory.produce(**kwargs)

        self.r1 = HESSIOR1Calibrator(**kwargs)

        self.dl0 = CameraDL0Reducer(**kwargs)

        self.dl1 = CameraDL1Calibrator(extractor=extractor, **kwargs)

        self.calculator = ChargeResolutionCalculator()

    def start(self):
        desc = "Extracting Charge Resolution"
        for event in tqdm(self.eventsource, desc=desc):
            self.r1.calibrate(event)
            self.dl0.reduce(event)
            self.dl1.calibrate(event)

            # Check events have true charge included
            if event.count == 0:
                try:
                    pe = list(event.mc.tel.values())[0].photo_electron_image
                    if np.all(pe == 0):
                        raise KeyError
                except KeyError:
                    self.log.exception(
                        'Source does not contain true charge!'
                    )
                    raise

            for mc, dl1 in zip(event.mc.tel.values(), event.dl1.tel.values()):
                true_charge = mc.photo_electron_image
                measured_charge = dl1.image[0]
                pixels = np.arange(measured_charge.size)
                self.calculator.add(pixels, true_charge, measured_charge)

    def finish(self):
        df_p, df_c = self.calculator.finish()

        output_directory = os.path.dirname(self.output_path)
        if not os.path.exists(output_directory):
            self.log.info("Creating directory: {}".format(output_directory))
            os.makedirs(output_directory)

        with pd.HDFStore(self.output_path, 'w') as store:
            store['charge_resolution_pixel'] = df_p
            store['charge_resolution_camera'] = df_c

        self.log.info("Created charge resolution file: {}"
                      .format(self.output_path))


def main():
    exe = ChargeResolutionGenerator()
    exe.run()


if __name__ == '__main__':
    main()<|MERGE_RESOLUTION|>--- conflicted
+++ resolved
@@ -20,7 +20,6 @@
 
 class ChargeResolutionGenerator(Tool):
     name = "ChargeResolutionGenerator"
-<<<<<<< HEAD
     description = ("Calculate the Charge Resolution from a sim_telarray "
                    "simulation and store within a HDF5 file.")
 
@@ -30,9 +29,9 @@
     ).tag(config=True)
 
     aliases = Dict(dict(
-        f='HESSIOEventSource.input_url',
-        max_events='HESSIOEventSource.max_events',
-        T='HESSIOEventSource.allowed_tels',
+        f='SimTelEventSource.input_url',
+        max_events='SimTelEventSource.max_events',
+        T='SimTelEventSource.allowed_tels',
         extractor='ChargeExtractorFactory.product',
         window_width='ChargeExtractorFactory.window_width',
         t0='ChargeExtractorFactory.t0',
@@ -46,43 +45,11 @@
         o='ChargeResolutionGenerator.output_path',
     ))
     classes = List([
-        HESSIOEventSource,
+        SimTelEventSource,
         ChargeExtractorFactory,
         CameraDL1Calibrator,
         ChargeResolutionCalculator
     ])
-=======
-    description = "Generate the a pickle file of ChargeResolutionFile for " \
-                  "a MC file."
-
-    telescopes = List(Int, None, allow_none=True,
-                      help='Telescopes to include from the event file. '
-                           'Default = All telescopes').tag(config=True)
-    output_name = Unicode('charge_resolution',
-                          help='Name of the output charge resolution hdf5 '
-                               'file').tag(config=True)
-
-    aliases = Dict(dict(f='SimTelEventSource.input_url',
-                        max_events='SimTelEventSource.max_events',
-                        extractor='ChargeExtractorFactory.product',
-                        window_width='ChargeExtractorFactory.window_width',
-                        t0='ChargeExtractorFactory.t0',
-                        window_shift='ChargeExtractorFactory.window_shift',
-                        sig_amp_cut_HG='ChargeExtractorFactory.sig_amp_cut_HG',
-                        sig_amp_cut_LG='ChargeExtractorFactory.sig_amp_cut_LG',
-                        lwt='ChargeExtractorFactory.lwt',
-                        clip_amplitude='CameraDL1Calibrator.clip_amplitude',
-                        radius='CameraDL1Calibrator.radius',
-                        max_pe='ChargeResolutionCalculator.max_pe',
-                        T='ChargeResolutionGenerator.telescopes',
-                        O='ChargeResolutionGenerator.output_name',
-                        ))
-    classes = List([SimTelEventSource,
-                    ChargeExtractorFactory,
-                    CameraDL1Calibrator,
-                    ChargeResolutionCalculator
-                    ])
->>>>>>> c5f609b8
 
     def __init__(self, **kwargs):
         super().__init__(**kwargs)
