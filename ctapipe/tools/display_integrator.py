--- conflicted
+++ resolved
@@ -282,13 +282,10 @@
         self.dl1 = self.add_component(
             CameraDL1Calibrator(extractor=self.extractor, parent=self)
         )
-<<<<<<< HEAD
-=======
-        self.calibrator = CameraCalibrator(
+        self.calibrate = CameraCalibrator(
             parent=self,
             image_extractor=self.extractor,
         )
->>>>>>> e542ebb0
 
     def start(self):
         event_num = self.event_index
