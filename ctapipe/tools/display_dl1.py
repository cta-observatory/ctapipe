--- conflicted
+++ resolved
@@ -181,15 +181,9 @@
 
     def start(self):
         for event in self.eventsource:
-<<<<<<< HEAD
-            # use saved dl1 images if they are present, calibrate raw data otherwise
-            if DataLevel.DL1_PARAMETERS not in self.eventsource.datalevels:
-                self.calibrator(event)
-=======
             self.calibrator(event)
 
             tel_list = event.dl1.tel.keys()
->>>>>>> 3c27fc30
 
             tel_list = event.dl1.tel.keys()
             if self.telescope:
