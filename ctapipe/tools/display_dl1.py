"""
Calibrate dl0 data to dl1, and plot the photoelectron images.
"""
from matplotlib import pyplot as plt, colors
from matplotlib.backends.backend_pdf import PdfPages
from traitlets import Dict, List, Int, Bool, Unicode

import ctapipe.utils.tools as tool_utils
from ctapipe.calib import CameraCalibrator, CameraDL1Calibrator
from ctapipe.core import Tool, Component
from ctapipe.image.extractor import ImageExtractor
from ctapipe.io import EventSource
from ctapipe.utils import get_dataset_path
from ctapipe.visualization import CameraDisplay


class ImagePlotter(Component):
    """ Plotter for camera images """
    display = Bool(
        True,
        help='Display the photoelectron images on-screen as they '
             'are produced.'
    ).tag(config=True)
    output_path = Unicode(
        None,
        allow_none=True,
        help='Output path for the pdf containing all the '
             'images. Set to None for no saved '
             'output.'
    ).tag(config=True)

    def __init__(self, config=None, parent=None, **kwargs):
        """
        Plotter for camera images.

        Parameters
        ----------
        config : traitlets.loader.Config
            Configuration specified by config file or cmdline arguments.
            Used to set traitlet values.
            Set to None if no configuration to pass.
        tool : ctapipe.core.Tool
            Tool executable that is calling this component.
            Passes the correct logger to the component.
            Set to None if no Tool to pass.
        kwargs
        """
        super().__init__(config=config, parent=parent, **kwargs)
        self._current_tel = None
        self.c_intensity = None
        self.c_pulse_time = None
        self.cb_intensity = None
        self.cb_pulse_time = None
        self.pdf = None

        self._init_figure()

    def _init_figure(self):
        self.fig = plt.figure(figsize=(16, 7))
        self.ax_intensity = self.fig.add_subplot(1, 2, 1)
        self.ax_pulse_time = self.fig.add_subplot(1, 2, 2)
        if self.output_path:
            self.log.info(f"Creating PDF: {self.output_path}")
            self.pdf = PdfPages(self.output_path)

    @staticmethod
    def get_geometry(event, telid):
        return event.inst.subarray.tel[telid].camera

    def plot(self, event, telid):
        chan = 0
        image = event.dl1.tel[telid].image[chan]
        pulse_time = event.dl1.tel[telid].pulse_time[chan]

        if self._current_tel != telid:
            self._current_tel = telid

            self.ax_intensity.cla()
            self.ax_pulse_time.cla()

            # Redraw camera
            geom = self.get_geometry(event, telid)
            self.c_intensity = CameraDisplay(geom, ax=self.ax_intensity)
            self.c_pulse_time = CameraDisplay(geom, ax=self.ax_pulse_time)

            tmaxmin = event.dl0.tel[telid].waveform.shape[2]
            t_chargemax = pulse_time[image.argmax()]
            cmap_time = colors.LinearSegmentedColormap.from_list(
                'cmap_t',
                [(0 / tmaxmin, 'darkgreen'),
                 (0.6 * t_chargemax / tmaxmin, 'green'),
                 (t_chargemax / tmaxmin, 'yellow'),
                 (1.4 * t_chargemax / tmaxmin, 'blue'), (1, 'darkblue')]
            )
            self.c_pulse_time.pixels.set_cmap(cmap_time)

            if not self.cb_intensity:
                self.c_intensity.add_colorbar(
                    ax=self.ax_intensity, label='Intensity (p.e.)'
                )
                self.cb_intensity = self.c_intensity.colorbar
            else:
                self.c_intensity.colorbar = self.cb_intensity
                self.c_intensity.update(True)
            if not self.cb_pulse_time:
                self.c_pulse_time.add_colorbar(
                    ax=self.ax_pulse_time, label='Pulse Time (ns)'
                )
                self.cb_pulse_time = self.c_pulse_time.colorbar
            else:
                self.c_pulse_time.colorbar = self.cb_pulse_time
                self.c_pulse_time.update(True)

        self.c_intensity.image = image
        if pulse_time is not None:
            self.c_pulse_time.image = pulse_time

        self.fig.suptitle(
            "Event_index={}  Event_id={}  Telescope={}"
                .format(event.count, event.r0.event_id, telid)
        )

        if self.display:
            plt.pause(0.001)
        if self.pdf is not None:
            self.pdf.savefig(self.fig)

    def finish(self):
        if self.pdf is not None:
            self.log.info("Closing PDF")
            self.pdf.close()


class DisplayDL1Calib(Tool):
    name = "ctapipe-display-dl1"
    description = __doc__

    telescope = Int(
        None,
        allow_none=True,
        help='Telescope to view. Set to None to display all '
             'telescopes.'
    ).tag(config=True)

    extractor_product = tool_utils.enum_trait(
        ImageExtractor,
        default='NeighborPeakWindowSum'
    )

    aliases = Dict(
        dict(
            max_events='EventSource.max_events',
            extractor='DisplayDL1Calib.extractor_product',
            T='DisplayDL1Calib.telescope',
            O='ImagePlotter.output_path'
        )
    )
    flags = Dict(
        dict(
            D=(
                {
                    'ImagePlotter': {
                        'display': True
                    }
                },
                "Display the photoelectron images on-screen as they "
                "are produced."
            )
        )
    )
    classes = List(
        [
            EventSource,
            CameraDL1Calibrator,
            ImagePlotter
        ] + tool_utils.classes_with_traits(ImageExtractor)
    )

    def __init__(self, **kwargs):
        super().__init__(**kwargs)
        self.eventsource = None
        self.calibrator = None
        self.plotter = None

    def setup(self):
        self.eventsource = self.add_component(
            EventSource.from_url(
                get_dataset_path("gamma_test_large.simtel.gz"),
                parent=self,
            )
        )

<<<<<<< HEAD
        self.calibrator = self.add_component(
            CameraCalibrator(
                parent=self,
            )
        )
=======
        self.calibrator = CameraCalibrator(parent=self)
>>>>>>> b5c9913e

        self.plotter = self.add_component(ImagePlotter(parent=self))

    def start(self):
        for event in self.eventsource:
            self.calibrator.calibrate(event)

            tel_list = event.r0.tels_with_data

            if self.telescope:
                if self.telescope not in tel_list:
                    continue
                tel_list = [self.telescope]
            for telid in tel_list:
                self.plotter.plot(event, telid)

    def finish(self):
        self.plotter.finish()


def main():
    exe = DisplayDL1Calib()
    exe.run()<|MERGE_RESOLUTION|>--- conflicted
+++ resolved
@@ -190,16 +190,11 @@
             )
         )
 
-<<<<<<< HEAD
         self.calibrator = self.add_component(
             CameraCalibrator(
                 parent=self,
             )
         )
-=======
-        self.calibrator = CameraCalibrator(parent=self)
->>>>>>> b5c9913e
-
         self.plotter = self.add_component(ImagePlotter(parent=self))
 
     def start(self):
