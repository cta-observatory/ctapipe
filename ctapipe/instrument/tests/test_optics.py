""" Tests for OpticsDescriptions"""
import pytest
from astropy import units as u
import os
import tempfile

from ctapipe.instrument.optics import OpticsDescription
<<<<<<< HEAD
from ctapipe.utils import get_table_dataset
=======
from ctapipe.core.tool import run_tool
from ctapipe.tools.dump_instrument import DumpInstrumentTool
from ctapipe.utils.datasets import get_dataset_path
>>>>>>> 4d7daa6d


def test_guess_optics():
    """ make sure we can guess an optics type from metadata"""
    from ctapipe.instrument import guess_telescope

    answer = guess_telescope(1855, 28.0 * u.m)

    od = OpticsDescription.from_name(answer.name)

    assert od.equivalent_focal_length.to_value(u.m) == 28
    assert od.num_mirrors == 1


def test_construct_optics():
    """ create an OpticsDescription and make sure it
    fails if units are missing """
    OpticsDescription(
        name="test",
        num_mirrors=1,
        num_mirror_tiles=100,
        mirror_area=u.Quantity(550, u.m ** 2),
        equivalent_focal_length=u.Quantity(10, u.m),
    )

    with pytest.raises(TypeError):
        OpticsDescription(
            name="test",
            num_mirrors=1,
            num_mirror_tiles=100,
            mirror_area=550,
            equivalent_focal_length=10,
        )


@pytest.mark.parametrize("optics_name", OpticsDescription.get_known_optics_names())
def test_optics_from_name(optics_name):
    """ try constructing all by name """
    optics = OpticsDescription.from_name(optics_name)
    assert optics.equivalent_focal_length > 0
    # make sure the string rep gives back the name:
    assert str(optics) == optics_name


<<<<<<< HEAD
def test_optics_from_name_user_supplied_table():
    table = get_table_dataset("optics", role="")
    optics = OpticsDescription.from_name("SST-GCT", optics_table=table)
    assert optics.name == "SST-GCT"
    assert optics.mirror_area > 1.0 * u.m ** 2
=======
def test_optics_from_dump_instrument():
    # test with file written by dump-instrument

    svc_path_before = os.getenv("CTAPIPE_SVC_PATH")
    cwd = os.getcwd()

    with tempfile.TemporaryDirectory() as tmp_dir:
        os.chdir(tmp_dir)
        os.environ["CTAPIPE_SVC_PATH"] = tmp_dir

        infile = get_dataset_path("gamma_test_large.simtel.gz")
        run_tool(DumpInstrumentTool(), [f"--infile={infile}", "--format=ecsv"])

        lst = OpticsDescription.from_name("LST_LST_LSTCam", "MonteCarloArray.optics")
        assert lst.num_mirrors == 1
        assert lst.equivalent_focal_length.to_value(u.m) == 28
        assert lst.num_mirror_tiles == 198

    os.chdir(cwd)
    if svc_path_before is None:
        del os.environ["CTAPIPE_SVC_PATH"]
    else:
        os.environ["CTAPIPE_SVC_PATH"] = svc_path_before
>>>>>>> 4d7daa6d
<|MERGE_RESOLUTION|>--- conflicted
+++ resolved
@@ -5,13 +5,11 @@
 import tempfile
 
 from ctapipe.instrument.optics import OpticsDescription
-<<<<<<< HEAD
+
 from ctapipe.utils import get_table_dataset
-=======
 from ctapipe.core.tool import run_tool
 from ctapipe.tools.dump_instrument import DumpInstrumentTool
 from ctapipe.utils.datasets import get_dataset_path
->>>>>>> 4d7daa6d
 
 
 def test_guess_optics():
@@ -56,13 +54,12 @@
     assert str(optics) == optics_name
 
 
-<<<<<<< HEAD
 def test_optics_from_name_user_supplied_table():
     table = get_table_dataset("optics", role="")
     optics = OpticsDescription.from_name("SST-GCT", optics_table=table)
     assert optics.name == "SST-GCT"
     assert optics.mirror_area > 1.0 * u.m ** 2
-=======
+
 def test_optics_from_dump_instrument():
     # test with file written by dump-instrument
 
@@ -85,5 +82,4 @@
     if svc_path_before is None:
         del os.environ["CTAPIPE_SVC_PATH"]
     else:
-        os.environ["CTAPIPE_SVC_PATH"] = svc_path_before
->>>>>>> 4d7daa6d
+        os.environ["CTAPIPE_SVC_PATH"] = svc_path_before