"""
Classes and functions related to telescope Optics
"""

import logging
from ..utils import get_table_dataset
import numpy as np
import astropy.units as u

logger = logging.getLogger(__name__)

_FOCLEN_TO_TEL_INFO = {
    # foclen: tel_type, tel_subtype, mirror_type
    28.0: ('LST', '', 'DC'),
    16.0: ('MST', '', 'DC'),
    2.28: ('SST', 'GCT', 'SC'),
    2.15: ('SST', 'ASTRI', 'SC'),
    5.6: ('SST', '1M', 'SC'),
    5.58: ('MST', 'SCT', 'SC'),
    5.59: ('MST', 'SCT', 'SC'),
<<<<<<< HEAD
    16.97: ('MAGIC', '', 'DC')
=======
    15.0: ('MST', 'HESS', 'DC'),
    14.98: ('MST', 'HESS', 'DC'),
    36.0: ('LST', 'HESS', 'DC')
>>>>>>> 5e71b43c
}


class OpticsDescription:
    """
    Describes the optics of a Cherenkov Telescope mirror

    The string representation of an `OpticsDescription` will be a combination
    of the telescope-type and sub-type as follows: "type-subtype". You can
    also get each individually.

    The `OpticsDescription.guess()` constructor can be used to fill in info
    from metadata, e.g. for Monte-Carlo files.

    Parameters
    ----------
    mirror_type: str
        'SC' or 'DC'
    tel_type: str
        'SST', 'MST', 'LST', 'MAGIC'
    tel_subtype: str
        subtype of telescope, e.g. '1M' or 'ASTRI'
    equivalent_focal_length: Quantity(float)
        effective focal-length of telescope, independent of which type of
        optics (as in the Monte-Carlo)
    mirror_area: float
        total reflective surface area of the optical system (in m^2)
    num_mirror_tiles: int
        number of mirror facets

    Raises
    ------
    ValueError:
        if tel_type or mirror_type are not one of the accepted values
    TypeError, astropy.units.UnitsError:
        if the units of one of the inputs are missing or incompatible
    """

    def __init__(self, mirror_type, tel_type,
                 tel_subtype, equivalent_focal_length,
                 mirror_area=None, num_mirror_tiles=None):

        if tel_type not in ['LST', 'MST', 'SST', 'MAGIC']:
            raise ValueError("Unknown tel_type %s", tel_type)

        if mirror_type not in ['SC', 'DC']:
            raise ValueError("Unknown mirror_type: %s", mirror_type)

        self.mirror_type = mirror_type
        self.tel_type = tel_type
        self.tel_subtype = tel_subtype
        self.equivalent_focal_length = equivalent_focal_length.to(u.m)
        self.mirror_area = mirror_area

        self.num_mirror_tiles = num_mirror_tiles

    @classmethod
    @u.quantity_input
    def guess(cls, equivalent_focal_length: u.m):
        """
        Construct an OpticsDescription by guessing from metadata (e.g. when
        using a simulation where the exact type is not known)

        Parameters
        ----------
        equivalent_focal_length: Quantity('m')
            effective optical focal-length in meters

        Raises
        ------
        KeyError:
            on unknown focal length
        """

        tel_type, tel_subtype, mir_type = \
            telescope_info_from_metadata(equivalent_focal_length)

        return cls(mirror_type=mir_type,
                   tel_type=tel_type,
                   tel_subtype=tel_subtype,
                   equivalent_focal_length=equivalent_focal_length)

    @classmethod
    def from_name(cls, name, optics_table='optics'):
        """
        Construct an OpticsDescription from the name. This is loaded from
        `optics.fits.gz`, which should be in `ctapipe_resources` or in a
        directory listed in `CTAPIPE_SVC_PATH`.

        Parameters
        ----------
        name: str
            string representation of optics (MST, LST, SST-1M, SST-ASTRI,...)
        optics_table: str
            base filename of optics table if not 'optics.*'


        Returns
        -------
        OpticsDescription

        """
        table = get_table_dataset(optics_table,
                                  role='dl0.tel.svc.optics')
        mask = table['tel_description'] == name

        if 'equivalent_focal_length' in table.colnames:
            flen = table['equivalent_focal_length'][mask].quantity[0]
        else:
            flen = table['effective_focal_length'][mask].quantity[0]
            logger.warning("Optics table format out of date: "
                           "'effective_focal_length' "
                           "should be 'equivalent_focal_length'")

        optics = cls(
            mirror_type=table['mirror_type'][mask][0],
            tel_type=table['tel_type'][mask][0],
            tel_subtype=table['tel_subtype'][mask][0],
            equivalent_focal_length=flen,
            mirror_area=table['mirror_area'][mask].quantity[0],
            num_mirror_tiles=table['num_mirror_tiles'][mask][0],
        )
        return optics

    @classmethod
    def get_known_optics_names(cls, optics_table='optics'):
        table = get_table_dataset(optics_table, 'get_known_optics')
        return np.array(table['tel_description'])

    @property
    def identifier(self):
        """ returns a tuple of (tel_type, tel_subtype).  Use str(optics) to
        get a text-based identifier."""
        return self.tel_type, self.tel_subtype

    def info(self, printer=print):
        printer('OpticsDescription: "{}"'.format(self))
        printer('    - mirror_type: {}'.format(self.mirror_type))
        printer('    - num_mirror_tiles: {}'.format(self.num_mirror_tiles))
        printer('    - mirror_area: {}'.format(self.mirror_area))

    def __repr__(self):
        return "{}(tel_type='{}', tel_subtype='{}')".format(
            str(self.__class__.__name__), self.tel_type, self.tel_subtype)

    def __str__(self):
        if self.tel_subtype != '':
            return "{}-{}".format(self.tel_type, self.tel_subtype)
        else:
            return self.tel_type


def telescope_info_from_metadata(focal_length):
    """
    helper func to return telescope and mirror info based on metadata

    Parameters
    ----------
    focal_length: float
        effective focal length

    Returns
    -------
    str,str,str:
        tel_type ('LST', 'MST', 'SST', or 'MAGIC'),
        tel_subtype (model),
        mirror_type ('SC' or 'DC')

    Raises:
    -------
    KeyError:
       if unable to find optics type
    """
    return _FOCLEN_TO_TEL_INFO[round(focal_length.to('m').value, 2)]<|MERGE_RESOLUTION|>--- conflicted
+++ resolved
@@ -18,13 +18,9 @@
     5.6: ('SST', '1M', 'SC'),
     5.58: ('MST', 'SCT', 'SC'),
     5.59: ('MST', 'SCT', 'SC'),
-<<<<<<< HEAD
-    16.97: ('MAGIC', '', 'DC')
-=======
     15.0: ('MST', 'HESS', 'DC'),
     14.98: ('MST', 'HESS', 'DC'),
     36.0: ('LST', 'HESS', 'DC')
->>>>>>> 5e71b43c
 }
 
 
