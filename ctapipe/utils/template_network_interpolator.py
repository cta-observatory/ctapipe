--- conflicted
+++ resolved
@@ -20,6 +20,13 @@
         self.keys = None
         self.values = None
         self.bounds = None
+
+    def reset(self):
+        """
+        Reset method to delete some saved results from the previous event
+        """
+        if self.interpolator:
+            self.interpolator.reset()
 
     def _create_table_matrix(self, keys, values):
         """
@@ -256,7 +263,6 @@
         file_list = gzip.open(template_file)
         input_dict = pickle.load(file_list)
 
-<<<<<<< HEAD
         keys = np.array(list(input_dict.keys()))
         values = np.array(list(input_dict.values()), dtype=np.float32)
         self.no_zenaz = False
@@ -273,15 +279,6 @@
             self.no_zenaz = True
 
     def __call__(self, zenith, azimuth, energy, impact, xmax, xb, yb):
-=======
-    def reset(self):
-        """
-        Reset method to delete some saved results from the previous event
-        """
-        self.interpolator.reset()
-
-    def __call__(self, energy, impact, xmax, xb, yb):
->>>>>>> 618c0b90
         """
         Evaluate interpolated templates for a set of shower parameters and pixel positions
 
