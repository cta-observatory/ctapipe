--- conflicted
+++ resolved
@@ -1,9 +1,4 @@
-<<<<<<< HEAD
-from copy import deepcopy
-=======
-from copy import copy
-
->>>>>>> 2151b3f8
+from copy import copy, deepcopy
 from ctapipe.core.component import Component
 from inspect import isabstract
 from traitlets.config.loader import Config
