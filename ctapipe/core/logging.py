--- conflicted
+++ resolved
@@ -4,9 +4,10 @@
 import logging.config
 from yaml import load, FullLoader
 
-DEFAULT_LOGGING_FORMAT = "%(asctime)s %(levelname)s [%(name)s] (%(module)s.%(funcName)s): %(message)s"
+DEFAULT_LOGGING_FORMAT = (
+    "%(asctime)s %(levelname)s [%(name)s] (%(module)s.%(funcName)s): %(message)s"
+)
 
-<<<<<<< HEAD
 
 class PlainFormatter(logging.Formatter):
     """Custom logging.Formatter used for file logging."""
@@ -32,22 +33,21 @@
     reset_seq = "\033[0m"
     color_seq = "\033[1;%dm"
     colors = {
-        'INFO': green,
-        'DEBUG': blue,
-        'WARNING': yellow,
-        'CRITICAL': magenta,
-        'ERROR': red
+        "INFO": green,
+        "DEBUG": blue,
+        "WARNING": yellow,
+        "CRITICAL": magenta,
+        "ERROR": red,
     }
 
     if levelname in colors:
-        levelname_color = (
-            color_seq % (30 + colors[levelname])
-            + levelname + reset_seq
-        )
+        levelname_color = color_seq % (30 + colors[levelname]) + levelname + reset_seq
     return levelname_color
 
 
-def update_logging_config(config: dict, log_level=None, log_file=None, log_file_level=None):
+def update_logging_config(
+    config: dict, log_level=None, log_file=None, log_file_level=None
+):
     """Update logging level for console and file according to CLI arguments."""
     if log_level is not None:
         config["handlers"]["console"]["level"] = log_level
@@ -60,7 +60,7 @@
                     "formatter": "file",
                     "filename": log_file,
                     "level": log_file_level,
-                },
+                }
             }
         )
         config["loggers"]["ctapipe"]["handlers"].append("file")
@@ -93,63 +93,21 @@
     "root": {"level": "WARN", "handlers": ["console"]},
     "disable_existing_loggers": False,
     "formatters": {
-        "file": {
-            "()": PlainFormatter,
-            "fmt": DEFAULT_LOGGING_FORMAT,
-        },
-        "console": {
-            "()": FancyFormatter,
-            "fmt": DEFAULT_LOGGING_FORMAT,
-        },
+        "file": {"()": PlainFormatter, "fmt": DEFAULT_LOGGING_FORMAT},
+        "console": {"()": FancyFormatter, "fmt": DEFAULT_LOGGING_FORMAT},
     },
     "handlers": {
         "console": {
             "class": "logging.StreamHandler",
             "formatter": "console",
             "stream": "ext://sys.stdout",
-        },
+        }
     },
     "loggers": {
         "ctapipe": {
             "level": "DEBUG",  # needs to be lowest level to support higher level handlers
             "handlers": ["console"],
             "propagate": False,
-        },
+        }
     },
-}
-=======
-class ColoredFormatter(logging.Formatter):
-    """
-    Custom logging.Formatter that adds colors in addition to the original
-    Application logger functionality from LevelFormatter (in application.py)
-    """
-
-    highlevel_limit = logging.WARN
-    highlevel_format = " %(levelname)s |"
-
-    def format(self, record):
-        black, red, green, yellow, blue, magenta, cyan, white = range(8)
-        reset_seq = "\033[0m"
-        color_seq = "\033[1;%dm"
-        colors = {
-            "INFO": green,
-            "DEBUG": blue,
-            "WARNING": yellow,
-            "CRITICAL": magenta,
-            "ERROR": red,
-        }
-
-        levelname = record.levelname
-        if levelname in colors:
-            levelname_color = (
-                color_seq % (30 + colors[levelname]) + levelname + reset_seq
-            )
-            record.levelname = levelname_color
-
-        if record.levelno >= self.highlevel_limit:
-            record.highlevel = self.highlevel_format % record.__dict__
-        else:
-            record.highlevel = ""
-
-        return super().format(record)
->>>>>>> af33e170
+}