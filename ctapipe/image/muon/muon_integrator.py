--- conflicted
+++ resolved
@@ -302,10 +302,7 @@
             self.pixel_y.value,
         )
         # TEST: extra scaling factor, HESS style (ang pix size /2piR)
-<<<<<<< HEAD
-
-=======
->>>>>>> dc18d7f3
+
         scalenpix = self.pixel_width / (2.*np.pi * radius)
         self.prediction *= scalenpix.value
 
@@ -347,11 +344,9 @@
         expo = np.exp(-diff / denom) * u.m
         sm = expo < 1e-300 * u.m
         expo[sm] = 1e-300 * u.m
-<<<<<<< HEAD
+
         log_value = sq * expo / u.m
-=======
-        log_value = sq * expo / u.m 
->>>>>>> dc18d7f3
+
         likelihood_value = -2 * np.log(log_value)
 
         return likelihood_value
