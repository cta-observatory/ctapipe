--- conflicted
+++ resolved
@@ -441,14 +441,10 @@
     oversampling = IntTelescopeParameter(
         help="Oversampling for the line integration", default_value=3
     ).tag(config=True)
-
-<<<<<<< HEAD
-    def __call__(self, tel_id, center_x, center_y, radius, image, pedestal):
-=======
+    
     def __call__(
         self, tel_id, center_x, center_y, radius, image, pedestal, mask=None
     ):
->>>>>>> 48ead3c0
         """
 
         Parameters
