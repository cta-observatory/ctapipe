--- conflicted
+++ resolved
@@ -477,13 +477,7 @@
         help="Oversampling for the line integration", default_value=3
     ).tag(config=True)
 
-<<<<<<< HEAD
-    def __call__(self, tel_id, center_x, center_y, radius, image, pedestal):
-=======
-    def __call__(
-        self, tel_id, center_x, center_y, radius, image, pedestal, mask=None
-    ):
->>>>>>> eb571cfd
+    def __call__(self, tel_id, center_x, center_y, radius, image, pedestal, mask=None):
         """
 
         Parameters
