"""
Class for performing a HESS style 2D fit of muon images

To do:
    - Deal with astropy untis better, currently stripped and no checks made
    - unit tests
    - create container class for output

"""
import numpy as np
from scipy.ndimage.filters import correlate1d
from iminuit import Minuit
from astropy import units as u
from scipy.constants import alpha
from scipy.stats import norm
from astropy.coordinates import SkyCoord
from functools import lru_cache

from ...containers import MuonEfficiencyContainer
from ...coordinates import CameraFrame, TelescopeFrame
from ...core import TelescopeComponent
from ...core.traits import FloatTelescopeParameter, IntTelescopeParameter


# ratio of the areas of the unit circle and a square of side lengths 2
CIRCLE_SQUARE_AREA_RATIO = np.pi / 4


def chord_length(radius, rho, phi):
    """
    Function for integrating the length of a chord across a circle

    Parameters
    ----------
    radius: float
        radius of circle
    rho: float
        fractional distance of impact point from circle center
    phi: ndarray in radians
        rotation angles to calculate length

    Returns
    -------
    ndarray: chord length
    """
    scalar = np.isscalar(phi)
    phi = np.array(phi, ndmin=1, copy=False)

    chord = 1 - (rho ** 2 * np.sin(phi) ** 2)
    valid = chord >= 0

    if rho <= 1.0:
        # muon has hit the mirror
        chord[valid] = radius * (np.sqrt(chord[valid]) + rho * np.cos(phi[valid]))
    else:
        # muon did not hit the mirror
        chord[valid] = 2 * radius * np.sqrt(chord[valid])

    chord[~valid] = 0

    if scalar:
        return chord[0]
    return chord


def intersect_circle(mirror_radius, r, angle, hole_radius=0):
    """Perform line integration along a given axis in the mirror frame
    given an impact point on the mirror

    Parameters
    ----------
    angle: ndarray
        Angle along which to integrate mirror

    Returns
    --------
    float: length from impact point to mirror edge

    """
    mirror_length = chord_length(mirror_radius, (r / mirror_radius), angle)

    if hole_radius == 0:
        return mirror_length

    hole_length = chord_length(hole_radius, (r / hole_radius), angle)
    return mirror_length - hole_length


def pixels_on_ring(radius, pixel_diameter):
    """Calculate number of pixels of diameter ``pixel_diameter`` on the circumference
    of a circle with radius ``radius``
    """
    circumference = 2 * np.pi * radius
    n_pixels = u.Quantity(circumference / pixel_diameter)
    return int(n_pixels.to_value(u.dimensionless_unscaled))


@lru_cache(maxsize=1000)
def linspace_two_pi(n_points):
    return np.linspace(-np.pi, np.pi, n_points)


def create_profile(
    mirror_radius,
    hole_radius,
    impact_parameter,
    radius,
    phi,
    pixel_diameter,
    oversampling=3,
):
    """
    Perform intersection over all angles and return length

    Parameters
    ----------
    impact_parameter: float
        Impact distance from mirror center
    ang: ndarray
        Angles over which to integrate
    phi: float
        Rotation angle of muon image

    Returns
    -------
    ndarray
        Chord length for each angle
    """
    circumference = 2 * np.pi * radius
    pixels_on_circle = int(circumference / pixel_diameter)

    ang = phi + linspace_two_pi(pixels_on_circle * oversampling)

    length = intersect_circle(mirror_radius, impact_parameter, ang, hole_radius)
    length = correlate1d(length, np.ones(oversampling), mode="wrap", axis=0)
    length /= oversampling

    return ang, length


def image_prediction(
    mirror_radius,
    hole_radius,
    impact_parameter,
    phi,
    center_x,
    center_y,
    radius,
    ring_width,
    pixel_x,
    pixel_y,
    pixel_diameter,
    oversampling=3,
    min_lambda=300 * u.nm,
    max_lambda=600 * u.nm,
):
    """
    Parameters
    ----------
    impact_parameter: quantity[length]
        Impact distance of muon
    center_x: quantity[angle]
        Muon ring center in telescope frame
    center_y: quantity[angle]
        Muon ring center in telescope frame
    radius: quantity[angle]
        Radius of muon ring in telescope frame
    ring_width: quantity[angle]
        Gaussian width of muon ring
    pixel_x: quantity[angle]
        Pixel x coordinate in telescope
    pixel_y: quantity[angle]
        Pixel y coordinate in telescope

    Returns
    -------
    ndarray:
        Predicted signal
    """
    return image_prediction_no_units(
        mirror_radius.to_value(u.m),
        hole_radius.to_value(u.m),
        impact_parameter.to_value(u.m),
        phi.to_value(u.rad),
        center_x.to_value(u.rad),
        center_y.to_value(u.rad),
        radius.to_value(u.rad),
        ring_width.to_value(u.rad),
        pixel_x.to_value(u.rad),
        pixel_y.to_value(u.rad),
        pixel_diameter.to_value(u.rad),
        oversampling=oversampling,
        min_lambda_m=min_lambda.to_value(u.m),
        max_lambda_m=max_lambda.to_value(u.m),
    )


def image_prediction_no_units(
    mirror_radius_m,
    hole_radius_m,
    impact_parameter_m,
    phi_rad,
    center_x_rad,
    center_y_rad,
    radius_rad,
    ring_width_rad,
    pixel_x_rad,
    pixel_y_rad,
    pixel_diameter_rad,
    oversampling=3,
    min_lambda_m=300e-9,
    max_lambda_m=600e-9,
):
    """Function for producing the expected image for a given set of trial
    muon parameters without using astropy units but expecting the input to
    be in the correct ones.

    See [chalmecalvet2013]_
    """

    # First produce angular position of each pixel w.r.t muon center
    dx = pixel_x_rad - center_x_rad
    dy = pixel_y_rad - center_y_rad
    ang = np.arctan2(dy, dx)
    # Add muon rotation angle
    ang += phi_rad

    # Produce smoothed muon profile
    ang_prof, profile = create_profile(
        mirror_radius_m,
        hole_radius_m,
        impact_parameter_m,
        radius_rad,
        phi_rad,
        pixel_diameter_rad,
        oversampling=oversampling,
    )

    # Produce gaussian weight for each pixel given ring width
    radial_dist = np.sqrt(dx ** 2 + dy ** 2)
    # The weight is the integral of the ring's radial gaussian profile inside the
    # ring's width
    delta = pixel_diameter_rad / 2
    cdfs = norm.cdf(
        [radial_dist + delta, radial_dist - delta], radius_rad, ring_width_rad
    )
    gauss = cdfs[0] - cdfs[1]

    # interpolate profile to find prediction for each pixel
    pred = np.interp(ang, ang_prof, profile)

    # Multiply by integrated emissivity between 300 and 600 nm, and rest of factors to
    # get total number of photons per pixel
    # ^ would be per radian, but no need to put it here, would anyway cancel out below

    pred *= alpha * (min_lambda_m ** -1 - max_lambda_m ** -1)
    pred *= pixel_diameter_rad / radius_rad
    # multiply by angle (in radians) subtended by pixel width as seen from ring center

    pred *= 0.5 * np.sin(2 * radius_rad)

    # multiply by gaussian weight, to account for "fraction of muon ring" which falls
    # within the pixel
    pred *= gauss

    # Now it would be the total light in an area S delimited by: two radii of the
    # ring, tangent to the sides of the pixel in question, and two circles concentric
    # with the ring, also tangent to the sides of the pixel.
    # A rough correction, assuming pixel is round, is introduced here:
    # [pi*(pixel_diameter/2)**2]/ S. Actually, for the large rings (relative to pixel
    # size) we are concerned with, a good enough approximation is the ratio between a
    # circle's area and that of the square whose side is equal to the circle's
    # diameter. In any case, since in the end we do a data-MC comparison of the muon
    # ring analysis outputs, it is not critical that this value is exact.
    pred *= CIRCLE_SQUARE_AREA_RATIO

    return pred


def build_negative_log_likelihood(
    image,
    telescope_description,
    mask,
    oversampling,
    min_lambda,
    max_lambda,
    spe_width,
    pedestal,
    hole_radius=0 * u.m,
):
    """Create an efficient negative log_likelihood function that does
    not rely on astropy units internally by defining needed values as closures
    in this function
    """

    # get all the neeed values and transform them into appropriate units
    optics = telescope_description.optics
    mirror_area = optics.mirror_area.to_value(u.m ** 2)
    mirror_radius = np.sqrt(mirror_area / np.pi)

    focal_length = optics.equivalent_focal_length

    cam = telescope_description.camera.geometry
    camera_frame = CameraFrame(focal_length=focal_length, rotation=cam.cam_rotation)
    cam_coords = SkyCoord(x=cam.pix_x, y=cam.pix_y, frame=camera_frame)
    tel_coords = cam_coords.transform_to(TelescopeFrame())

    # Use only a subset of pixels, indicated by mask:
    pixel_x = tel_coords.fov_lon.to_value(u.rad)
    pixel_y = tel_coords.fov_lat.to_value(u.rad)

    if mask is not None:
        pixel_x = pixel_x[mask]
        pixel_y = pixel_y[mask]
        image = image[mask]
        pedestal = pedestal[mask]

    pixel_diameter = 2 * (
        np.sqrt(cam.pix_area[0] / np.pi) / focal_length * u.rad
    ).to_value(u.rad)

    min_lambda = min_lambda.to_value(u.m)
    max_lambda = max_lambda.to_value(u.m)

    hole_radius_m = hole_radius.to_value(u.m)

    def negative_log_likelihood(
        impact_parameter,
        phi,
        center_x,
        center_y,
        radius,
        ring_width,
        optical_efficiency_muon,
    ):
        """
        Likelihood function to be called by minimizer

        Parameters
        ----------
        impact_parameter: float
            Impact distance from telescope center
        center_x: float
            center of muon ring in the telescope frame
        center_y: float
            center of muon ring in the telescope frame
        radius: float
            Radius of muon ring
        ring_width: float
            Gaussian width of muon ring
        optical_efficiency_muon: float
            Efficiency of the optical system

        Returns
        -------
        float: Likelihood that model matches data
        """
        # center_x *= self.unit
        # center_y *= self.unit
        # radius *= self.unit
        # ring_width *= self.unit
        # impact_parameter *= u.m
        # phi *= u.rad

        # Generate model prediction
        prediction = image_prediction_no_units(
            mirror_radius_m=mirror_radius,
            hole_radius_m=hole_radius_m,
            impact_parameter_m=impact_parameter,
            phi_rad=phi,
            center_x_rad=center_x,
            center_y_rad=center_y,
            radius_rad=radius,
            ring_width_rad=ring_width,
            pixel_x_rad=pixel_x,
            pixel_y_rad=pixel_y,
            pixel_diameter_rad=pixel_diameter,
            oversampling=oversampling,
            min_lambda_m=min_lambda,
            max_lambda_m=max_lambda,
        )

        # scale prediction by optical efficiency of array
        prediction *= optical_efficiency_muon

        sq = 1 / np.sqrt(
            2 * np.pi * (pedestal ** 2 + prediction * (1 + spe_width ** 2))
        )
        diff = (image - prediction) ** 2
        denom = 2 * (pedestal ** 2 + prediction * (1 + spe_width ** 2))
        expo = np.exp(-diff / denom) + 1e-16  # add small epsilon to avoid nans
        value = sq * expo

        return -2 * np.log(value).sum()

    return negative_log_likelihood


def create_initial_guess(center_x, center_y, radius, telescope_description):
    geometry = telescope_description.camera.geometry
    optics = telescope_description.optics

    focal_length = optics.equivalent_focal_length.to_value(u.m)
    pixel_area = geometry.pix_area[0].to_value(u.m ** 2)
    pixel_radius = np.sqrt(pixel_area / np.pi) / focal_length

    mirror_radius = np.sqrt(optics.mirror_area.to_value(u.m ** 2) / np.pi)

    initial_guess = {}
    initial_guess["impact_parameter"] = mirror_radius / 2
    initial_guess["phi"] = 0
    initial_guess["radius"] = radius.to_value(u.rad)
    initial_guess["center_x"] = center_x.to_value(u.rad)
    initial_guess["center_y"] = center_y.to_value(u.rad)
    initial_guess["ring_width"] = 3 * pixel_radius
    initial_guess["optical_efficiency_muon"] = 0.1

    return initial_guess


class MuonIntensityFitter(TelescopeComponent):
    spe_width = FloatTelescopeParameter(
        help="Width of a single photo electron distribution", default_value=0.5
    ).tag(config=True)

    min_lambda_m = FloatTelescopeParameter(
        help="Minimum wavelength for Cherenkov light in m", default_value=300e-9
    ).tag(config=True)

    max_lambda_m = FloatTelescopeParameter(
        help="Minimum wavelength for Cherenkov light in m", default_value=600e-9
    ).tag(config=True)

    hole_radius_m = FloatTelescopeParameter(
        help="Hole radius of the reflector in m",
        default_value=[
            ("type", "LST_*", 0.308),
            ("type", "MST_*", 0.244),
            ("type", "SST_1M_*", 0.130),
        ],
    ).tag(config=True)

    oversampling = IntTelescopeParameter(
        help="Oversampling for the line integration", default_value=3
    ).tag(config=True)
<<<<<<< HEAD
    
    def __call__(
        self, tel_id, center_x, center_y, radius, image, pedestal, mask=None
    ):
=======

    def __call__(self, tel_id, center_x, center_y, radius, image, pedestal, mask=None):
>>>>>>> 3e56e523
        """

        Parameters
        ----------
        center_x: Angle quantity
            Initial guess for muon ring center in telescope frame
        center_y: Angle quantity
            Initial guess for muon ring center in telescope frame
        radius: Angle quantity
            Radius of muon ring from circle fitting
        pixel_x: ndarray
            X position of pixels in image from circle fitting
        pixel_y: ndarray
            Y position of pixel in image from circle fitting
        image: ndarray
            Amplitude of image pixels
        mask: ndarray
            mask marking the pixels to be used in the likelihood fit

        Returns
        -------
        MuonEfficiencyContainer
        """
        telescope = self.subarray.tel[tel_id]
        if telescope.optics.num_mirrors != 1:
            raise NotImplementedError(
                "Currently only single mirror telescopes"
                f" are supported in {self.__class__.__name__}"
            )

        negative_log_likelihood = build_negative_log_likelihood(
            image,
            telescope,
            mask,
            oversampling=self.oversampling.tel[tel_id],
            min_lambda=self.min_lambda_m.tel[tel_id] * u.m,
            max_lambda=self.max_lambda_m.tel[tel_id] * u.m,
            spe_width=self.spe_width.tel[tel_id],
            pedestal=pedestal,
            hole_radius=self.hole_radius_m.tel[tel_id] * u.m,
        )

        initial_guess = create_initial_guess(center_x, center_y, radius, telescope)

        step_sizes = {}
        step_sizes["error_impact_parameter"] = 0.5
        step_sizes["error_phi"] = np.deg2rad(0.5)
        step_sizes["error_ring_width"] = 0.001 * radius.to_value(u.rad)
        step_sizes["error_optical_efficiency_muon"] = 0.05

        constraints = {}
        constraints["limit_impact_parameter"] = (0, None)
        constraints["limit_phi"] = (-np.pi, np.pi)
        constraints["fix_radius"] = True
        constraints["fix_center_x"] = True
        constraints["fix_center_y"] = True
        constraints["limit_ring_width"] = (0.0, None)
        constraints["limit_optical_efficiency_muon"] = (0.0, None)

        # Create Minuit object with first guesses at parameters
        # strip away the units as Minuit doesnt like them

        minuit = Minuit(
            negative_log_likelihood,
            # forced_parameters=parameter_names,
            **initial_guess,
            **step_sizes,
            **constraints,
            errordef=0.5,
            print_level=0,
            pedantic=True,
        )

        # Perform minimisation
        minuit.migrad()

        # Get fitted values
        result = minuit.values

        return MuonEfficiencyContainer(
            impact=result["impact_parameter"] * u.m,
            impact_x=result["impact_parameter"] * np.cos(result["phi"]) * u.m,
            impact_y=result["impact_parameter"] * np.sin(result["phi"]) * u.m,
            width=u.Quantity(np.rad2deg(result["ring_width"]), u.deg),
            optical_efficiency=result["optical_efficiency_muon"],
        )<|MERGE_RESOLUTION|>--- conflicted
+++ resolved
@@ -443,15 +443,8 @@
     oversampling = IntTelescopeParameter(
         help="Oversampling for the line integration", default_value=3
     ).tag(config=True)
-<<<<<<< HEAD
-    
-    def __call__(
-        self, tel_id, center_x, center_y, radius, image, pedestal, mask=None
-    ):
-=======
 
     def __call__(self, tel_id, center_x, center_y, radius, image, pedestal, mask=None):
->>>>>>> 3e56e523
         """
 
         Parameters
