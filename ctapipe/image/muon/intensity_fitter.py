--- conflicted
+++ resolved
@@ -478,11 +478,8 @@
         help="Oversampling for the line integration", default_value=3
     ).tag(config=True)
 
-<<<<<<< HEAD
-    def __call__(self, tel_id, center_x, center_y, radius, image, pedestal):
-=======
+
     def __call__(self, tel_id, center_x, center_y, radius, image, pedestal, mask=None):
->>>>>>> 052fe3bd
         """
 
         Parameters
