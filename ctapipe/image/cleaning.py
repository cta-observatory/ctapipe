"""
Image Cleaning Algorithms (identification of noisy pixels)
"""

__all__ = [
    "tailcuts_clean",
    "dilate",
    "mars_cleaning_1st_pass",
    "fact_image_cleaning",
    "apply_time_delta_cleaning",
    "number_of_islands",
    "ImageCleaner",
    "TailcutsImageCleaner",
]

import numpy as np
from scipy.sparse.csgraph import connected_components
from abc import abstractmethod

from ..core.component import TelescopeComponent
from ..core.traits import FloatTelescopeParameter, IntTelescopeParameter


def tailcuts_clean(
    geom,
    image,
    picture_thresh=7,
    boundary_thresh=5,
    keep_isolated_pixels=False,
    min_number_picture_neighbors=0,
):

    """Clean an image by selection pixels that pass a two-threshold
    tail-cuts procedure.  The picture and boundary thresholds are
    defined with respect to the pedestal dispersion. All pixels that
    have a signal higher than the picture threshold will be retained,
    along with all those above the boundary threshold that are
    neighbors of a picture pixel.

    To include extra neighbor rows of pixels beyond what are accepted, use the
    `ctapipe.image.dilate` function.

    Parameters
    ----------
    geom: `ctapipe.instrument.CameraGeometry`
        Camera geometry information
    image: array
        pixel values
    picture_thresh: float or array
        threshold above which all pixels are retained
    boundary_thresh: float or array
        threshold above which pixels are retained if they have a neighbor
        already above the picture_thresh
    keep_isolated_pixels: bool
        If True, pixels above the picture threshold will be included always,
        if not they are only included if a neighbor is in the picture or
        boundary
    min_number_picture_neighbors: int
        A picture pixel survives cleaning only if it has at least this number
        of picture neighbors. This has no effect in case keep_isolated_pixels is True

    Returns
    -------

    A boolean mask of *clean* pixels.  To get a zero-suppressed image and pixel
    list, use `image[mask], geom.pix_id[mask]`, or to keep the same
    image size and just set unclean pixels to 0 or similar, use
    `image[~mask] = 0`

    """
    pixels_above_picture = image >= picture_thresh

    if keep_isolated_pixels or min_number_picture_neighbors == 0:
        pixels_in_picture = pixels_above_picture
    else:
        # Require at least min_number_picture_neighbors. Otherwise, the pixel
        #  is not selected
        number_of_neighbors_above_picture = geom.neighbor_matrix_sparse.dot(
            pixels_above_picture.view(np.byte)
        )
        pixels_in_picture = pixels_above_picture & (
            number_of_neighbors_above_picture >= min_number_picture_neighbors
        )

    # by broadcasting together pixels_in_picture (1d) with the neighbor
    # matrix (2d), we find all pixels that are above the boundary threshold
    # AND have any neighbor that is in the picture
    pixels_above_boundary = image >= boundary_thresh
    pixels_with_picture_neighbors = geom.neighbor_matrix_sparse.dot(pixels_in_picture)
    if keep_isolated_pixels:
        return (
            pixels_above_boundary & pixels_with_picture_neighbors
        ) | pixels_in_picture
    else:
        pixels_with_boundary_neighbors = geom.neighbor_matrix_sparse.dot(
            pixels_above_boundary
        )
        return (pixels_above_boundary & pixels_with_picture_neighbors) | (
            pixels_in_picture & pixels_with_boundary_neighbors
        )


def mars_cleaning_1st_pass(
    geom,
    image,
    picture_thresh=7,
    boundary_thresh=5,
    keep_isolated_pixels=False,
    min_number_picture_neighbors=0,
):
    """
    Clean an image by selection pixels that pass a three-threshold tail-cuts
    procedure.
    All thresholds are defined with respect to the pedestal
    dispersion. All pixels that have a signal higher than the core (picture)
    threshold will be retained, along with all those above the boundary
    threshold that are neighbors of a core pixel AND all those above
    the boundary threshold that are neighbors of a neighbor of a core pixel.

    Parameters
    ----------
    geom: `ctapipe.instrument.CameraGeometry`
        Camera geometry information
    image: array
        pixel values
    picture_thresh: float
        threshold above which all pixels are retained
    boundary_thresh: float
        threshold above which pixels are retained if
        they have a neighbor already above the picture_thresh; it is then
        reapplied iteratively to the neighbor of the neighbor
    keep_isolated_pixels: bool
        If True, pixels above the picture threshold will be included always,
        if not they are only included if a neighbor is in the picture or
        boundary
    min_number_picture_neighbors: int
        A picture pixel survives cleaning only if it has at least this number
        of picture neighbors. This has no effect in case keep_isolated_pixels is True

    Returns
    -------
    A boolean mask of *clean* pixels.  To get a zero-suppressed image and pixel
    list, use `image[mask], geom.pix_id[mask]`, or to keep the same
    image size and just set unclean pixels to 0 or similar, use
    `image[~mask] = 0`

    """

    pixels_from_tailcuts_clean = tailcuts_clean(
        geom,
        image,
        picture_thresh,
        boundary_thresh,
        keep_isolated_pixels,
        min_number_picture_neighbors,
    )  # this selects any core pixel and any of its first neighbors

    # At this point we don't know yet which ones should be kept.
    # In principle, the pixel thresholds should be hierarchical from core to
    # boundaries (this should be true for every type of particle triggering
    # the image), so we can just check which pixels have more than
    # boundary_thresh photo-electrons in the same image, but starting from
    # the mask we got from 'tailcuts_clean'.

    pixels_above_2nd_boundary = image >= boundary_thresh

    # and now it's the same as the last part of 'tailcuts_clean', but without
    # the core pixels, i.e. we start from the neighbors of the core pixels.
    pixels_with_previous_neighbors = geom.neighbor_matrix_sparse.dot(
        pixels_from_tailcuts_clean
    )
    if keep_isolated_pixels:
        return (
            pixels_above_2nd_boundary & pixels_with_previous_neighbors
        ) | pixels_from_tailcuts_clean
    else:
        pixels_with_2ndboundary_neighbors = geom.neighbor_matrix_sparse.dot(
            pixels_above_2nd_boundary
        )
        return (pixels_above_2nd_boundary & pixels_with_previous_neighbors) | (
            pixels_from_tailcuts_clean & pixels_with_2ndboundary_neighbors
        )


def dilate(geom, mask):
    """
    Add one row of neighbors to the True values of a pixel mask and return
    the new mask.
    This can be used to include extra rows of pixels in a mask that was
    pre-computed, e.g. via `tailcuts_clean`.

    Parameters
    ----------
    geom: `~ctapipe.instrument.CameraGeometry`
        Camera geometry information
    mask: ndarray
        input mask (array of booleans) to be dilated
    """
    return mask | geom.neighbor_matrix_sparse.dot(mask)


def number_of_islands(geom, mask):
    """
    Search a given pixel mask for connected clusters.
    This can be used to seperate between gamma and hadronic showers.

    Parameters
    ----------
    geom: `~ctapipe.instrument.CameraGeometry`
        Camera geometry information
    mask: ndarray
        input mask (array of booleans)

    Returns
    -------
    num_islands: int
        Total number of clusters
    island_labels: ndarray
        Contains cluster membership of each pixel.
        Dimension equals input geometry.
        Entries range from 0 (not in the pixel mask) to num_islands.
    """
    # compress sparse neighbor matrix
    neighbor_matrix_compressed = geom.neighbor_matrix_sparse[mask][:, mask]
    # pixels in no cluster have label == 0
    island_labels = np.zeros(geom.n_pixels, dtype="int32")

    num_islands, island_labels_compressed = connected_components(
        neighbor_matrix_compressed, directed=False
    )

    # count clusters from 1 onwards
    island_labels[mask] = island_labels_compressed + 1

    return num_islands, island_labels


def apply_time_delta_cleaning(
    geom, mask, arrival_times, min_number_neighbors, time_limit
):
    """
    Identify all pixels from selection that have less than N
    neighbors that arrived within a given timeframe.

    Parameters
    ----------
    geom: `ctapipe.instrument.CameraGeometry`
        Camera geometry information
    mask: array, boolean
        boolean mask of *clean* pixels before time_delta_cleaning
    arrival_times: array
        pixel timing information
    min_number_neighbors: int
        Threshold to determine if a pixel survives cleaning steps.
        These steps include checks of neighbor arrival time and value
    time_limit: int or float
        arrival time limit for neighboring pixels

    Returns
    -------

    A boolean mask of *clean* pixels.  To get a zero-suppressed image and pixel
    list, use `image[mask], geom.pix_id[mask]`, or to keep the same
    image size and just set unclean pixels to 0 or similar, use
    `image[~mask] = 0`

    """
    pixels_to_remove = []
    mask = mask.copy()  # Create copy so orginal is unchanged
    for pixel in np.where(mask)[0]:
        neighbors = geom.neighbor_matrix_sparse[pixel].indices
        time_diff = np.abs(arrival_times[neighbors] - arrival_times[pixel])
        if sum(time_diff < time_limit) < min_number_neighbors:
            pixels_to_remove.append(pixel)
    mask[pixels_to_remove] = False
    return mask


def fact_image_cleaning(
    geom,
    image,
    arrival_times,
    picture_threshold=4,
    boundary_threshold=2,
    min_number_neighbors=2,
    time_limit=5,
):
    """Clean an image by selection pixels that pass the fact cleaning procedure.

    Cleaning contains the following steps:
    1: Find pixels containing more photons than a threshold t1
    2: Remove pixels with less than N neighbors
    3: Add neighbors of the remaining pixels that are above a lower threshold t2
    4: Remove pixels with less than N neighbors arriving within a given timeframe
    5: Remove pixels with less than N neighbors
    6: Remove pixels with less than N neighbors arriving within a given timeframe

    Parameters
    ----------
    geom: `ctapipe.instrument.CameraGeometry`
        Camera geometry information
    image: array
        pixel values
    arrival_times: array
        pixel timing information
    picture_threshold: float or array
        threshold above which all pixels are retained
    boundary_threshold: float or array
        threshold above which pixels are retained if they have a neighbor
        already above the picture_thresh
    min_number_neighbors: int
        Threshold to determine if a pixel survives cleaning steps.
        These steps include checks of neighbor arrival time and value
    time_limit: int or float
        arrival time limit for neighboring pixels

    Returns
    -------
    A boolean mask of *clean* pixels.  To get a zero-suppressed image and pixel
    list, use `image[mask], geom.pix_id[mask]`, or to keep the same
    image size and just set unclean pixels to 0 or similar, use
    `image[~mask] = 0`

    References
    ----------
    See  [temme2016]_ and for implementation [factcleaning]_

    """

    # Step 1
    pixels_to_keep = image >= picture_threshold

    # Step 2
    number_of_neighbors_above_picture = geom.neighbor_matrix_sparse.dot(
        (pixels_to_keep).view(np.byte)
    )
    pixels_to_keep = pixels_to_keep & (
        number_of_neighbors_above_picture >= min_number_neighbors
    )

    # Step 3
    pixels_above_boundary = image >= boundary_threshold
    pixels_to_keep = dilate(geom, pixels_to_keep) & pixels_above_boundary

    # nothing else to do if min_number_neighbors <= 0
    if min_number_neighbors <= 0:
        return pixels_to_keep

    # Step 4
    pixels_to_keep = apply_time_delta_cleaning(
        geom, pixels_to_keep, arrival_times, min_number_neighbors, time_limit
    )

    # Step 5
    number_of_neighbors = geom.neighbor_matrix_sparse.dot(
        (pixels_to_keep).view(np.byte)
    )
    pixels_to_keep = pixels_to_keep & (number_of_neighbors >= min_number_neighbors)

    # Step 6
    pixels_to_keep = apply_time_delta_cleaning(
        geom, pixels_to_keep, arrival_times, min_number_neighbors, time_limit
    )
    return pixels_to_keep


<<<<<<< HEAD
def largest_island(islands_labels):
    """Find the biggest island and filter it from the image.

    This function takes a list of islands in an image and isolates the largest one
    for later parametrization.

    Parameters
    ----------

    islands_labels : array
        Flattened array containing a list of labelled islands from a cleaned image.
        Second returned value of the function 'number_of_islands'.

    Returns
    -------

    islands_labels : array
        A boolean mask created from the input labels and filtered for the largest island.
        If no islands survived the cleaning the array is all False.

    """
    if np.count_nonzero(islands_labels) == 0:
        return np.zeros(islands_labels.shape, dtype="bool")
    else:
        return islands_labels == np.argmax(
            np.bincount(islands_labels[islands_labels > 0])
=======
class ImageCleaner(TelescopeComponent):
    """
    Abstract class for all configurable Image Cleaning algorithms.   Use
    `ImageCleaner.from_name()` to construct an instance of a particular algorithm
    """

    @abstractmethod
    def __call__(
        self, tel_id: int, image: np.ndarray, arrival_times: np.ndarray = None
    ) -> np.ndarray:
        """
        Identify pixels with signal, and reject those with pure noise.

        Parameters
        ----------
        tel_id: int
            which telescope id in the subarray is being used (determines
            which cut is used)
        image : np.ndarray
            image pixel data corresponding to the camera geometry
        arrival_times: np.ndarray
            image of arrival time (not used in this method)

        Returns
        -------
        np.ndarray
            boolean mask of pixels passing cleaning
        """
        pass


class TailcutsImageCleaner(ImageCleaner):
    """
    Clean images using the standard picture/boundary technique. See
    `ctapipe.image.tailcuts_clean`
    """

    picture_threshold_pe = FloatTelescopeParameter(
        help="top-level threshold in photoelectrons", default_value=10.0,
    ).tag(config=True)

    boundary_threshold_pe = FloatTelescopeParameter(
        help="second-level threshold in photoelectrons", default_value=5.0,
    ).tag(config=True)

    min_picture_neighbors = IntTelescopeParameter(
        help="Minimum number of neighbors above threshold to consider", default_value=2,
    ).tag(config=True)

    def __call__(
        self, tel_id: int, image: np.ndarray, arrival_times=None
    ) -> np.ndarray:
        """
        Apply standard picture-boundary cleaning. See `ImageCleaner.__call__()`
        """

        return tailcuts_clean(
            self.subarray.tel[tel_id].camera,
            image,
            picture_thresh=self.picture_threshold_pe[tel_id],
            boundary_thresh=self.boundary_threshold_pe[tel_id],
            min_number_picture_neighbors=self.min_picture_neighbors[tel_id],
            keep_isolated_pixels=False,
        )


class MARSImageCleaner(TailcutsImageCleaner):
    """
    1st-pass MARS-like Image cleaner (See `ctapipe.image.mars_cleaning_1st_pass`)
    """
    def __call__(
        self, tel_id: int, image: np.ndarray, arrival_times=None
    ) -> np.ndarray:
        """
        Apply MARS-style image cleaning. See `ImageCleaner.__call__()`
        """

        return mars_cleaning_1st_pass(
            self.subarray.tel[tel_id].camera,
            image,
            picture_thresh=self.picture_threshold_pe[tel_id],
            boundary_thresh=self.boundary_threshold_pe[tel_id],
            min_number_picture_neighbors=self.min_picture_neighbors[tel_id],
            keep_isolated_pixels=False,
        )


class FACTImageCleaner(TailcutsImageCleaner):
    """
    Clean images using the FACT technique. See `ctapipe.image.fact_image_cleaning`
    for algorithm details
    """

    time_limit_ns = FloatTelescopeParameter(
        help="arrival time limit for neighboring " "pixels, in ns", default_value=5.0
    ).tag(config=True)

    def __call__(
        self, tel_id: int, image: np.ndarray, arrival_times=None
    ) -> np.ndarray:
        """ Apply FACT-style image cleaning. see ImageCleaner.__call__()"""
        return fact_image_cleaning(
            geom=self.subarray.tel[tel_id].camera,
            image=image,
            arrival_times=arrival_times,
            picture_threshold=self.picture_threshold_pe[tel_id],
            boundary_threshold=self.boundary_threshold_pe[tel_id],
            min_number_neighbors=self.min_picture_neighbors[tel_id],
            time_limit=self.time_limit_ns[tel_id],
>>>>>>> 12d768d0
        )<|MERGE_RESOLUTION|>--- conflicted
+++ resolved
@@ -364,7 +364,6 @@
     return pixels_to_keep
 
 
-<<<<<<< HEAD
 def largest_island(islands_labels):
     """Find the biggest island and filter it from the image.
 
@@ -373,14 +372,12 @@
 
     Parameters
     ----------
-
     islands_labels : array
         Flattened array containing a list of labelled islands from a cleaned image.
-        Second returned value of the function 'number_of_islands'.
+        Second value returned by the function 'number_of_islands'.
 
     Returns
     -------
-
     islands_labels : array
         A boolean mask created from the input labels and filtered for the largest island.
         If no islands survived the cleaning the array is all False.
@@ -391,7 +388,9 @@
     else:
         return islands_labels == np.argmax(
             np.bincount(islands_labels[islands_labels > 0])
-=======
+        )
+
+
 class ImageCleaner(TelescopeComponent):
     """
     Abstract class for all configurable Image Cleaning algorithms.   Use
@@ -430,15 +429,15 @@
     """
 
     picture_threshold_pe = FloatTelescopeParameter(
-        help="top-level threshold in photoelectrons", default_value=10.0,
+        help="top-level threshold in photoelectrons", default_value=10.0
     ).tag(config=True)
 
     boundary_threshold_pe = FloatTelescopeParameter(
-        help="second-level threshold in photoelectrons", default_value=5.0,
+        help="second-level threshold in photoelectrons", default_value=5.0
     ).tag(config=True)
 
     min_picture_neighbors = IntTelescopeParameter(
-        help="Minimum number of neighbors above threshold to consider", default_value=2,
+        help="Minimum number of neighbors above threshold to consider", default_value=2
     ).tag(config=True)
 
     def __call__(
@@ -462,6 +461,7 @@
     """
     1st-pass MARS-like Image cleaner (See `ctapipe.image.mars_cleaning_1st_pass`)
     """
+
     def __call__(
         self, tel_id: int, image: np.ndarray, arrival_times=None
     ) -> np.ndarray:
@@ -501,5 +501,4 @@
             boundary_threshold=self.boundary_threshold_pe[tel_id],
             min_number_neighbors=self.min_picture_neighbors[tel_id],
             time_limit=self.time_limit_ns[tel_id],
->>>>>>> 12d768d0
         )