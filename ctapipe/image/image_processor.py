--- conflicted
+++ resolved
@@ -90,8 +90,6 @@
             self.image_cleaner_type, subarray=subarray, parent=self
         )
         self.check_image = ImageQualityQuery(parent=self)
-<<<<<<< HEAD
-        self._is_simulation = is_simulation
         if self.use_telescope_frame:
             telescope_frame = TelescopeFrame()
             self.telescope_frame_geometries = {
@@ -100,8 +98,6 @@
                 )
                 for tel_id in self.subarray.tel
             }
-=======
->>>>>>> 54fa6790
 
     def __call__(self, event: ArrayEventContainer):
         self._process_telescope_event(event)
