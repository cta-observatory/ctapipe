"""
High level image processing  (ImageProcessor Component)
"""
import numpy as np

from ..containers import (
    ArrayEventContainer,
    ImageParametersContainer,
    IntensityStatisticsContainer,
    PeakTimeStatisticsContainer,
    TimingParametersContainer,
)
from ..core import QualityQuery, TelescopeComponent
from ..core.traits import BoolTelescopeParameter, ComponentName, List
from ..instrument import SubarrayDescription
from .cleaning import ImageCleaner
from .concentration import concentration_parameters
from .hillas import hillas_parameters
from .leakage import leakage_parameters
from .modifications import ImageModifier
from .morphology import morphology_parameters
from .statistics import descriptive_statistics
from .timing import timing_parameters

# avoid use of base containers for unparameterized images
DEFAULT_IMAGE_PARAMETERS = ImageParametersContainer()
DEFAULT_TRUE_IMAGE_PARAMETERS = ImageParametersContainer()
DEFAULT_TRUE_IMAGE_PARAMETERS.intensity_statistics = IntensityStatisticsContainer(
    max=np.int32(-1),
    min=np.int32(-1),
    mean=np.float64(np.nan),
    std=np.float64(np.nan),
    skewness=np.float64(np.nan),
    kurtosis=np.float64(np.nan),
)
DEFAULT_TIMING_PARAMETERS = TimingParametersContainer()
DEFAULT_PEAKTIME_STATISTICS = PeakTimeStatisticsContainer()


class ImageQualityQuery(QualityQuery):
    """for configuring image-wise data checks"""

    quality_criteria = List(
        default_value=[("size_greater_0", "image.sum() > 0")],
        help=QualityQuery.quality_criteria.help,
    ).tag(config=True)


class ImageProcessor(TelescopeComponent):
    """
    Takes DL1/Image data and cleans and parametrizes the images into DL1/parameters.
    Should be run after CameraCalibrator to produce all DL1 information.
    """

    image_cleaner_type = ComponentName(
        ImageCleaner, default_value="TailcutsImageCleaner"
    ).tag(config=True)

    apply_image_modifier = BoolTelescopeParameter(
        default_value=False, help="If true, apply ImageModifier to dl1 images"
    ).tag(config=True)

    def __init__(
        self, subarray: SubarrayDescription, config=None, parent=None, **kwargs
    ):
        """
        Parameters
        ----------
        subarray: SubarrayDescription
            Description of the subarray. Provides information about the
            camera which are useful in calibration. Also required for
            configuring the TelescopeParameter traitlets.
        config: traitlets.loader.Config
            Configuration specified by config file or cmdline arguments.
            Used to set traitlet values.
            This is mutually exclusive with passing a ``parent``.
        parent: ctapipe.core.Component or ctapipe.core.Tool
            Parent of this component in the configuration hierarchy,
            this is mutually exclusive with passing ``config``
        """

        super().__init__(subarray=subarray, config=config, parent=parent, **kwargs)
        self.subarray = subarray
        self.clean = ImageCleaner.from_name(
            self.image_cleaner_type, subarray=subarray, parent=self
        )
        self.modify = ImageModifier(subarray=subarray, parent=self)

        self.check_image = ImageQualityQuery(parent=self)

        self.default_image_container = DEFAULT_IMAGE_PARAMETERS
        self.telescope_frame_geometries = {
            tel_id: self.subarray.tel[tel_id].camera.geometry
            for tel_id in self.subarray.tel
        }

    def __call__(self, event: ArrayEventContainer):
        self._process_telescope_event(event)

    def _parameterize_image(
        self,
        tel_id,
        image,
        signal_pixels,
        peak_time=None,
        default=DEFAULT_IMAGE_PARAMETERS,
    ) -> ImageParametersContainer:
        """
        Apply image cleaning and calculate image features

        Parameters
        ----------
        tel_id : int
            which telescope is being cleaned
        image : np.ndarray
            image to process
        signal_pixels : np.ndarray[bool]
            image mask
        peak_time : np.ndarray
            peak time image

        Returns
        -------
        parameters : ImageParametersContainer
        """
        image_selected = image[signal_pixels]

        if self.use_telescope_frame:
            # Use the transformed geometries
            geometry = self.telescope_frame_geometries[tel_id]
        else:
            geometry = self.subarray.tel[tel_id].camera.geometry

        # check if image can be parameterized:
        image_criteria = self.check_image(image=image_selected)
        self.log.debug(
            "image_criteria: %s",
            list(zip(self.check_image.criteria_names[1:], image_criteria)),
        )

        # parameterize the event if all criteria pass:
        if all(image_criteria):
            geom_selected = geometry[signal_pixels]

            hillas = hillas_parameters(geom=geom_selected, image=image_selected)
            leakage = leakage_parameters(
                geom=geometry, image=image, cleaning_mask=signal_pixels
            )
            concentration = concentration_parameters(
                geom=geom_selected, image=image_selected, hillas_parameters=hillas
            )
            morphology = morphology_parameters(geom=geometry, image_mask=signal_pixels)
            intensity_statistics = descriptive_statistics(
                image_selected, container_class=IntensityStatisticsContainer
            )

            if peak_time is not None:
                timing = timing_parameters(
                    geom=geom_selected,
                    image=image_selected,
                    peak_time=peak_time[signal_pixels],
                    hillas_parameters=hillas,
                )
                peak_time_statistics = descriptive_statistics(
                    peak_time[signal_pixels],
                    container_class=PeakTimeStatisticsContainer,
                )
            else:
                timing = DEFAULT_TIMING_PARAMETERS

                peak_time_statistics = DEFAULT_PEAKTIME_STATISTICS

            return ImageParametersContainer(
                hillas=hillas,
                timing=timing,
                leakage=leakage,
                morphology=morphology,
                concentration=concentration,
                intensity_statistics=intensity_statistics,
                peak_time_statistics=peak_time_statistics,
            )

        # return the default container (containing nan values) for no
        # parameterization
        return default

    def _process_telescope_event(self, event):
        """
        Loop over telescopes and process the calibrated images into parameters
        """
        for tel_id, dl1_camera in event.dl1.tel.items():

<<<<<<< HEAD
            # Use the transformed geometries
            geometry = self.telescope_frame_geometries[tel_id]

=======
>>>>>>> c1f7ba09
            if self.apply_image_modifier.tel[tel_id]:
                dl1_camera.image = self.modify(tel_id=tel_id, image=dl1_camera.image)

            dl1_camera.image_mask = self.clean(
                tel_id=tel_id,
                image=dl1_camera.image,
                arrival_times=dl1_camera.peak_time,
            )

            dl1_camera.parameters = self._parameterize_image(
                tel_id=tel_id,
                image=dl1_camera.image,
                signal_pixels=dl1_camera.image_mask,
                peak_time=dl1_camera.peak_time,
                default=self.default_image_container,
            )

            self.log.debug("params: %s", dl1_camera.parameters.as_dict(recursive=True))

            if (
                event.simulation is not None
                and tel_id in event.simulation.tel
                and event.simulation.tel[tel_id].true_image is not None
            ):
                sim_camera = event.simulation.tel[tel_id]
                sim_camera.true_parameters = self._parameterize_image(
                    tel_id,
                    image=sim_camera.true_image,
                    signal_pixels=sim_camera.true_image > 0,
                    peak_time=None,  # true image from simulation has no peak time
                    default=DEFAULT_TRUE_IMAGE_PARAMETERS,
                )
                for container in sim_camera.true_parameters.values():
                    if not container.prefix.startswith("true_"):
                        container.prefix = f"true_{container.prefix}"

                self.log.debug(
                    "sim params: %s",
                    event.simulation.tel[tel_id].true_parameters.as_dict(
                        recursive=True
                    ),
                )<|MERGE_RESOLUTION|>--- conflicted
+++ resolved
@@ -125,11 +125,7 @@
         """
         image_selected = image[signal_pixels]
 
-        if self.use_telescope_frame:
-            # Use the transformed geometries
-            geometry = self.telescope_frame_geometries[tel_id]
-        else:
-            geometry = self.subarray.tel[tel_id].camera.geometry
+        geometry = self.telescope_frame_geometries[tel_id]
 
         # check if image can be parameterized:
         image_criteria = self.check_image(image=image_selected)
@@ -190,12 +186,6 @@
         """
         for tel_id, dl1_camera in event.dl1.tel.items():
 
-<<<<<<< HEAD
-            # Use the transformed geometries
-            geometry = self.telescope_frame_geometries[tel_id]
-
-=======
->>>>>>> c1f7ba09
             if self.apply_image_modifier.tel[tel_id]:
                 dl1_camera.image = self.modify(tel_id=tel_id, image=dl1_camera.image)
 
