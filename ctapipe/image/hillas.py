# Licensed under a 3-clause BSD style license - see LICENSE.rst
# -*- coding: UTF-8 -*-
"""
Hillas-style moment-based shower image parametrization.
"""

import astropy.units as u
import numpy as np
from astropy.coordinates import Angle
from astropy.units import Quantity

from ctapipe.instrument import CameraGeometry
from ..io.containers import HillasParametersContainer


__all__ = [
    'hillas_parameters',
    'hillas_parameters_1',
    'hillas_parameters_2',
    'hillas_parameters_3',
    'hillas_parameters_4',
<<<<<<< HEAD
    'hipecta_hillas_parameters',
=======
    'hillas_parameters_5',
>>>>>>> 37652e60
    'HillasParameterizationError',
]


class HillasParameterizationError(RuntimeError):
    pass


def hillas_parameters_1(geom: CameraGeometry, image):
    """Compute Hillas parameters for a given shower image.

    Reference: Appendix of the Whipple Crab paper Weekes et al. (1998) /
    //MP: 1998 paper has no appendix with the parameters, means 1989 paper
    http://adsabs.harvard.edu/abs/1989ApJ...342..379W
    (corrected for some obvious typos)
    //MP: probably better to use Whipple Reynolds et al 1993 paper:
    http://adsabs.harvard.edu/abs/1993ApJ...404..206R

    Parameters
    ----------
    geom: ctapipe.instrument.CameraGeometry
        Camera corresponding to the image
    image : array_like
        Pixel values

    Returns
    -------
    hillas_parameters : `HillasParametersContainer`
    """
    unit = Quantity(geom.pix_x).unit
    pix_x = Quantity(np.asanyarray(geom.pix_x, dtype=np.float64)).value
    pix_y = Quantity(np.asanyarray(geom.pix_y, dtype=np.float64)).value
    image = np.asanyarray(image, dtype=np.float64)
    assert pix_x.shape == image.shape
    assert pix_y.shape == image.shape
    skewness = np.nan
    kurtosis = np.nan
    asym = np.nan

    # Compute image moments
    size = np.sum(image)

    # Sanity check1:
    if abs(size) < 1e-15:
        raise HillasParameterizationError(("Empty pixels! Cannot"
                                           " calculate image"
                                           " parameters. Exiting..."))

    mean_x = np.sum(image * pix_x) / size
    mean_y = np.sum(image * pix_y) / size

    # Compute major axis line representation y = a * x + b and correlations
    S_xx = np.sum(image * (pix_x - mean_x) ** 2) / size
    S_yy = np.sum(image * (pix_y - mean_y) ** 2) / size
    S_xy = np.sum(image * (pix_x - mean_x) * (pix_y - mean_y)) / size
    S_xxx = np.sum(image * (pix_x - mean_x) ** 3) / size
    S_yyy = np.sum(image * (pix_y - mean_y) ** 3) / size
    S_xyy = np.sum(image * (pix_x - mean_x) * (pix_y - mean_y) ** 2) / size
    S_xxy = np.sum(image * (pix_y - mean_y) * (pix_x - mean_x) ** 2) / size

    # Sanity check2:

    # If S_xy=0 (which should happen not very often, because Size>0)
    # we cannot calculate Length and Width.  In reallity it is almost
    # impossible to have a distribution of cerenkov photons in the
    # used pixels which is exactly symmetric along one of the axis
    if abs(S_xy) < 1e-15:
        raise HillasParameterizationError(("X and Y uncorrelated. Cannot "
                                           "calculate length & width"))

    d0 = S_yy - S_xx
    d1 = 2 * S_xy
    d2 = d0 + np.sqrt(d0 * d0 + d1 * d1)
    a = d2 / d1
    # Angle between ellipse major ax. and x-axis of camera.
    # Will be used for disp
    delta = np.arctan(a)
    b = mean_y - a * mean_x
    # Sin & Cos Will be used for calculating higher order image parameters
    cos_delta = 1 / np.sqrt(1 + a * a)
    sin_delta = a * cos_delta

    # Compute Hillas parameters
    width_2 = ((S_yy + a * a * S_xx - 2 * a * S_xy) / (1 + a * a))
    length_2 = ((S_xx + a * a * S_yy + 2 * a * S_xy) / (1 + a * a))

    # Sanity check3:
    width = 0. if width_2 < 0. else np.sqrt(width_2)
    length = 0. if length_2 < 0. else np.sqrt(length_2)

    # miss = np.abs(b / np.sqrt(1 + a * a))
    r = np.sqrt(mean_x * mean_x + mean_y * mean_y)
    phi = np.arctan2(mean_y, mean_x)

    # Higher order moments
    if abs(length) > 0.0:
        sk = cos_delta * (pix_x - mean_x) + sin_delta * (pix_y - mean_y)

        skewness = ((np.sum(image * np.power(sk, 3)) / size) /
                    ((np.sum(image * np.power(sk, 2)) / size) ** (3. / 2)))
        kurtosis = ((np.sum(image * np.power(sk, 4)) / size) /
                    ((np.sum(image * np.power(sk, 2)) / size) ** 2))
        asym3 = (np.power(cos_delta, 3) * S_xxx
                 + 3.0 * np.power(cos_delta, 2) * sin_delta * S_xxy
                 + 3.0 * cos_delta * np.power(sin_delta, 2) * S_xyy
                 + np.power(sin_delta, 3) * S_yyy)
        asym = - np.power(-asym3, 1. / 3) if (asym3 < 0.) else np.power(asym3,
                                                                        1. / 3)

        assert np.sign(skewness) == np.sign(asym)

    # another definition of assymetry
    # asym = (mean_x - pix_x[np.argmax(image)]) * cos_delta
    #      + (mean_y - pix_y[np.argmax(image)]) * sin_delta

    # # Compute azwidth by transforming to (p, q) coordinates
    # sin_theta = mean_y / r
    # cos_theta = mean_x / r
    # q = (mean_x - pix_x) * sin_theta + (pix_y - mean_y) * cos_theta
    # m_q = np.sum(image * q) / size
    # m_qq = np.sum(image * q * q) / size
    # azwidth_2 = m_qq - m_q * m_q
    # azwidth = np.sqrt(azwidth_2)

    return HillasParametersContainer(
        x=mean_x * unit, y=mean_y * unit,
        r=r * unit, phi=Angle(phi * u.rad),
        intensity=size,
        length=length * unit,
        width=width * unit,
        psi=Angle(delta * u.rad),
        skewness=skewness,
        kurtosis=kurtosis
    )


def hillas_parameters_2(geom: CameraGeometry, image):
    """Compute Hillas parameters for a given shower image.

    Alternate implementation of `hillas_parameters` ...
    in the end we'll just keep one, but we're using Hillas parameter
    computation as an example for performance checks.

    Parameters
    ----------
    geom: ctapipe.instrument.CameraGeometry
        Camera corresponding to the image
    image : array_like
        Pixel values


    Returns
    -------
    hillas_parameters : `HillasParametersContainer`
    """

    if type(geom.pix_x) == Quantity:
        unit = geom.pix_x.unit
        assert geom.pix_x.unit == geom.pix_y.unit
    else:
        unit = 1.0

    pix_x = Quantity(np.asanyarray(geom.pix_x, dtype=np.float64)).value
    pix_y = Quantity(np.asanyarray(geom.pix_y, dtype=np.float64)).value
    image = np.asanyarray(image)

    assert pix_x.shape == image.shape
    assert pix_y.shape == image.shape
    psi = np.nan * u.rad
    skewness = np.nan
    kurtosis = np.nan

    size = image.sum()

    if abs(size) < 1e-15:
        raise (HillasParameterizationError(("Empty pixels!"
                                            "Cannot calculate image parameters."
                                            "Exiting...")))

    # Compute image moments (done in a bit faster way, but putting all
    # into one 2D array, where each row will be summed to calculate a
    # moment) However, this doesn't avoid a temporary created for the
    # 2D array

    M = geom.pixel_moment_matrix

    momdata = (M @ image) / size

    # give the moms values comprehensible names

    (xm, ym, x2m, xym, y2m, x3m, x2ym, xy2m, y3m, x4m, x3ym, x2y2m, xy3m,
     y4m) = momdata

    # intermediate variables (could be avoided if compiler which understands powers, etc)
    xm2 = xm * xm
    ym2 = ym * ym
    xmym = xm * ym

    # calculate variances

    vx2 = x2m - xm2
    vy2 = y2m - ym2
    vxy = xym - xmym
    vx3 = x3m - 3.0 * xm * x2m + 2.0 * xm2 * xm
    vx2y = x2ym - x2m * ym - 2.0 * xym * xm + 2.0 * xm2 * ym
    vxy2 = xy2m - y2m * xm - 2.0 * xym * ym + 2.0 * xm * ym2
    vy3 = y3m - 3.0 * ym * y2m + 2.0 * ym2 * ym

    # polar coordinates of centroid

    rr = np.sqrt(xm2 + ym2)  # could use hypot(xm, ym), but already have squares
    phi = np.arctan2(ym, xm) * u.rad

    # common factors:

    dd = vy2 - vx2
    zz = np.hypot(dd, 2.0 * vxy)
    # for simpler formulae for length & width suggested CA 901019

    # shower shape parameters

    length = np.sqrt((vx2 + vy2 + zz) / 2.0)
    width = np.sqrt((vx2 + vy2 - zz) / 2.0)

    # miss, simpler formula for miss introduced CA, 901101; revised MP 910112

    uu = 1.0 + dd / zz
    vv = 2.0 - uu
    miss = np.sqrt((uu * xm2 + vv * ym2) / 2.0
                   - xmym * 2.0 * vxy / zz)
    # maybe for case zz = 0, put miss = dist?

    # rotation angle of ellipse relative to centroid
    tanpsi_numer = (dd + zz) * ym + (2.0 * vxy * xm)
    tanpsi_denom = (2.0 * vxy * ym) - (dd - zz) * xm

    psi = (np.arctan2(tanpsi_numer, tanpsi_denom)) * u.rad

    # -- Asymmetry and other higher moments
    if abs(length) > 0.0:
        vx4 = x4m - 4.0 * xm * x3m + 6.0 * xm2 * x2m - 3.0 * xm2 * xm2
        vx3y = (x3ym - 3.0 * xm * x2ym + 3.0 * xm2 * xym - x3m * ym
                + 3.0 * x2m * xmym - 3.0 * xm2 * xmym)
        vx2y2 = (x2y2m - 2.0 * ym * x2ym + x2m * ym2
                 - 2.0 * xm * xy2m + 4.0 * xym * xmym + xm2 * y2m
                 - 3.0 * xm2 * ym2)
        vxy3 = (xy3m - 3.0 * ym * xy2m + 3.0 * ym2 * xym - y3m * xm
                + 3.0 * y2m * xmym - 3.0 * ym2 * xmym)
        vy4 = y4m - 4.0 * ym * y3m + 6.0 * ym2 * y2m - 3.0 * ym2 * ym2

        hyp = np.hypot(tanpsi_numer, tanpsi_denom)
        if abs(hyp) > 0.0:
            cpsi = tanpsi_denom / hyp
            spsi = tanpsi_numer / hyp
        else:
            cpsi = 1.
            spsi = 0.

        cpsi2 = cpsi * cpsi
        spsi2 = spsi * spsi
        cspsi = cpsi * spsi
        sk3bylen3 = (vx3 * cpsi * cpsi2 +
                     3.0 * vx2y * cpsi2 * spsi +
                     3.0 * vxy2 * cpsi * spsi2 +
                     vy3 * spsi * spsi2)
        asym = np.copysign(np.power(np.abs(sk3bylen3), 1. / 3.),
                           sk3bylen3) / length
        skewness = asym * asym * asym  # for MP's asym... (not for MAGIC asym!)
        # Kurtosis
        kurt = (vx4 * cpsi2 * cpsi2 +
                4.0 * vx3y * cpsi2 * cspsi +
                6.0 * vx2y2 * cpsi2 * spsi2 +
                4.0 * vxy3 * cspsi * spsi2 +
                vy4 * spsi2 * spsi2)
        kurtosis = kurt / (length * length * length * length)

    return HillasParametersContainer(
        x=xm * unit, y=ym * unit,
        r=rr * unit, phi=Angle(phi),
        intensity=size,
        length=length * unit, width=width * unit,
        psi=Angle(psi),
        skewness=skewness,
        kurtosis=kurtosis,
    )


def hillas_parameters_3(geom: CameraGeometry, image):
    """Compute Hillas parameters for a given shower image.

    MP: probably better to use Whipple Reynolds et al 1993 paper:
    http://adsabs.harvard.edu/abs/1993ApJ...404..206R
    which should be the same as one of my ICRC 1991 papers and my thesis.

    Parameters
    ----------
    geom : CameraGeometry
        Geometry corresponding to the image
    image : array_like
        Pixel values corresponding

    Returns
    -------
    hillas_parameters : `HillasParametersContainer`
    """

    if type(geom.pix_x) == Quantity:
        unit = geom.pix_x.unit
        assert geom.pix_x.unit == geom.pix_y.unit
    else:
        unit = 1.0

    pix_x = Quantity(np.asanyarray(geom.pix_x, dtype=np.float64)).value
    pix_y = Quantity(np.asanyarray(geom.pix_y, dtype=np.float64)).value

    # make sure they are numpy arrays so we can use numpy operations
    image = np.asanyarray(image, dtype=np.float64)
    asymm = np.nan
    skewness = np.nan
    kurtosis = np.nan



    assert pix_x.shape == image.shape
    assert pix_y.shape == image.shape

    # Code to interface with historic version
    wxdeg = pix_x
    wydeg = pix_y
    event = image

    # Code below is from the historical Whipple routine, with original comments
    # MJL is Mark Lang, MP is Michael Punch,
    # GV is Giuseppe Vacanti, CA is Carl Akerlof, RCL is Dick Lamb,

    # Translated from ForTran to c with "fable": https://github.com/ctessum/fable-go
    # and from c to Python with "cpp2python:
    # https://github.com/andreikop/cpp2python , then edited by hand
    # C***********************************************************************
    # C                              HILLAKPAR                               *
    # C***********************************************************************
    # C-- This version also calculates the asymmetry of the image.
    # C-- Use of Akerlof Azwidth (Akwidth?) implemented MP 910112
    # C-- Simpler Miss formula suggested CA, MP, 901101
    # C-- Simpler Width and Length formulae suggested CA, 901017
    # C-- Yet another little bug fixed by MP 900418- Generalize the case of
    # C--      the horizontal line.
    # C-- Bug fixed by RCL 900307-The case of the horizontal line image was
    # C--     never considered.
    # C-- Bug fixed by GV 900215
    # C** This version takes events in WHIPPLE format and parameterises them.
    # C**    M. Punch ,900105
    # C-- G. Vacanti introduces the common statement: coordinates are
    # C-- computed only in the main program.
    # C-- Modified by M. Punch to make it faster April, 1989
    # C-- mjl 10 dec 87
    # C--
    # -- routine to calculate the six hillas iarameters

    (sumsig, sumxsig, sumysig, sumx2sig, sumy2sig,
     sumxysig, sumx3sig, sumx2ysig, sumxy2sig, sumy3sig) = np.zeros(10)

    for i in range(np.size(event)):
        if abs(event[i]) > 0.0:
            wxbyev = wxdeg[i] * event[i]
            wybyev = wydeg[i] * event[i]
            sumsig += event[i]
            sumxsig += wxbyev
            sumx2sig += wxdeg[i] * wxbyev
            sumysig += wybyev
            sumy2sig += wydeg[i] * wybyev
            sumxysig += wxdeg[i] * wybyev
            sumx3sig += wxdeg[i] * wxdeg[i] * wxbyev
            sumx2ysig += wxdeg[i] * wxdeg[i] * wybyev
            sumxy2sig += wxdeg[i] * wydeg[i] * wybyev
            sumy3sig += wydeg[i] * wydeg[i] * wybyev

    if abs(sumsig) < 1e-15:
        raise (
            HillasParameterizationError(("Empty pixels! Cannot calculate image"
                                         "parameters. Exiting...")))

    xm = sumxsig / sumsig
    x2m = sumx2sig / sumsig
    ym = sumysig / sumsig
    y2m = sumy2sig / sumsig
    xym = sumxysig / sumsig

    xm2 = xm * xm
    ym2 = ym * ym
    xmym = xm * ym

    vx2 = x2m - xm2
    vy2 = y2m - ym2
    vxy = xym - xmym

    x3m = sumx3sig / sumsig
    x2ym = sumx2ysig / sumsig
    xy2m = sumxy2sig / sumsig
    y3m = sumy3sig / sumsig

    vx3 = x3m - 3.0 * xm * x2m + 2.0 * xm2 * xm
    vx2y = x2ym - x2m * ym - 2.0 * xym * xm + 2.0 * xm2 * ym
    vxy2 = xy2m - y2m * xm - 2.0 * xym * ym + 2.0 * xm * ym2
    vy3 = y3m - 3.0 * ym * y2m + 2.0 * ym2 * ym

    d = vy2 - vx2
    dist = np.sqrt(xm2 + ym2)
    phi = np.arctan2(ym, xm)
    miss = dist

    # -- simpler formulae for length & width suggested CA 901019
    z = np.sqrt(d * d + 4.0 * vxy * vxy)
    length = np.sqrt((vx2 + vy2 + z) / 2.0)
    width = np.sqrt((vy2 + vx2 - z) / 2.0)

    # -- simpler formula for miss introduced CA, 901101
    # -- revised MP 910112
    if abs(z) > 0:
        uu = 1 + d / z
        vv = 2 - uu
        miss = np.sqrt((uu * xm2 + vv * ym2) / 2.0 - xmym * (2.0 * vxy / z))

    # Code to de-interface with historical code
    size = sumsig
    m_x = xm
    m_y = ym
    r = dist

    psi = np.arctan2((d + z) * ym + 2.0 * vxy * xm,
                     2.0 * vxy * ym - (d - z) * xm)
    cpsi = np.cos(psi)
    spsi = np.sin(psi)

    # -- Asymmetry
    if abs(length) > 0.0:
        asymm = (vx3 * np.power(cpsi, 3) +
                 3.0 * vx2y * spsi * np.power(cpsi, 2) + 3.0 * vxy2 * cpsi *
                 np.power(spsi, 2) + vy3 * np.power(spsi, 3))
        asymm = np.copysign(np.exp(np.log(np.abs(asymm)) / 3.0), asymm) / length
        skewness = asymm * asymm * asymm

    # # -- Akerlof azwidth now used, 910112
    # d = y2m - x2m
    # z = np.sqrt(d * d + 4 * xym * xym)
    # azwidth = np.sqrt((x2m + y2m - z) / 2.0)
    #
    # isize = int(sumsig)

    # Code to de-interface with historical code

    return HillasParametersContainer(
        x=m_x * unit, y=m_y * unit,
        r=r * unit, phi=Angle(phi * u.rad),
        intensity=size,
        length=length * unit,
        width=width * unit,
        psi=Angle(psi * u.rad),
        skewness=skewness,
        kurtosis=kurtosis,
    )


def hillas_parameters_4(geom: CameraGeometry, image):
    """Compute Hillas parameters for a given shower image.

    As for hillas_parameters_3 (old Whipple Fortran code), but more Pythonized

    MP: Parameters calculated as Whipple Reynolds et al 1993 paper:
    http://adsabs.harvard.edu/abs/1993ApJ...404..206R
    which should be the same as one of my ICRC 1991 papers and my thesis.

    Parameters
    ----------
    geom: ctapipe.instrument.CameraGeometry
        Camera geometry
    image : array_like
        Pixel values
    container: bool
        return a HillasParametersContainer instead of a tuple

    Returns
    -------
    HillasParametersContainer:
        container of hillas parametesr
    """
    unit = geom.pix_x.unit

    # MP: Actually, I don't know why we need to strip the units... shouldn'
    # the calculations all work with them?

    pix_x = Quantity(np.asanyarray(geom.pix_x, dtype=np.float64)).value
    pix_y = Quantity(np.asanyarray(geom.pix_y, dtype=np.float64)).value
    image = np.asanyarray(image, dtype=np.float64)
    assert pix_x.shape == image.shape
    assert pix_y.shape == image.shape
    psi = np.nan
    skewness = np.nan
    kurtosis = np.nan

    # Call static_xy to initialize the "static variables"
    # Actually, would be nice to just call this if we
    # know the pixel positions have changed

    sumsig = image.sum()

    if abs(sumsig) < 1e-15:
        raise HillasParameterizationError("no signal to parametrize")

    M = geom.pixel_moment_matrix
    # Use a dot matrix approach that still supports masked arrays (@ does not)
    moms = np.ma.dot(M, image) / sumsig

    (xm, ym, x2m, xym, y2m, x3m, x2ym, xy2m, y3m, x4m, x3ym, x2y2m, xy3m,
     y4m) = moms

    # Doing this should be same as above, but its 4us slower !?
    # (xm, ym, x2m, y2m, xym, x3m, x2ym, xy2m, y3m) = \
    # (sumxsig, sumysig, sumx2sig, sumy2sig, sumxysig, sumx3sig,
    # sumx2ysig, sumxy2sig, sumy3sig) / sumsig

    xm2 = xm * xm
    ym2 = ym * ym
    xmym = xm * ym

    vx2 = x2m - xm2
    vy2 = y2m - ym2
    vxy = xym - xmym

    vx3 = x3m - 3.0 * xm * x2m + 2.0 * xm2 * xm
    vx2y = x2ym - x2m * ym - 2.0 * xym * xm + 2.0 * xm2 * ym
    vxy2 = xy2m - y2m * xm - 2.0 * xym * ym + 2.0 * xm * ym2
    vy3 = y3m - 3.0 * ym * y2m + 2.0 * ym2 * ym

    d = vy2 - vx2
    dist = np.sqrt(
        xm2 + ym2)  # could use hypot(xm,ym), but already have squares
    phi = np.arctan2(ym, xm)

    # -- simpler formulae for length & width suggested CA 901019
    z = np.hypot(d, 2.0 * vxy)
    length = np.sqrt((vx2 + vy2 + z) / 2.0)
    width = np.sqrt((vy2 + vx2 - z) / 2.0)
    miss = dist
    # -- simpler formula for miss introduced CA, 901101
    # -- revised MP 910112
    if abs(z) > 0.0:
        uu = 1 + d / z
        vv = 2 - uu
        miss = np.sqrt((uu * xm2 + vv * ym2) / 2.0 - xmym * (2.0 * vxy / z))

    tanpsi_numer = (d + z) * ym + 2.0 * vxy * xm
    tanpsi_denom = 2.0 * vxy * ym - (d - z) * xm
    psi = np.arctan2(tanpsi_numer, tanpsi_denom)

    # Code to de-interface with historical code
    size = sumsig
    m_x = xm
    m_y = ym
    length = length
    r = dist

    # Note, "skewness" is the same as the Whipple/MP "asymmetry^3", which is fine.
    # ... and also, Whipple/MP "asymmetry" * "length" = MAGIC "asymmetry"
    # ... so, MAGIC "asymmetry" = MAGIC "skewness"^(1/3) * "length"
    # I don't know what MAGIC's "asymmetry" is supposed to be.

    # -- Asymmetry and other higher moments
    if abs(length) > 0.0:
        vx4 = x4m - 4.0 * xm * x3m + 6.0 * xm2 * x2m - 3.0 * xm2 * xm2
        vx3y = (x3ym - 3.0 * xm * x2ym + 3.0 * xm2 * xym - x3m * ym
                + 3.0 * x2m * xmym - 3.0 * xm2 * xm * ym)
        vx2y2 = (x2y2m - 2.0 * ym * x2ym + x2m * ym2
                 - 2.0 * xm * xy2m + 4.0 * xym * xmym + xm2 * y2m
                 - 3.0 * xm2 * ym2)
        vxy3 = (xy3m - 3.0 * ym * xy2m + 3.0 * ym2 * xym - y3m * xm
                + 3.0 * y2m * xmym - 3.0 * ym2 * ym * xm)
        vy4 = y4m - 4.0 * ym * y3m + 6.0 * ym2 * y2m - 3.0 * ym2 * ym2
        hyp = np.hypot(tanpsi_numer, tanpsi_denom)
        if abs(hyp) > 0.:
            cpsi = tanpsi_denom / hyp
            spsi = tanpsi_numer / hyp
        else:
            cpsi = 1.
            spsi = 0.

        cpsi2 = cpsi * cpsi
        spsi2 = spsi * spsi
        cspsi = cpsi * spsi

        sk3bylen3 = (vx3 * cpsi * cpsi2 +
                     3.0 * vx2y * cpsi2 * spsi +
                     3.0 * vxy2 * cpsi * spsi2 +
                     vy3 * spsi * spsi2)
        asym = np.copysign(np.power(np.abs(sk3bylen3), 1. / 3.),
                           sk3bylen3) / length
        skewness = asym * asym * asym  # for MP's asym... (not for MAGIC asym!)

        # Kurtosis
        kurt = (vx4 * cpsi2 * cpsi2 +
                4.0 * vx3y * cpsi2 * cspsi +
                6.0 * vx2y2 * cpsi2 * spsi2 +
                4.0 * vxy3 * cspsi * spsi2 +
                vy4 * spsi2 * spsi2)
        kurtosis = kurt / (length * length * length * length)

    return HillasParametersContainer(
        x=m_x * unit, y=m_y * unit,
        r=r * unit, phi=Angle(phi * u.rad),
        intensity=size,
        length=length * unit,
        width=width * unit,
        psi=Angle(psi * u.rad),
        skewness=skewness,
        kurtosis=kurtosis,
    )


def hillas_parameters_5(geom: CameraGeometry, image):
    """
    Compute Hillas parameters for a given shower image.

    Implementation uses a PCA analogous to the implementation in
    src/main/java/fact/features/HillasParameters.java
    from
    https://github.com/fact-project/fact-tools

    Parameters
    ----------
    geom: ctapipe.instrument.CameraGeometry
        Camera geometry
    image : array_like
        Pixel values

    Returns
    -------
    HillasParametersContainer:
        container of hillas parametesr
    """
    unit = geom.pix_x.unit
    pix_x = Quantity(np.asanyarray(geom.pix_x, dtype=np.float64)).value
    pix_y = Quantity(np.asanyarray(geom.pix_y, dtype=np.float64)).value
    image = np.asanyarray(image, dtype=np.float64)
    assert pix_x.shape == pix_y.shape == image.shape, 'Image and pixel shape do not match'

    size = np.sum(image)

    if size == 0.0:
        raise HillasParameterizationError('size=0, cannot calculate HillasParameters')

    # calculate the cog as the mean of the coordinates weighted with the image
    cog_x = np.average(pix_x, weights=image)
    cog_y = np.average(pix_y, weights=image)

    # polar coordinates of the cog
    cog_r = np.linalg.norm([cog_x, cog_y])
    cog_phi = np.arctan2(cog_y, cog_x)

    # do the PCA for the hillas parameters
    delta_x = pix_x - cog_x
    delta_y = pix_y - cog_y

    # The ddof=0 makes this comparable to the other methods,
    # but ddof=1 should be more correct, mostly affects small showers
    # on a percent level
    cov = np.cov(delta_x, delta_y, aweights=image, ddof=0)
    eig_vals, eig_vecs = np.linalg.eigh(cov)

    # width and length are eigen values of the PCA
    width, length = np.sqrt(eig_vals)

    # psi is the angle of the eigenvector to length to the x-axis
    psi = np.arctan2(eig_vecs[1, 1], eig_vecs[0, 1])

    # calculate higher order moments along shower axes
    longitudinal = delta_x * np.cos(psi) + delta_y * np.sin(psi)

    m3_long = np.average(longitudinal**3, weights=image)
    skewness_long = m3_long / length**3

    m4_long = np.average(longitudinal**4, weights=image)
    kurtosis_long = m4_long / length**4

    return HillasParametersContainer(
        x=cog_x * unit, y=cog_y * unit,
        r=cog_r * unit, phi=Angle(cog_phi * u.rad),
        intensity=size,
        length=length * unit,
        width=width * unit,
        psi=Angle(psi * u.rad),
        skewness=skewness_long,
        kurtosis=kurtosis_long,
    )

def hipecta_hillas_parameters(geom: CameraGeometry, image, container=False):
    """Compute Hillas parameters for a given shower image thank to HiPeCTA library.

    Parameters
    ----------
    geom: ctapipe.instrument.CameraGeometry
        Camera geometry
    image : array_like
        Pixel values
    container: bool
        return a HillasParametersContainer instead of a tuple

    Returns
    -------
    MomentParameters:
        tuple of hillas parameters
    HillasParametersContainer:
        container of hillas parametesr
    """
    try:
        from hipecta.image import hillas
        from hipecta.memory import empty, copyto
    except ImportError:
        raise NotImplementedError("Package HiPeCTA is not install on this system. You cannot execute hipecta_hillas_parameters")


    if not isinstance(geom, CameraGeometry):
        raise ValueError("Hillas Parameters API has changed: hillas_parameters("
                         "geom, image). Please update your code")

    unit = geom.pix_x.unit
    pos_x = empty(geom.pix_x.value.shape, dtype=np.float32)
    pos_y = empty(geom.pix_y.value.shape, dtype=np.float32)
    copyto(pos_x, geom.pix_x.value)
    copyto(pos_y, geom.pix_y.value)
    hillas_param = hillas(image, pos_x, pos_y)
    m_x = hillas_param[0]
    m_y = hillas_param[1]
    phi = hillas_param[2]
    width = hillas_param[3]
    length = hillas_param[4]
    imageAmplitude = hillas_param[5]
    #nbSelectedPixel = hillas_param[6]
    skewness = hillas_param[7]
    #skewnessPhi = hillas_param[8]
    kurtosis = hillas_param[9]
    direction = hillas_param[10]
    #hofmannSeparation = hillas_param[11]
    miss = 0
    r = 0

    if container:
        return HillasParametersContainer(x=m_x * unit, y=m_y * unit, r=r * unit,
                                         phi=Angle(phi * u.rad),
                                         intensity=imageAmplitude,
                                         length=length * unit,
                                         width=width * unit,
                                         psi=Angle(direction * u.rad),
                                         skewness=skewness,
                                         kurtosis=kurtosis)

    else:

        return MomentParameters(size=imageAmplitude, cen_x=m_x * unit, cen_y=m_y * unit,
                                length=length * unit, width=width * unit,
                                r=r * unit,
                                phi=Angle(phi * u.rad),
                                psi=Angle(direction * u.rad),
                                miss=miss * unit,
                                skewness=skewness, kurtosis=kurtosis)



# use the 4 version by default.
hillas_parameters = hillas_parameters_4<|MERGE_RESOLUTION|>--- conflicted
+++ resolved
@@ -19,11 +19,7 @@
     'hillas_parameters_2',
     'hillas_parameters_3',
     'hillas_parameters_4',
-<<<<<<< HEAD
-    'hipecta_hillas_parameters',
-=======
     'hillas_parameters_5',
->>>>>>> 37652e60
     'HillasParameterizationError',
 ]
 
@@ -718,78 +714,6 @@
         kurtosis=kurtosis_long,
     )
 
-def hipecta_hillas_parameters(geom: CameraGeometry, image, container=False):
-    """Compute Hillas parameters for a given shower image thank to HiPeCTA library.
-
-    Parameters
-    ----------
-    geom: ctapipe.instrument.CameraGeometry
-        Camera geometry
-    image : array_like
-        Pixel values
-    container: bool
-        return a HillasParametersContainer instead of a tuple
-
-    Returns
-    -------
-    MomentParameters:
-        tuple of hillas parameters
-    HillasParametersContainer:
-        container of hillas parametesr
-    """
-    try:
-        from hipecta.image import hillas
-        from hipecta.memory import empty, copyto
-    except ImportError:
-        raise NotImplementedError("Package HiPeCTA is not install on this system. You cannot execute hipecta_hillas_parameters")
-
-
-    if not isinstance(geom, CameraGeometry):
-        raise ValueError("Hillas Parameters API has changed: hillas_parameters("
-                         "geom, image). Please update your code")
-
-    unit = geom.pix_x.unit
-    pos_x = empty(geom.pix_x.value.shape, dtype=np.float32)
-    pos_y = empty(geom.pix_y.value.shape, dtype=np.float32)
-    copyto(pos_x, geom.pix_x.value)
-    copyto(pos_y, geom.pix_y.value)
-    hillas_param = hillas(image, pos_x, pos_y)
-    m_x = hillas_param[0]
-    m_y = hillas_param[1]
-    phi = hillas_param[2]
-    width = hillas_param[3]
-    length = hillas_param[4]
-    imageAmplitude = hillas_param[5]
-    #nbSelectedPixel = hillas_param[6]
-    skewness = hillas_param[7]
-    #skewnessPhi = hillas_param[8]
-    kurtosis = hillas_param[9]
-    direction = hillas_param[10]
-    #hofmannSeparation = hillas_param[11]
-    miss = 0
-    r = 0
-
-    if container:
-        return HillasParametersContainer(x=m_x * unit, y=m_y * unit, r=r * unit,
-                                         phi=Angle(phi * u.rad),
-                                         intensity=imageAmplitude,
-                                         length=length * unit,
-                                         width=width * unit,
-                                         psi=Angle(direction * u.rad),
-                                         skewness=skewness,
-                                         kurtosis=kurtosis)
-
-    else:
-
-        return MomentParameters(size=imageAmplitude, cen_x=m_x * unit, cen_y=m_y * unit,
-                                length=length * unit, width=width * unit,
-                                r=r * unit,
-                                phi=Angle(phi * u.rad),
-                                psi=Angle(direction * u.rad),
-                                miss=miss * unit,
-                                skewness=skewness, kurtosis=kurtosis)
-
-
 
 # use the 4 version by default.
 hillas_parameters = hillas_parameters_4