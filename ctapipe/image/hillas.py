--- conflicted
+++ resolved
@@ -7,13 +7,9 @@
 import astropy.units as u
 import numpy as np
 from astropy.units import Quantity
-<<<<<<< HEAD
 from numba import njit
-=======
+
 from ..containers import CameraHillasParametersContainer, HillasParametersContainer
->>>>>>> 63e0df43
-
-from ..containers import HillasParametersContainer
 
 HILLAS_ATOL = np.finfo(np.float64).eps
 
@@ -135,211 +131,6 @@
             "intensity=0, cannot calculate HillasParameters"
         )
 
-    return HillasParametersContainer(
-        x=u.Quantity(cog_x, unit),
-        y=u.Quantity(cog_y, unit),
-        r=u.Quantity(cog_r, unit),
-        phi=u.Quantity(cog_phi, unit=u.rad),
-        intensity=size,
-        length=u.Quantity(length, unit),
-        length_uncertainty=u.Quantity(length_uncertainty, unit),
-        width=u.Quantity(width, unit),
-        width_uncertainty=u.Quantity(width_uncertainty, unit),
-        psi=u.Quantity(psi_rad, unit=u.rad),
-        skewness=skewness_long,
-        kurtosis=kurtosis_long,
-    )
-
-
-@njit
-def weighted_average_1d(values, weights):
-    """
-    since Numba doesn't support np.average(), this is a simplistic version
-    without the various checks and broadcasting
-    """
-    scale = weights.sum()
-    return np.multiply(values, weights).sum() / scale
-
-
-@njit
-def covariance_2d(delta_x, delta_y, weights_normed):
-    """covariance assuming x and y are already weighted-mean subtracted
-    and the weights are normalized"""
-    w2_sum = (weights_normed ** 2).sum()
-    if (w2_sum - 1) < HILLAS_ATOL:
-        return 0
-
-    return np.sum(weights_normed * delta_x * delta_y) / (1.0 - w2_sum)
-
-
-@njit
-def covariance_matrix_2d(x, y, weights):
-    """
-    covariance matrix in 2d, assuming that x and y are already
-    weighed-mean subtracted
-    """
-    w_sum = weights.sum()
-    if w_sum < HILLAS_ATOL:
-        return np.array([[0, 0], [0, 0]], dtype=np.float64)
-
-    w_normed = weights / w_sum
-    # fmt: off
-    return np.array(
-        [[covariance_2d(x, x, w_normed), covariance_2d(x, y, w_normed)],
-         [covariance_2d(y, x, w_normed), covariance_2d(y, y, w_normed)]]
-    )
-    # fmt: on
-
-
-@njit
-def hillas_parameters_fast(pix_x, pix_y, image):
-    """
-    A helper function to Compute hillas parameters rapidly using Numba. This
-    function assumes pure unitless numpy arrays as input.
-    """
-    size = np.sum(image)
-    if size == 0.0:
-        return (
-            np.nan,
-            np.nan,
-            np.nan,
-            np.nan,
-            np.nan,
-            np.nan,
-            np.nan,
-            np.nan,
-            np.nan,
-            np.nan,
-            np.nan,
-            np.nan,
-        )
-
-    # calculate the cog as the mean of the coordinates weighted with the image
-    cog_x = weighted_average_1d(pix_x, weights=image)
-    cog_y = weighted_average_1d(pix_y, weights=image)
-
-    # polar coordinates of the cog
-    cog2d = np.asarray([cog_x, cog_y])
-    cog_r = np.linalg.norm(cog2d)
-    cog_phi = np.arctan2(cog_y, cog_x)
-
-    # do the PCA for the hillas parameters
-    delta_x = pix_x - cog_x
-    delta_y = pix_y - cog_y
-
-    # The ddof=0 makes this comparable to the other methods,
-    # but ddof=1 should be more correct, mostly affects small showers
-    # on a percent level
-    # cov = np.cov(delta_x, delta_y, aweights=image, ddof=0)
-    cov = covariance_matrix_2d(delta_x, delta_y, image)
-    eig_vals, eig_vecs = np.linalg.eigh(cov)
-
-    # round eig_vals to get rid of nans when eig val is something like -8.47032947e-22
-    near_zero = np.abs(eig_vals) < HILLAS_ATOL
-    eig_vals[near_zero] = 0
-
-    # width and length are eigen values of the PCA
-    width, length = np.sqrt(eig_vals)
-
-    # psi is the angle of the eigenvector to length to the x-axis
-    vx, vy = eig_vecs[0, 1], eig_vecs[1, 1]
-
-    # avoid divide by 0 warnings
-    # psi will be consistently defined in the range (-pi/2, pi/2)
-    if length == 0:
-        psi_rad = skewness_long = kurtosis_long = np.nan
-    else:
-        if vx != 0:
-            psi_rad = np.arctan(vy / vx)
-        else:
-            psi_rad = np.pi / 2
-
-        # calculate higher order moments along shower axes
-        longitudinal = delta_x * np.cos(psi_rad) + delta_y * np.sin(psi_rad)
-
-        m3_long = weighted_average_1d(longitudinal ** 3, weights=image)
-        skewness_long = m3_long / length ** 3
-
-        m4_long = weighted_average_1d(longitudinal ** 4, weights=image)
-        kurtosis_long = m4_long / length ** 4
-
-    # Hillas's uncertainties
-    length_uncertainty, width_uncertainty = _compute_hillas_uncertainties(
-        image, delta_x, delta_y, size, length, width, psi_rad, cov
-    )
-
-    return (
-        cog_x,
-        cog_y,
-        cog_r,
-        cog_phi,
-        size,
-        length,
-        length_uncertainty,
-        width,
-        width_uncertainty,
-        psi_rad,
-        skewness_long,
-        kurtosis_long,
-    )
-
-
-@njit
-def _compute_hillas_uncertainties(
-    image, delta_x, delta_y, size, length, width, psi_rad, cov
-):
-    """
-    Compute of the Hillas parameters uncertainties. Implementation described in
-    [hillas_uncertainties]_ This is an internal MAGIC document not generally
-    accessible
-
-    Parameters
-    ----------
-    image: np.ndarray
-        image values
-    delta_x: np.ndarray[float]
-        x distance of pixels to cog
-    delta_y: np.ndarray[float]
-        y distance of pixels to cog
-    size: float
-        size Hillas parameter (total intensity)
-    length: float
-        length Hillas parameter
-    width: float
-        width Hillas parameter
-    psi_rad: float
-        psi hillas parameter in radians
-    cov: np.ndarray[float]
-        covariance matrix used to compute width, length
-    """
-
-    # intermediate variables
-    cos_2psi = np.cos(2 * psi_rad)
-    a = (1 + cos_2psi) / 2
-    b = (1 - cos_2psi) / 2
-    c = np.sin(2 * psi_rad)
-
-    A = ((delta_x ** 2.0) - cov[0][0]) / size
-    B = ((delta_y ** 2.0) - cov[1][1]) / size
-    C = ((delta_x * delta_y) - cov[0][1]) / size
-
-    length_uncertainty = np.nan
-    width_uncertainty = np.nan
-
-    # avoid divide by 0 warnings
-    if length != 0:
-        length_uncertainty = np.sqrt(
-            np.sum(((((a * A) + (b * B) + (c * C))) ** 2.0) * image)
-        ) / (2 * length)
-
-    if width != 0:
-        width_uncertainty = np.sqrt(
-            np.sum(((((b * A) + (a * B) + (-c * C))) ** 2.0) * image)
-        ) / (2 * width)
-
-<<<<<<< HEAD
-    return length_uncertainty, width_uncertainty
-=======
     if unit.is_equivalent(u.m):
         return CameraHillasParametersContainer(
             x=u.Quantity(cog_x, unit),
@@ -369,4 +160,192 @@
         skewness=skewness_long,
         kurtosis=kurtosis_long,
     )
->>>>>>> 63e0df43
+
+
+@njit
+def weighted_average_1d(values, weights):
+    """
+    since Numba doesn't support np.average(), this is a simplistic version
+    without the various checks and broadcasting
+    """
+    scale = weights.sum()
+    return np.multiply(values, weights).sum() / scale
+
+
+@njit
+def covariance_2d(delta_x, delta_y, weights_normed):
+    """covariance assuming x and y are already weighted-mean subtracted
+    and the weights are normalized"""
+    w2_sum = (weights_normed ** 2).sum()
+    if (w2_sum - 1) < HILLAS_ATOL:
+        return 0
+
+    return np.sum(weights_normed * delta_x * delta_y) / (1.0 - w2_sum)
+
+
+@njit
+def covariance_matrix_2d(x, y, weights):
+    """
+    covariance matrix in 2d, assuming that x and y are already
+    weighed-mean subtracted
+    """
+    w_sum = weights.sum()
+    if w_sum < HILLAS_ATOL:
+        return np.array([[0, 0], [0, 0]], dtype=np.float64)
+
+    w_normed = weights / w_sum
+    # fmt: off
+    return np.array(
+        [[covariance_2d(x, x, w_normed), covariance_2d(x, y, w_normed)],
+         [covariance_2d(y, x, w_normed), covariance_2d(y, y, w_normed)]]
+    )
+    # fmt: on
+
+
+@njit
+def hillas_parameters_fast(pix_x, pix_y, image):
+    """
+    A helper function to Compute hillas parameters rapidly using Numba. This
+    function assumes pure unitless numpy arrays as input.
+    """
+    size = np.sum(image)
+    if size == 0.0:
+        return (
+            np.nan,
+            np.nan,
+            np.nan,
+            np.nan,
+            np.nan,
+            np.nan,
+            np.nan,
+            np.nan,
+            np.nan,
+            np.nan,
+            np.nan,
+            np.nan,
+        )
+
+    # calculate the cog as the mean of the coordinates weighted with the image
+    cog_x = weighted_average_1d(pix_x, weights=image)
+    cog_y = weighted_average_1d(pix_y, weights=image)
+
+    # polar coordinates of the cog
+    cog2d = np.asarray([cog_x, cog_y])
+    cog_r = np.linalg.norm(cog2d)
+    cog_phi = np.arctan2(cog_y, cog_x)
+
+    # do the PCA for the hillas parameters
+    delta_x = pix_x - cog_x
+    delta_y = pix_y - cog_y
+
+    # The ddof=0 makes this comparable to the other methods,
+    # but ddof=1 should be more correct, mostly affects small showers
+    # on a percent level
+    # cov = np.cov(delta_x, delta_y, aweights=image, ddof=0)
+    cov = covariance_matrix_2d(delta_x, delta_y, image)
+    eig_vals, eig_vecs = np.linalg.eigh(cov)
+
+    # round eig_vals to get rid of nans when eig val is something like -8.47032947e-22
+    near_zero = np.abs(eig_vals) < HILLAS_ATOL
+    eig_vals[near_zero] = 0
+
+    # width and length are eigen values of the PCA
+    width, length = np.sqrt(eig_vals)
+
+    # psi is the angle of the eigenvector to length to the x-axis
+    vx, vy = eig_vecs[0, 1], eig_vecs[1, 1]
+
+    # avoid divide by 0 warnings
+    # psi will be consistently defined in the range (-pi/2, pi/2)
+    if length == 0:
+        psi_rad = skewness_long = kurtosis_long = np.nan
+    else:
+        if vx != 0:
+            psi_rad = np.arctan(vy / vx)
+        else:
+            psi_rad = np.pi / 2
+
+        # calculate higher order moments along shower axes
+        longitudinal = delta_x * np.cos(psi_rad) + delta_y * np.sin(psi_rad)
+
+        m3_long = weighted_average_1d(longitudinal ** 3, weights=image)
+        skewness_long = m3_long / length ** 3
+
+        m4_long = weighted_average_1d(longitudinal ** 4, weights=image)
+        kurtosis_long = m4_long / length ** 4
+
+    # Hillas's uncertainties
+    length_uncertainty, width_uncertainty = _compute_hillas_uncertainties(
+        image, delta_x, delta_y, size, length, width, psi_rad, cov
+    )
+
+    return (
+        cog_x,
+        cog_y,
+        cog_r,
+        cog_phi,
+        size,
+        length,
+        length_uncertainty,
+        width,
+        width_uncertainty,
+        psi_rad,
+        skewness_long,
+        kurtosis_long,
+    )
+
+
+@njit
+def _compute_hillas_uncertainties(
+    image, delta_x, delta_y, size, length, width, psi_rad, cov
+):
+    """
+    Compute of the Hillas parameters uncertainties. Implementation described in
+    [hillas_uncertainties]_ This is an internal MAGIC document not generally
+    accessible
+
+    Parameters
+    ----------
+    image: np.ndarray
+        image values
+    delta_x: np.ndarray[float]
+        x distance of pixels to cog
+    delta_y: np.ndarray[float]
+        y distance of pixels to cog
+    size: float
+        size Hillas parameter (total intensity)
+    length: float
+        length Hillas parameter
+    width: float
+        width Hillas parameter
+    psi_rad: float
+        psi hillas parameter in radians
+    cov: np.ndarray[float]
+        covariance matrix used to compute width, length
+    """
+
+    # intermediate variables
+    cos_2psi = np.cos(2 * psi_rad)
+    a = (1 + cos_2psi) / 2
+    b = (1 - cos_2psi) / 2
+    c = np.sin(2 * psi_rad)
+
+    A = ((delta_x ** 2.0) - cov[0][0]) / size
+    B = ((delta_y ** 2.0) - cov[1][1]) / size
+    C = ((delta_x * delta_y) - cov[0][1]) / size
+
+    length_uncertainty = np.nan
+    width_uncertainty = np.nan
+
+    # avoid divide by 0 warnings
+    if length != 0:
+        length_uncertainty = np.sqrt(
+            np.sum(((((a * A) + (b * B) + (c * C))) ** 2.0) * image)
+        ) / (2 * length)
+
+    if width != 0:
+        width_uncertainty = np.sqrt(
+            np.sum(((((b * A) + (a * B) + (-c * C))) ** 2.0) * image)
+        ) / (2 * width)
+
+    return length_uncertainty, width_uncertainty