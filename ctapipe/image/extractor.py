"""
Charge extraction algorithms to reduce the image to one value per pixel
"""

__all__ = [
    'ImageExtractor',
    'FullWaveformSum',
    'FixedWindowSum',
    'GlobalPeakWindowSum',
    'LocalPeakWindowSum',
    'NeighborPeakWindowSum',
    'BaselineSubtractedNeighborPeakWindowSum',
    'sum_samples_around_peak',
    'neighbor_average_waveform',
    'extract_pulse_time_around_peak',
    'subtract_baseline',
]


from abc import abstractmethod
import numpy as np
from traitlets import Int
from ctapipe.core import Component
from numba import njit, prange, guvectorize, float64, float32, int64


<<<<<<< HEAD
@guvectorize(
    [
        (float64[:], int64, int64, int64, float64[:]),
        (float32[:], int64, int64, int64, float64[:]),
    ],
    '(s),(),(),()->()',
    nopython=True,
)
def sum_samples_around_peak(waveforms, peak_index, width, shift, ret):
=======
def extract_charge_from_peakpos_array(waveforms, peakpos, width, shift):
>>>>>>> 124596c2
    """
    Sum the samples from the waveform using the window defined by a
    peak position, window width, and window shift.

    This function is a numpy universal function which defines the operation
    applied on the waveform for every channel and pixel. Therefore in the
    code body of this function:
        - waveforms is a 1D array of size n_samples.
        - peak_index, width and shift are integers, corresponding to the
            correct value for the current pixel

    The ret argument is required by numpy to creae the numpy array which is
    returned. It can be ignored when calling this function.

    Parameters
    ----------
    waveforms : ndarray
        Waveforms stored in a numpy array.
        Shape: (n_chan, n_pix, n_samples)
    peak_index : ndarray or int
        Peak index for each pixel.
    width : ndarray or int
        Window size of integration window for each pixel.
    shift : ndarray or int
        Window size of integration window for each pixel.
    ret : ndarray
        Return argument for ufunc (ignore)

    Returns
    -------
    charge : ndarray
        Extracted charge.
        Shape: (n_chan, n_pix)

    """
    n_samples = waveforms.size
    start = peak_index - shift
    end = start + width
    ret[0] = 0
    for sample in prange(start, end):
        if 0 <= sample < n_samples:
            ret[0] += waveforms[sample]


@njit([
    float64[:, :, :](float64[:, :, :], int64[:, :], int64),
    float64[:, :, :](float32[:, :, :], int64[:, :], int64),
], parallel=True)
def neighbor_average_waveform(waveforms, neighbors, lwt):
    """
    Obtain the average waveform built from the neighbors of each pixel

    Parameters
    ----------
    waveforms : ndarray
        Waveforms stored in a numpy array.
        Shape: (n_chan, n_pix, n_samples)
    neighbors : ndarray
        2D array where each row is [pixel index, one neighbor of that pixel].
        Changes per telescope.
        Can be obtained from
        `ctapipe.instrument.CameraGeometry.neighbor_matrix_where`.
    lwt: int
        Weight of the local pixel (0: peak from neighbors only,
        1: local pixel counts as much as any neighbor)

    Returns
    -------
    average_wf : ndarray
        Average of neighbor waveforms for each pixel.
        Shape: (n_chan, n_pix, n_samples)

    """
    n_neighbors = neighbors.shape[0]
    sum_ = waveforms * lwt
    n = np.zeros(waveforms.shape)
    for i in prange(n_neighbors):
        pixel = neighbors[i, 0]
        neighbor = neighbors[i, 1]
        for channel in range(waveforms.shape[0]):
            sum_[channel, pixel] += waveforms[channel, neighbor]
            n[channel, pixel] += 1
    return sum_ / n


@guvectorize(
    [
        (float64[:], int64, int64, int64, float64[:]),
        (float32[:], int64, int64, int64, float64[:]),
    ],
    '(s),(),(),()->()',
    nopython=True,
)
def extract_pulse_time_around_peak(waveforms, peak_index, width, shift, ret):
    """
    Obtain the pulse time within a window defined by a peak finding algorithm,
    using the weighted average of the samples.

    This function is a numpy universal function which defines the operation
    applied on the waveform for every channel and pixel. Therefore in the
    code body of this function:
        - waveforms is a 1D array of size n_samples.
        - Peakpos, width and shift are integers, corresponding to the correct
            value for the current pixel

    The ret argument is required by numpy to creae the numpy array which is
    returned. It can be ignored when calling this function.

    Parameters
    ----------
    waveforms : ndarray
        Waveforms stored in a numpy array.
        Shape: (n_chan, n_pix, n_samples)
    peak_index : ndarray or int
        Peak index in waveform for each pixel.
    width : ndarray or int
        Window size of integration window for each pixel.
    shift : ndarray or int
        Window size of integration window for each pixel.
    ret : ndarray
        Return argument for ufunc (ignore)

    Returns
    -------
    pulse_time : ndarray
        Floating point pulse time in each pixel
        Shape: (n_chan, n_pix)

    """
    n_samples = waveforms.size
    start = peak_index - shift
    end = start + width

    num = 0
    den = 0
    for isample in prange(start, end):
        if 0 <= isample < n_samples:
            num += waveforms[isample] * isample
            den += waveforms[isample]

    # TODO: Return pulse time in units of ns instead of isample
    ret[0] = num / den if den > 0 else peak_index


def subtract_baseline(waveforms, baseline_start, baseline_end):
    """
    Subtracts the waveform baseline, estimated as the mean waveform value
    in the interval [baseline_start:baseline_end]

    Parameters
    ----------
    waveforms : ndarray
        Waveforms stored in a numpy array.
        Shape: (n_chan, n_pix, n_samples)
    baseline_start : int
        Sample where the baseline window starts
    baseline_end : int
        Sample where the baseline window ends

    Returns
    -------
    baseline_corrected : ndarray
        Waveform with the baseline subtracted
    """
    baseline_corrected = waveforms - np.mean(
        waveforms[..., baseline_start:baseline_end], axis=2
    )[..., None]

    return baseline_corrected


class ImageExtractor(Component):

    def __init__(self, config=None, parent=None, **kwargs):
        """
        Base component to handle the extraction of charge and pulse time
        from an image cube (waveforms).

        Attributes
        ----------
        neighbors : ndarray
            2D array where each row is [pixel index, one neighbor
            of that pixel].
            Changes per telescope.
            Can be obtained from
            `ctapipe.instrument.CameraGeometry.neighbor_matrix_where`.

        Parameters
        ----------
        config : traitlets.loader.Config
            Configuration specified by config file or cmdline arguments.
            Used to set traitlet values.
            Set to None if no configuration to pass.
        tool : ctapipe.core.Tool or None
            Tool executable that is calling this component.
            Passes the correct logger to the component.
            Set to None if no Tool to pass.
        kwargs
        """
        super().__init__(config=config, parent=parent, **kwargs)

        self.neighbors = None

    @staticmethod
    def requires_neighbors():
        """
        Method used for callers of the ImageExtractor to know if the
        extractor requires knowledge of the pixel neighbors

        Returns
        -------
        bool
        """
        return False

    def check_neighbor_set(self):
        """
        Check if the pixel neighbors has been set for the extractor

        Raises
        -------
        ValueError
            If neighbors has not been set
        """
        if self.requires_neighbors():
            if self.neighbors is None:
                self.log.exception("neighbors attribute must be set")
                raise ValueError()

    @abstractmethod
    def __call__(self, waveforms):
        """
        Call the relevant functions to fully extract the charge and time
        for the particular extractor.

        Parameters
        ----------
        waveforms : ndarray
            Waveforms stored in a numpy array of shape
            (n_chan, n_pix, n_samples).

        Returns
        -------
        charge : ndarray
            Extracted charge.
            Shape: (n_chan, n_pix)
        pulse_time : ndarray
            Floating point pulse time in each pixel.
            Shape: (n_chan, n_pix)
        """


class FullWaveformSum(ImageExtractor):
    """
    Extractor that sums the entire waveform.
    """

    def __call__(self, waveforms):
        charge = waveforms.sum(2)
        pulse_time = extract_pulse_time_around_peak(
            waveforms, 0, waveforms.shape[-1], 0
        )
        return charge, pulse_time


class FixedWindowSum(ImageExtractor):
    """
    Extractor that sums within a fixed window defined by the user.
    """
    window_start = Int(
        0, help='Define the start position for the integration window'
    ).tag(config=True)
    window_width = Int(
        7, help='Define the width of the integration window'
    ).tag(config=True)

    def __call__(self, waveforms):
        start = self.window_start
        end = self.window_start + self.window_width
        charge = waveforms[..., start:end].sum(2)
        pulse_time = extract_pulse_time_around_peak(
            waveforms, self.window_start, self.window_width, 0
        )
        return charge, pulse_time


class GlobalPeakWindowSum(ImageExtractor):
    """
    Extractor which sums in a window about the
    peak from the global average waveform.
    """
    window_width = Int(
        7, help='Define the width of the integration window'
    ).tag(config=True)
    window_shift = Int(
        3, help='Define the shift of the integration window '
                'from the peak_index (peak_index - shift)'
    ).tag(config=True)

    def __call__(self, waveforms):
<<<<<<< HEAD
        peak_index = waveforms.mean(1).argmax(1)
        charge = sum_samples_around_peak(
            waveforms, peak_index[:, np.newaxis],
            self.window_width, self.window_shift
        )
        pulse_time = extract_pulse_time_weighted_average(waveforms)
=======
        peakpos = waveforms.mean(1).argmax(1)
        start = peakpos - self.window_shift
        end = start + self.window_width
        charge = np.stack([
            waveforms[0, :, start[0]:end[0]].sum(1),  # HI channel
            waveforms[1, :, start[1]:end[1]].sum(1),  # LO channel
        ])
        pulse_time = extract_pulse_time_around_peak(
            waveforms, peakpos[:, np.newaxis],
            self.window_width, self.window_shift
        )
>>>>>>> 124596c2
        return charge, pulse_time


class LocalPeakWindowSum(ImageExtractor):
    """
    Extractor which sums in a window about the
    peak in each pixel's waveform.
    """
    window_width = Int(
        7, help='Define the width of the integration window'
    ).tag(config=True)
    window_shift = Int(
        3, help='Define the shift of the integration window '
                'from the peak_index (peak_index - shift)'
    ).tag(config=True)

    def __call__(self, waveforms):
        peak_index = waveforms.argmax(2).astype(np.int)
        charge = sum_samples_around_peak(
            waveforms, peak_index, self.window_width, self.window_shift
        )
        pulse_time = extract_pulse_time_around_peak(
            waveforms, peakpos, self.window_width, self.window_shift
        )
        return charge, pulse_time


class NeighborPeakWindowSum(ImageExtractor):
    """
    Extractor which sums in a window about the
    peak defined by the wavefroms in neighboring pixels.
    """
    window_width = Int(
        7, help='Define the width of the integration window'
    ).tag(config=True)
    window_shift = Int(
        3, help='Define the shift of the integration window '
                'from the peak_index (peak_index - shift)'
    ).tag(config=True)
    lwt = Int(
        0, help='Weight of the local pixel (0: peak from neighbors only, '
                '1: local pixel counts as much as any neighbor)'
    ).tag(config=True)

    def requires_neighbors(self):
        return True

    def __call__(self, waveforms):
        average_wfs = neighbor_average_waveform(
            waveforms, self.neighbors, self.lwt
        )
        peak_index = average_wfs.argmax(2)
        charge = sum_samples_around_peak(
            waveforms, peak_index, self.window_width, self.window_shift
        )
        pulse_time = extract_pulse_time_around_peak(
            waveforms, peakpos, self.window_width, self.window_shift
        )
        return charge, pulse_time


class BaselineSubtractedNeighborPeakWindowSum(NeighborPeakWindowSum):
    """
    Extractor that first subtracts the baseline before summing in a
    window about the peak defined by the wavefroms in neighboring pixels.
    """
    baseline_start = Int(
        0, help='Start sample for baseline estimation'
    ).tag(config=True)
    baseline_end = Int(
        10, help='End sample for baseline estimation'
    ).tag(config=True)

    def __call__(self, waveforms):
        baseline_corrected = subtract_baseline(
            waveforms, self.baseline_start, self.baseline_end
        )
        return super().__call__(baseline_corrected)<|MERGE_RESOLUTION|>--- conflicted
+++ resolved
@@ -24,7 +24,6 @@
 from numba import njit, prange, guvectorize, float64, float32, int64
 
 
-<<<<<<< HEAD
 @guvectorize(
     [
         (float64[:], int64, int64, int64, float64[:]),
@@ -34,9 +33,6 @@
     nopython=True,
 )
 def sum_samples_around_peak(waveforms, peak_index, width, shift, ret):
-=======
-def extract_charge_from_peakpos_array(waveforms, peakpos, width, shift):
->>>>>>> 124596c2
     """
     Sum the samples from the waveform using the window defined by a
     peak position, window width, and window shift.
@@ -48,7 +44,7 @@
         - peak_index, width and shift are integers, corresponding to the
             correct value for the current pixel
 
-    The ret argument is required by numpy to creae the numpy array which is
+    The ret argument is required by numpy to create the numpy array which is
     returned. It can be ignored when calling this function.
 
     Parameters
@@ -142,7 +138,7 @@
         - Peakpos, width and shift are integers, corresponding to the correct
             value for the current pixel
 
-    The ret argument is required by numpy to creae the numpy array which is
+    The ret argument is required by numpy to create the numpy array which is
     returned. It can be ignored when calling this function.
 
     Parameters
@@ -337,26 +333,15 @@
     ).tag(config=True)
 
     def __call__(self, waveforms):
-<<<<<<< HEAD
         peak_index = waveforms.mean(1).argmax(1)
         charge = sum_samples_around_peak(
             waveforms, peak_index[:, np.newaxis],
             self.window_width, self.window_shift
         )
-        pulse_time = extract_pulse_time_weighted_average(waveforms)
-=======
-        peakpos = waveforms.mean(1).argmax(1)
-        start = peakpos - self.window_shift
-        end = start + self.window_width
-        charge = np.stack([
-            waveforms[0, :, start[0]:end[0]].sum(1),  # HI channel
-            waveforms[1, :, start[1]:end[1]].sum(1),  # LO channel
-        ])
         pulse_time = extract_pulse_time_around_peak(
-            waveforms, peakpos[:, np.newaxis],
+            waveforms, peak_index[:, np.newaxis],
             self.window_width, self.window_shift
         )
->>>>>>> 124596c2
         return charge, pulse_time
 
 
@@ -379,7 +364,7 @@
             waveforms, peak_index, self.window_width, self.window_shift
         )
         pulse_time = extract_pulse_time_around_peak(
-            waveforms, peakpos, self.window_width, self.window_shift
+            waveforms, peak_index, self.window_width, self.window_shift
         )
         return charge, pulse_time
 
@@ -413,7 +398,7 @@
             waveforms, peak_index, self.window_width, self.window_shift
         )
         pulse_time = extract_pulse_time_around_peak(
-            waveforms, peakpos, self.window_width, self.window_shift
+            waveforms, peak_index, self.window_width, self.window_shift
         )
         return charge, pulse_time
 
