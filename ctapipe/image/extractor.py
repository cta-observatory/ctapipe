--- conflicted
+++ resolved
@@ -168,7 +168,7 @@
 
 
 def integration_correction(
-    reference_pulse_shape, reference_pulse_step, sample_width_ns,
+    reference_pulse_shape, reference_pulse_sample_width_ns, sample_width_ns,
     window_width, window_shift
 ):
     """
@@ -188,8 +188,8 @@
     ----------
     reference_pulse_shape : ndarray
         Numpy array containing the pulse shape for each gain channel
-    reference_pulse_step : float
-        The step in time for each sample of the reference pulse shape in ns
+    reference_pulse_sample_width_ns : float
+        The width of the reference pulse sample time bin in ns
     sample_width_ns : float
         The width of the waveform sample time bin in ns
     window_width : int
@@ -206,8 +206,8 @@
     n_channels = len(reference_pulse_shape)
     correction = np.ones(n_channels, dtype=np.float)
     for ichannel, pulse_shape in enumerate(reference_pulse_shape):
-        pulse_max_sample = pulse_shape.size * reference_pulse_step
-        pulse_shape_x = np.arange(0, pulse_max_sample, reference_pulse_step)
+        pulse_max_sample = pulse_shape.size * reference_pulse_sample_width_ns
+        pulse_shape_x = np.arange(0, pulse_max_sample, reference_pulse_sample_width_ns)
         sampled_edges = np.arange(0, pulse_max_sample, sample_width_ns)
 
         sampled_pulse, _ = np.histogram(
@@ -467,10 +467,6 @@
         "1: local pixel counts as much as any neighbor)",
     ).tag(config=True)
 
-<<<<<<< HEAD
-    def __call__(self, waveforms, telid=None):
-        neighbors = self.subarray.tel[telid].camera.geometry.neighbor_matrix_where
-=======
     @lru_cache(maxsize=128)
     def _calculate_correction(self, telid):
         return integration_correction(
@@ -482,8 +478,7 @@
         )
 
     def __call__(self, waveforms, telid, selected_gain_channel):
-        neighbors = self.subarray.tel[telid].camera.neighbor_matrix_where
->>>>>>> 86cec542
+        neighbors = self.subarray.tel[telid].camera.geometry.neighbor_matrix_where
         average_wfs = neighbor_average_waveform(
             waveforms, neighbors, self.lwt.tel[telid]
         )
