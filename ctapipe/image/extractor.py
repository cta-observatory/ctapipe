"""
Charge extraction algorithms to reduce the image to one value per pixel
"""

__all__ = [
    'ImageExtractor',
    'FullWaveformSum',
    'FixedWindowSum',
    'GlobalPeakWindowSum',
    'LocalPeakWindowSum',
    'NeighborPeakWindowSum',
    'BaselineSubtractedNeighborPeakWindowSum',
    'extract_around_peak',
    'neighbor_average_waveform',
    'subtract_baseline',
]


from abc import abstractmethod
import numpy as np
from traitlets import Int
from ctapipe.core.traits import TelescopeParameterResolver, \
    IntTelescopeParameter
from ctapipe.core import Component
from numba import njit, prange, guvectorize, float64, float32, int64


@guvectorize(
    [
        (float64[:], int64, int64, int64, float64[:], float64[:]),
        (float32[:], int64, int64, int64, float64[:], float64[:]),
    ],
    '(s),(),(),()->(),()',
    nopython=True,
)
def extract_around_peak(waveforms, peak_index, width, shift, sum, pulse_time):
    """
    This function performs the following operations:

    - Sum the samples from the waveform using the window defined by a
    peak position, window width, and window shift.
    - Obtain the pulse time within a window defined by a peak finding
    algorithm, using the weighted average of the samples.

    This function is a numpy universal function which defines the operation
    applied on the waveform for every channel and pixel. Therefore in the
    code body of this function:
        - waveforms is a 1D array of size n_samples.
        - peak_index, width and shift are integers, corresponding to the
            correct value for the current pixel

    The ret argument is required by numpy to create the numpy array which is
    returned. It can be ignored when calling this function.

    Parameters
    ----------
    waveforms : ndarray
        Waveforms stored in a numpy array.
        Shape: (n_pix, n_samples)
    peak_index : ndarray or int
        Peak index for each pixel.
    width : ndarray or int
        Window size of integration window for each pixel.
    shift : ndarray or int
        Window size of integration window for each pixel.
    sum : ndarray
        Return argument for ufunc (ignore)
        Returns the sum
    pulse_time : ndarray
        Return argument for ufunc (ignore)
        Returns the pulse_time

    Returns
    -------
    charge : ndarray
        Extracted charge.
        Shape: (n_pix)

    """
    n_samples = waveforms.size
    start = peak_index - shift
    end = start + width
    sum[0] = 0
    time_num = 0
    time_den = 0
    for isample in prange(start, end):
        if (0 <= isample < n_samples) & (waveforms[isample] > 0):
            sum[0] += waveforms[isample]
            time_num += waveforms[isample] * isample
            time_den += waveforms[isample]

    # TODO: Return pulse time in units of ns instead of isample
    pulse_time[0] = time_num / time_den if time_den > 0 else peak_index


@njit(parallel=True)
def neighbor_average_waveform(waveforms, neighbors, lwt):
    """
    Obtain the average waveform built from the neighbors of each pixel

    Parameters
    ----------
    waveforms : ndarray
        Waveforms stored in a numpy array.
        Shape: (n_pix, n_samples)
    neighbors : ndarray
        2D array where each row is [pixel index, one neighbor of that pixel].
        Changes per telescope.
        Can be obtained from
        `ctapipe.instrument.CameraGeometry.neighbor_matrix_where`.
    lwt: int
        Weight of the local pixel (0: peak from neighbors only,
        1: local pixel counts as much as any neighbor)

    Returns
    -------
    average_wf : ndarray
        Average of neighbor waveforms for each pixel.
        Shape: (n_pix, n_samples)

    """
    n_neighbors = neighbors.shape[0]
    sum_ = waveforms * lwt
    n = np.zeros(waveforms.shape, dtype=np.int32)
    for i in prange(n_neighbors):
        pixel = neighbors[i, 0]
        neighbor = neighbors[i, 1]
        sum_[pixel] += waveforms[neighbor]
        n[pixel] += 1
    return sum_ / n


@guvectorize(
    [
        (float64[:], int64, int64, int64, float64[:]),
        (float32[:], int64, int64, int64, float64[:]),
    ],
    '(s),(),(),()->()',
    nopython=True,
)
def extract_pulse_time_around_peak(waveforms, peak_index, width, shift, ret):
    """
    Obtain the pulse time within a window defined by a peak finding algorithm,
    using the weighted average of the samples.

    This function is a numpy universal function which defines the operation
    applied on the waveform for every channel and pixel. Therefore in the
    code body of this function:
        - waveforms is a 1D array of size n_samples.
        - Peakpos, width and shift are integers, corresponding to the correct
            value for the current pixel

    The ret argument is required by numpy to create the numpy array which is
    returned. It can be ignored when calling this function.

    Parameters
    ----------
    waveforms : ndarray
        Waveforms stored in a numpy array.
        Shape: (n_pix, n_samples)
    peak_index : ndarray or int
        Peak index in waveform for each pixel.
    width : ndarray or int
        Window size of integration window for each pixel.
    shift : ndarray or int
        Window size of integration window for each pixel.
    ret : ndarray
        Return argument for ufunc (ignore)

    Returns
    -------
    pulse_time : ndarray
        Floating point pulse time in each pixel
        Shape: (n_pix)

    """
    n_samples = waveforms.size
    start = peak_index - shift
    end = start + width

    num = 0
    den = 0
    for isample in prange(start, end):
        if (0 <= isample < n_samples) & (waveforms[isample] > 0):
            num += waveforms[isample] * isample
            den += waveforms[isample]

    # TODO: Return pulse time in units of ns instead of isample
    ret[0] = num / den if den > 0 else peak_index


def subtract_baseline(waveforms, baseline_start, baseline_end):
    """
    Subtracts the waveform baseline, estimated as the mean waveform value
    in the interval [baseline_start:baseline_end]

    Parameters
    ----------
    waveforms : ndarray
        Waveforms stored in a numpy array.
        Shape: (n_pix, n_samples)
    baseline_start : int
        Sample where the baseline window starts
    baseline_end : int
        Sample where the baseline window ends

    Returns
    -------
    baseline_corrected : ndarray
        Waveform with the baseline subtracted
    """
    baseline_corrected = waveforms - np.mean(
        waveforms[..., baseline_start:baseline_end], axis=-1
    )[..., None]

    return baseline_corrected


class ImageExtractor(Component):

    def __init__(self, config=None, parent=None, **kwargs):
        """
        Base component to handle the extraction of charge and pulse time
        from an image cube (waveforms).

        Parameters
        ----------
        config : traitlets.loader.Config
            Configuration specified by config file or cmdline arguments.
            Used to set traitlet values.
            Set to None if no configuration to pass.
        tool : ctapipe.core.Tool or None
            Tool executable that is calling this component.
            Passes the correct logger to the component.
            Set to None if no Tool to pass.
        kwargs
        """
        super().__init__(config=config, parent=parent, **kwargs)

    @abstractmethod
    def __call__(self, waveforms, telid, camera):
        """
        Call the relevant functions to fully extract the charge and time
        for the particular extractor.

        Parameters
        ----------
        waveforms : ndarray
            Waveforms stored in a numpy array of shape
            (n_pix, n_samples).
        telid : int
            The telescope id. Used to obtain to correct traitlet configuration
        camera: ctapipe.instrument.CameraGeometry
            Geometry of the camera

        Returns
        -------
        charge : ndarray
            Extracted charge.
            Shape: (n_pix)
        pulse_time : ndarray
            Floating point pulse time in each pixel.
            Shape: (n_pix)
        """


class FullWaveformSum(ImageExtractor):
    """
    Extractor that sums the entire waveform.
    """

<<<<<<< HEAD
    def __call__(self, waveforms, telid, subarray):
        charge = waveforms.sum(axis=-1)
        pulse_time = extract_pulse_time_around_peak(
=======
    def __call__(self, waveforms):
        charge, pulse_time = extract_around_peak(
>>>>>>> 48a782db
            waveforms, 0, waveforms.shape[-1], 0
        )
        return charge, pulse_time


class FixedWindowSum(ImageExtractor):
    """
    Extractor that sums within a fixed window defined by the user.
    """
    window_start = IntTelescopeParameter(
        default_value=0,
        help='Define the start position for the integration window'
    ).tag(config=True)
    window_width = IntTelescopeParameter(
        default_value=7,
        help='Define the width of the integration window'
    ).tag(config=True)

<<<<<<< HEAD
    def __init__(self, **kwargs):
        super().__init__(**kwargs)
        self._window_start_resolver = None
        self._window_width_resolver = None

    def __call__(self, waveforms, telid, subarray):
        if self._window_start_resolver is None:
            self._window_start_resolver = TelescopeParameterResolver(
                subarray, self.window_start
            )
        if self._window_width_resolver is None:
            self._window_width_resolver = TelescopeParameterResolver(
                subarray, self.window_width
            )

        start = self._window_start_resolver.value_for_tel_id(telid)
        width = self._window_width_resolver.value_for_tel_id(telid)
        end = self.window_start + width
        charge = waveforms[..., start:end].sum(axis=-1)
        pulse_time = extract_pulse_time_around_peak(
=======
    def __call__(self, waveforms):
        start = self.window_start
        end = self.window_start + self.window_width
        charge, pulse_time = extract_around_peak(
>>>>>>> 48a782db
            waveforms, self.window_start, self.window_width, 0
        )
        return charge, pulse_time


class GlobalPeakWindowSum(ImageExtractor):
    """
    Extractor which sums in a window about the
    peak from the global average waveform.
    """
    window_width = IntTelescopeParameter(
        default_value=7,
        help='Define the width of the integration window'
    ).tag(config=True)
    window_shift = IntTelescopeParameter(
        default_value=3,
        help='Define the shift of the integration window from the peak_index '
             '(peak_index - shift)'
    ).tag(config=True)

    def __init__(self, **kwargs):
        super().__init__(**kwargs)
        self._window_width_resolver = None
        self._window_shift_resolver = None

    def __call__(self, waveforms, telid, subarray):
        if self._window_width_resolver is None:
            self._window_width_resolver = TelescopeParameterResolver(
                subarray, self.window_width
            )
        if self._window_shift_resolver is None:
            self._window_shift_resolver = TelescopeParameterResolver(
                subarray, self.window_shift
            )

        width = self._window_width_resolver.value_for_tel_id(telid)
        shift = self._window_shift_resolver.value_for_tel_id(telid)
        peak_index = waveforms.mean(axis=-2).argmax(axis=-1)
<<<<<<< HEAD
        charge = sum_samples_around_peak(
            waveforms, peak_index,
            width, shift
        )
        pulse_time = extract_pulse_time_around_peak(
=======
        charge, pulse_time = extract_around_peak(
>>>>>>> 48a782db
            waveforms, peak_index,
            width, shift
        )
        return charge, pulse_time


class LocalPeakWindowSum(ImageExtractor):
    """
    Extractor which sums in a window about the
    peak in each pixel's waveform.
    """
    window_width = IntTelescopeParameter(
        default_value=7,
        help='Define the width of the integration window'
    ).tag(config=True)
    window_shift = IntTelescopeParameter(
        default_value=3,
        help='Define the shift of the integration window'
             'from the peak_index (peak_index - shift)'
    ).tag(config=True)

    def __init__(self, **kwargs):
        super().__init__(**kwargs)
        self._window_width_resolver = None
        self._window_shift_resolver = None

    def __call__(self, waveforms, telid, subarray):
        if self._window_width_resolver is None:
            self._window_width_resolver = TelescopeParameterResolver(
                subarray, self.window_width
            )
        if self._window_shift_resolver is None:
            self._window_shift_resolver = TelescopeParameterResolver(
                subarray, self.window_shift
            )

        width = self._window_width_resolver.value_for_tel_id(telid)
        shift = self._window_shift_resolver.value_for_tel_id(telid)
        peak_index = waveforms.argmax(axis=-1).astype(np.int)
<<<<<<< HEAD
        charge = sum_samples_around_peak(
            waveforms, peak_index, width, shift
        )
        pulse_time = extract_pulse_time_around_peak(
            waveforms, peak_index, width, shift
=======
        charge, pulse_time = extract_around_peak(
            waveforms, peak_index, self.window_width, self.window_shift
>>>>>>> 48a782db
        )
        return charge, pulse_time


class NeighborPeakWindowSum(ImageExtractor):
    """
    Extractor which sums in a window about the
    peak defined by the wavefroms in neighboring pixels.
    """
    window_width = IntTelescopeParameter(
        default_value=7,
        help='Define the width of the integration window'
    ).tag(config=True)
    window_shift = IntTelescopeParameter(
        default_value=3,
        help='Define the shift of the integration window '
             'from the peak_index (peak_index - shift)'
    ).tag(config=True)
    lwt = IntTelescopeParameter(
        default_value=0,
        help='Weight of the local pixel (0: peak from neighbors only, '
             '1: local pixel counts as much as any neighbor)'
    ).tag(config=True)

    def __init__(self, **kwargs):
        super().__init__(**kwargs)
        self._window_width_resolver = None
        self._window_shift_resolver = None
        self._lwt_resolver = None

    def __call__(self, waveforms, telid, subarray):
        if self._window_width_resolver is None:
            self._window_width_resolver = TelescopeParameterResolver(
                subarray, self.window_width
            )
        if self._window_shift_resolver is None:
            self._window_shift_resolver = TelescopeParameterResolver(
                subarray, self.window_shift
            )
        if self._lwt_resolver is None:
            self._lwt_resolver = TelescopeParameterResolver(
                subarray, self.lwt
            )

        width = self._window_width_resolver.value_for_tel_id(telid)
        shift = self._window_shift_resolver.value_for_tel_id(telid)
        lwt = self._lwt_resolver.value_for_tel_id(telid)
        neighbors = subarray.tel[telid].camera.neighbor_matrix_where
        average_wfs = neighbor_average_waveform(
            waveforms, neighbors, lwt
        )
        peak_index = average_wfs.argmax(axis=-1)
<<<<<<< HEAD
        charge = sum_samples_around_peak(
            waveforms, peak_index, width, shift
        )
        pulse_time = extract_pulse_time_around_peak(
            waveforms, peak_index, width, shift
=======
        charge, pulse_time = extract_around_peak(
            waveforms, peak_index, self.window_width, self.window_shift
>>>>>>> 48a782db
        )
        return charge, pulse_time


class BaselineSubtractedNeighborPeakWindowSum(NeighborPeakWindowSum):
    """
    Extractor that first subtracts the baseline before summing in a
    window about the peak defined by the wavefroms in neighboring pixels.
    """
    baseline_start = Int(
        0, help='Start sample for baseline estimation'
    ).tag(config=True)
    baseline_end = Int(
        10, help='End sample for baseline estimation'
    ).tag(config=True)

    def __call__(self, waveforms, telid, subarray):
        baseline_corrected = subtract_baseline(
            waveforms, self.baseline_start, self.baseline_end
        )
        return super().__call__(baseline_corrected, telid, subarray)<|MERGE_RESOLUTION|>--- conflicted
+++ resolved
@@ -269,14 +269,8 @@
     Extractor that sums the entire waveform.
     """
 
-<<<<<<< HEAD
-    def __call__(self, waveforms, telid, subarray):
-        charge = waveforms.sum(axis=-1)
-        pulse_time = extract_pulse_time_around_peak(
-=======
-    def __call__(self, waveforms):
+    def __call__(self, waveforms, telid, subarray):
         charge, pulse_time = extract_around_peak(
->>>>>>> 48a782db
             waveforms, 0, waveforms.shape[-1], 0
         )
         return charge, pulse_time
@@ -295,7 +289,6 @@
         help='Define the width of the integration window'
     ).tag(config=True)
 
-<<<<<<< HEAD
     def __init__(self, **kwargs):
         super().__init__(**kwargs)
         self._window_start_resolver = None
@@ -314,14 +307,7 @@
         start = self._window_start_resolver.value_for_tel_id(telid)
         width = self._window_width_resolver.value_for_tel_id(telid)
         end = self.window_start + width
-        charge = waveforms[..., start:end].sum(axis=-1)
-        pulse_time = extract_pulse_time_around_peak(
-=======
-    def __call__(self, waveforms):
-        start = self.window_start
-        end = self.window_start + self.window_width
         charge, pulse_time = extract_around_peak(
->>>>>>> 48a782db
             waveforms, self.window_start, self.window_width, 0
         )
         return charge, pulse_time
@@ -360,15 +346,7 @@
         width = self._window_width_resolver.value_for_tel_id(telid)
         shift = self._window_shift_resolver.value_for_tel_id(telid)
         peak_index = waveforms.mean(axis=-2).argmax(axis=-1)
-<<<<<<< HEAD
-        charge = sum_samples_around_peak(
-            waveforms, peak_index,
-            width, shift
-        )
-        pulse_time = extract_pulse_time_around_peak(
-=======
         charge, pulse_time = extract_around_peak(
->>>>>>> 48a782db
             waveforms, peak_index,
             width, shift
         )
@@ -408,16 +386,8 @@
         width = self._window_width_resolver.value_for_tel_id(telid)
         shift = self._window_shift_resolver.value_for_tel_id(telid)
         peak_index = waveforms.argmax(axis=-1).astype(np.int)
-<<<<<<< HEAD
-        charge = sum_samples_around_peak(
+        charge, pulse_time = extract_around_peak(
             waveforms, peak_index, width, shift
-        )
-        pulse_time = extract_pulse_time_around_peak(
-            waveforms, peak_index, width, shift
-=======
-        charge, pulse_time = extract_around_peak(
-            waveforms, peak_index, self.window_width, self.window_shift
->>>>>>> 48a782db
         )
         return charge, pulse_time
 
@@ -470,16 +440,8 @@
             waveforms, neighbors, lwt
         )
         peak_index = average_wfs.argmax(axis=-1)
-<<<<<<< HEAD
-        charge = sum_samples_around_peak(
+        charge, pulse_time = extract_around_peak(
             waveforms, peak_index, width, shift
-        )
-        pulse_time = extract_pulse_time_around_peak(
-            waveforms, peak_index, width, shift
-=======
-        charge, pulse_time = extract_around_peak(
-            waveforms, peak_index, self.window_width, self.window_shift
->>>>>>> 48a782db
         )
         return charge, pulse_time
 
