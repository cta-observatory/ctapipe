--- conflicted
+++ resolved
@@ -1,31 +1,18 @@
-<<<<<<< HEAD
+import itertools
+
+import numpy as np
+import pytest
+from astropy import units as u
+from ctapipe.containers import (
+    CameraHillasParametersContainer,
+    HillasParametersContainer,
+)
+from ctapipe.coordinates import CameraFrame, TelescopeFrame
+from ctapipe.image import tailcuts_clean, toymodel
+from ctapipe.image.hillas import HillasParameterizationError, hillas_parameters
 from ctapipe.instrument import CameraGeometry
-from ctapipe.image import tailcuts_clean, toymodel
-from ctapipe.image.hillas import (
-    hillas_parameters,
-    HillasParameterizationError,
-    covariance_matrix_2d,
-    weighted_average_1d,
-)
-from ctapipe.containers import HillasParametersContainer
-from astropy.coordinates import Angle
-=======
-from astropy.coordinates import Angle, SkyCoord
->>>>>>> 63e0df43
-from astropy import units as u
-import numpy as np
 from numpy import isclose, zeros_like
 from pytest import approx
-import itertools
-import pytest
-from ctapipe.coordinates import TelescopeFrame, CameraFrame
-from ctapipe.instrument import CameraGeometry
-from ctapipe.image import tailcuts_clean, toymodel
-from ctapipe.image.hillas import hillas_parameters, HillasParameterizationError
-from ctapipe.containers import (
-    HillasParametersContainer,
-    CameraHillasParametersContainer,
-)
 
 
 def create_sample_image(
@@ -43,12 +30,8 @@
     model = toymodel.Gaussian(x=x, y=y, width=width, length=length, psi=psi)
 
     # generate toymodel image in camera for this shower model.
-<<<<<<< HEAD
-    image, _, _ = model.generate_image(geom, intensity=1500, nsb_level_pe=3)
-=======
     rng = np.random.default_rng(0)
     image, _, _ = model.generate_image(geom, intensity=1500, nsb_level_pe=3, rng=rng)
->>>>>>> 63e0df43
 
     # calculate pixels likely containing signal
     clean_mask = tailcuts_clean(geom, image, 10, 5)
@@ -169,11 +152,7 @@
             model = toymodel.Gaussian(x=x, y=y, width=width, length=length, psi=psi)
 
             image, signal, noise = model.generate_image(
-<<<<<<< HEAD
-                geom, intensity=intensity, nsb_level_pe=5
-=======
                 geom, intensity=intensity, nsb_level_pe=5, rng=rng
->>>>>>> 63e0df43
             )
 
             result = hillas_parameters(geom, signal)
@@ -212,13 +191,9 @@
             x=x, y=y, width=width, length=length, psi=psi, skewness=skew
         )
 
-<<<<<<< HEAD
-        _, signal, _ = model.generate_image(geom, intensity=intensity, nsb_level_pe=5)
-=======
         _, signal, _ = model.generate_image(
             geom, intensity=intensity, nsb_level_pe=5, rng=rng
         )
->>>>>>> 63e0df43
 
         result = hillas_parameters(geom, signal)
 
