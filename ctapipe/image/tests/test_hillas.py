--- conflicted
+++ resolved
@@ -30,12 +30,8 @@
     model = toymodel.Gaussian(x=x, y=y, width=width, length=length, psi=psi)
 
     # generate toymodel image in camera for this shower model.
-<<<<<<< HEAD
-    image, _, _ = model.generate_image(geom, intensity=1500, nsb_level_pe=3)
-=======
     rng = np.random.default_rng(0)
     image, _, _ = model.generate_image(geom, intensity=1500, nsb_level_pe=3, rng=rng)
->>>>>>> d1cae6a0
 
     # calculate pixels likely containing signal
     clean_mask = tailcuts_clean(geom, image, 10, 5)
@@ -142,11 +138,7 @@
             model = toymodel.Gaussian(x=x, y=y, width=width, length=length, psi=psi)
 
             image, signal, noise = model.generate_image(
-<<<<<<< HEAD
-                geom, intensity=intensity, nsb_level_pe=5
-=======
                 geom, intensity=intensity, nsb_level_pe=5, rng=rng
->>>>>>> d1cae6a0
             )
 
             result = hillas_parameters(geom, signal)
@@ -185,13 +177,9 @@
             x=x, y=y, width=width, length=length, psi=psi, skewness=skew
         )
 
-<<<<<<< HEAD
-        _, signal, _ = model.generate_image(geom, intensity=intensity, nsb_level_pe=5)
-=======
         _, signal, _ = model.generate_image(
             geom, intensity=intensity, nsb_level_pe=5, rng=rng
         )
->>>>>>> d1cae6a0
 
         result = hillas_parameters(geom, signal)
 
