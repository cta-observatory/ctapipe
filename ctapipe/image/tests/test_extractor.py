from copy import deepcopy

import astropy.units as u
import numpy as np
import pytest
from numpy.testing import assert_allclose, assert_equal
from scipy.stats import norm
from traitlets.config.loader import Config
from traitlets.traitlets import TraitError

from ctapipe.core import non_abstract_children
from ctapipe.image.extractor import (
    FixedWindowSum,
    FullWaveformSum,
    ImageExtractor,
    NeighborPeakWindowSum,
    SlidingWindowMaxSum,
    TwoPassWindowSum,
    extract_around_peak,
    extract_sliding_window,
    integration_correction,
    neighbor_average_maximum,
    subtract_baseline,
)
from ctapipe.image.toymodel import SkewedGaussian, WaveformModel, obtain_time_image
<<<<<<< HEAD
from ctapipe.instrument import SubarrayDescription, TelescopeDescription
from numpy.testing import assert_allclose, assert_equal
from scipy.stats import norm
from traitlets.config.loader import Config
from traitlets.traitlets import TraitError
from ctapipe.io import EventSource
=======
from ctapipe.instrument import SubarrayDescription
>>>>>>> b0d9b338

extractors = non_abstract_children(ImageExtractor)
# FixedWindowSum has no peak finding and need to be set manually
extractors.remove(FixedWindowSum)


@pytest.fixture(scope="module")
def subarray(prod5_sst):
    subarray = SubarrayDescription(
        "test array",
        tel_positions={1: np.zeros(3) * u.m, 2: np.zeros(3) * u.m},
        tel_descriptions={
            1: deepcopy(prod5_sst),
            2: deepcopy(prod5_sst),
        },
    )

    # Create reference pulse
    sample_width = 0.5
    reference_pulse_sample_width = sample_width / 10
    reference_pulse_duration = 100
    pulse_sigma = 6
    ref_time = np.arange(0, reference_pulse_duration, reference_pulse_sample_width)
    reference_pulse = norm.pdf(ref_time, reference_pulse_duration / 2, pulse_sigma)

    readout = subarray.tel[1].camera.readout
    readout.reference_pulse_shape = np.array([reference_pulse])
    readout.reference_pulse_sample_width = u.Quantity(
        reference_pulse_sample_width, u.ns
    )
    readout.sampling_rate = u.Quantity(1 / sample_width, u.GHz)
    return subarray


@pytest.fixture(scope="module")
def subarray_1_LST(prod3_lst):
    subarray = SubarrayDescription(
        "One LST",
        tel_positions={1: np.zeros(3) * u.m},
        tel_descriptions={1: prod3_lst},
    )
    return subarray


def get_test_toymodel(subarray, minCharge=100, maxCharge=1000):
    tel_id = list(subarray.tel.keys())[0]
    n_pixels = subarray.tel[tel_id].camera.geometry.n_pixels
    n_samples = 96
    readout = subarray.tel[tel_id].camera.readout

    random = np.random.RandomState(1)
    charge = random.uniform(minCharge, maxCharge, n_pixels)
    mid = (n_samples // 2) / readout.sampling_rate.to_value(u.GHz)
    time = random.uniform(mid - 1, mid + 1, n_pixels)

    waveform_model = WaveformModel.from_camera_readout(readout)
    waveform = waveform_model.get_waveform(charge, time, n_samples)

    selected_gain_channel = np.zeros(charge.size, dtype=np.int64)

    return waveform, subarray, tel_id, selected_gain_channel, charge, time


@pytest.fixture(scope="module")
def toymodel(subarray):
    return get_test_toymodel(subarray)


def test_extract_around_peak(toymodel):
    waveforms, _, _, _, _, _ = toymodel
    n_pixels, n_samples = waveforms.shape
    rand = np.random.RandomState(1)
    peak_index = rand.uniform(0, n_samples, n_pixels).astype(np.int64)
    charge, peak_time = extract_around_peak(waveforms, peak_index, 7, 3, 1)
    assert (charge >= 0).all()
    assert (peak_time >= 0).all() and (peak_time <= n_samples).all()

    x = np.arange(100)
    y = norm.pdf(x, 41.2, 6)
    charge, peak_time = extract_around_peak(y[np.newaxis, :], 0, x.size, 0, 1)
    assert_allclose(charge[0], 1.0, rtol=1e-3)
    assert_allclose(peak_time[0], 41.2, rtol=1e-3)

    # Test negative amplitude
    y_offset = y - y.max() / 2
    charge, _ = extract_around_peak(y_offset[np.newaxis, :], 0, x.size, 0, 1)
    assert_allclose(charge, y_offset.sum(), rtol=1e-3)
    assert charge.dtype == np.float32


def test_extract_sliding_window(toymodel):
    waveforms, _, _, _, _, _ = toymodel
    n_pixels, n_samples = waveforms.shape
    charge, peak_time = extract_sliding_window(waveforms, 7, 1)
    assert (charge >= 0).all()
    assert (peak_time >= 0).all() and (peak_time <= n_samples).all()

    x = np.arange(100)
    y = norm.pdf(x, 41.2, 6)
    charge, peak_time = extract_sliding_window(y[np.newaxis, :], x.size, 1)
    assert_allclose(charge[0], 1.0, rtol=1e-3)
    assert_allclose(peak_time[0], 41.2, rtol=1e-3)

    # Test negative amplitude
    y_offset = y - y.max() / 2
    charge, _ = extract_sliding_window(y_offset[np.newaxis, :], x.size, 1)
    assert_allclose(charge, y_offset.sum(), rtol=1e-3)
    assert charge.dtype == np.float32


def test_extract_around_peak_charge_expected(toymodel):
    waveforms = np.ones((2048, 96))
    n_samples = waveforms.shape[-1]
    sampling_rate_ghz = 1

    peak_index = 0
    width = 10
    shift = 0
    charge, _ = extract_around_peak(
        waveforms, peak_index, width, shift, sampling_rate_ghz
    )
    assert_equal(charge, 10)

    peak_index = 0
    width = 10
    shift = 10
    charge, _ = extract_around_peak(
        waveforms, peak_index, width, shift, sampling_rate_ghz
    )
    assert_equal(charge, 0)

    peak_index = 0
    width = 20
    shift = 10
    charge, _ = extract_around_peak(
        waveforms, peak_index, width, shift, sampling_rate_ghz
    )
    assert_equal(charge, 10)

    peak_index = n_samples
    width = 10
    shift = 0
    charge, _ = extract_around_peak(
        waveforms, peak_index, width, shift, sampling_rate_ghz
    )
    assert_equal(charge, 0)

    peak_index = n_samples
    width = 20
    shift = 10
    charge, _ = extract_around_peak(
        waveforms, peak_index, width, shift, sampling_rate_ghz
    )
    assert_equal(charge, 10)

    peak_index = 0
    width = n_samples * 3
    shift = n_samples
    charge, _ = extract_around_peak(
        waveforms, peak_index, width, shift, sampling_rate_ghz
    )
    assert_equal(charge, n_samples)


def test_neighbor_average_peakpos(toymodel):
    waveforms, subarray, tel_id, _, _, _ = toymodel
    neighbors = subarray.tel[tel_id].camera.geometry.neighbor_matrix_sparse
    broken_pixels = np.zeros(waveforms.shape[0], dtype=bool)
    peak_pos = neighbor_average_maximum(
        waveforms,
        neighbors_indices=neighbors.indices,
        neighbors_indptr=neighbors.indptr,
        local_weight=0,
        broken_pixels=broken_pixels,
    )

    pixel = 0
    _, nei_pixel = np.where(neighbors[pixel].A)
    expected_average = waveforms[nei_pixel].sum(0) / len(nei_pixel)
    expected_peak_pos = np.argmax(expected_average, axis=-1)
    assert (peak_pos[pixel] == expected_peak_pos).all()

    local_weight = 4
    peak_pos = neighbor_average_maximum(
        waveforms,
        neighbors_indices=neighbors.indices,
        neighbors_indptr=neighbors.indptr,
        local_weight=local_weight,
        broken_pixels=broken_pixels,
    )

    pixel = 1
    _, nei_pixel = np.where(neighbors[pixel].A)
    nei_pixel = np.concatenate([nei_pixel, [pixel] * local_weight])
    expected_average = waveforms[nei_pixel].sum(0) / len(nei_pixel)
    expected_peak_pos = np.argmax(expected_average, axis=-1)
    assert (peak_pos[pixel] == expected_peak_pos).all()


def test_extract_peak_time_within_range():
    x = np.arange(100)
    # Generic waveform that goes from positive to negative in window
    # Can cause extreme values with incorrect handling of weighted average
    y = -1.2 * x + 20
    _, peak_time = extract_around_peak(y[np.newaxis, :], 12, 10, 0, 1)
    assert (peak_time >= 0).all() & (peak_time < x.size).all()


def test_baseline_subtractor(toymodel):
    waveforms, _, _, _, _, _ = toymodel
    n_pixels, _ = waveforms.shape
    rand = np.random.RandomState(1)
    offset = np.arange(n_pixels)[:, np.newaxis]
    waveforms = rand.normal(0, 0.1, waveforms.shape) + offset
    assert_allclose(waveforms[3].mean(), 3, rtol=1e-2)
    baseline_subtracted = subtract_baseline(waveforms, 0, 10)
    assert_allclose(baseline_subtracted.mean(), 0, atol=1e-3)


def test_integration_correction(subarray):
    readout = subarray.tel[1].camera.readout
    reference_pulse_shape = readout.reference_pulse_shape
    sample_width_ns = (1 / readout.sampling_rate).to_value(u.ns)
    n_ref_samples = reference_pulse_shape.shape[1]
    sampled = reference_pulse_shape[0].reshape((n_ref_samples // 10, 10)).sum(-1) / 10
    full_integral = np.sum(sampled * sample_width_ns)

    for window_start in range(0, sampled.size):
        for window_end in range(window_start + 1, sampled.size):
            window_width = window_end - window_start
            window_shift = sampled.argmax() - window_start
            correction = integration_correction(
                reference_pulse_shape,
                readout.reference_pulse_sample_width.to_value(u.ns),
                sample_width_ns,
                window_width,
                window_shift,
            )[0]
            window_integral = np.sum(sampled[window_start:window_end] * sample_width_ns)
            if window_integral > 1e-8:  # Avoid floating point resolution limit
                np.testing.assert_allclose(full_integral, window_integral * correction)


def test_integration_correction_outofbounds(subarray):
    readout = subarray.tel[1].camera.readout
    reference_pulse_shape = readout.reference_pulse_shape
    sample_width_ns = (1 / readout.sampling_rate).to_value(u.ns)
    n_ref_samples = reference_pulse_shape.shape[1]
    sampled = reference_pulse_shape[0].reshape((n_ref_samples // 10, 10)).sum(-1) / 10
    full_integral = np.sum(sampled * sample_width_ns)

    for window_start in range(0, sampled.size):
        for window_end in range(sampled.size, sampled.size + 20):
            window_width = window_end - window_start
            window_shift = sampled.argmax() - window_start
            correction = integration_correction(
                reference_pulse_shape,
                readout.reference_pulse_sample_width.to_value(u.ns),
                sample_width_ns,
                window_width,
                window_shift,
            )[0]
            window_integral = np.sum(sampled[window_start:window_end] * sample_width_ns)
            if window_integral > 1e-8:  # Avoid floating point resolution limit
                np.testing.assert_allclose(full_integral, window_integral * correction)


@pytest.mark.parametrize("Extractor", extractors)
def test_extractors(Extractor, toymodel):
    (
        waveforms,
        subarray,
        tel_id,
        selected_gain_channel,
        true_charge,
        true_time,
    ) = toymodel
    extractor = Extractor(subarray=subarray)
    broken_pixels = np.zeros(waveforms.shape[0], dtype=bool)
    dl1 = extractor(waveforms, tel_id, selected_gain_channel, broken_pixels)
    assert_allclose(dl1.image, true_charge, rtol=0.1)
    assert_allclose(dl1.peak_time, true_time, rtol=0.1)
    assert dl1.is_valid == True


@pytest.mark.parametrize("Extractor", extractors)
def test_integration_correction_off(Extractor, toymodel):
    # full waveform extractor does not have an integration correction
    if Extractor is FullWaveformSum:
        return

    (
        waveforms,
        subarray,
        tel_id,
        selected_gain_channel,
        true_charge,
        true_time,
    ) = toymodel
    extractor = Extractor(subarray=subarray, apply_integration_correction=False)
    broken_pixels = np.zeros(waveforms.shape[0], dtype=bool)
    dl1 = extractor(waveforms, tel_id, selected_gain_channel, broken_pixels)

    assert dl1.is_valid == True

    # peak time should stay the same
    assert_allclose(dl1.peak_time, true_time, rtol=0.1)

    # charge should be too small without correction
    assert np.all(dl1.image <= true_charge)


def test_fixed_window_sum(toymodel):
    (
        waveforms,
        subarray,
        tel_id,
        selected_gain_channel,
        true_charge,
        true_time,
    ) = toymodel
    extractor = FixedWindowSum(subarray=subarray, peak_index=47)
    broken_pixels = np.zeros(waveforms.shape[0], dtype=bool)
    dl1 = extractor(waveforms, tel_id, selected_gain_channel, broken_pixels)
    assert_allclose(dl1.image, true_charge, rtol=0.1)
    assert_allclose(dl1.peak_time, true_time, rtol=0.1)
    assert dl1.is_valid == True


def test_sliding_window_max_sum(toymodel):
    (
        waveforms,
        subarray,
        tel_id,
        selected_gain_channel,
        true_charge,
        true_time,
    ) = toymodel
    extractor = SlidingWindowMaxSum(subarray=subarray)
    broken_pixels = np.zeros(waveforms.shape[0], dtype=bool)
    dl1 = extractor(waveforms, tel_id, selected_gain_channel, broken_pixels)
    print(true_charge, dl1.image, true_time, dl1.peak_time)
    assert_allclose(dl1.image, true_charge, rtol=0.1)
    assert_allclose(dl1.peak_time, true_time, rtol=0.1)
    assert dl1.is_valid == True


def test_neighbor_peak_window_sum_local_weight(toymodel):
    (
        waveforms,
        subarray,
        tel_id,
        selected_gain_channel,
        true_charge,
        true_time,
    ) = toymodel
    extractor = NeighborPeakWindowSum(subarray=subarray, local_weight=4)
    assert extractor.local_weight.tel[tel_id] == 4
    broken_pixels = np.zeros(waveforms.shape[0], dtype=bool)
    dl1 = extractor(waveforms, tel_id, selected_gain_channel, broken_pixels)
    assert_allclose(dl1.image, true_charge, rtol=0.1)
    assert_allclose(dl1.peak_time, true_time, rtol=0.1)
    assert dl1.is_valid == True


def test_Two_pass_window_sum_no_noise(subarray_1_LST):

    rng = np.random.default_rng(0)

    subarray = subarray_1_LST

    camera = subarray.tel[1].camera
    geometry = camera.geometry
    readout = camera.readout
    sampling_rate = readout.sampling_rate.to_value("GHz")
    n_samples = 30  # LSTCam & NectarCam specific
    max_time_readout = (n_samples / sampling_rate) * u.ns

    # True image settings
    x = 0.0 * u.m
    y = 0.0 * u.m
    length = 0.2 * u.m
    width = 0.05 * u.m
    psi = 45.0 * u.deg
    skewness = 0.0
    # build the true time evolution in a way that
    # the whole image is about the readout window
    time_gradient = u.Quantity(max_time_readout.value / length.value, u.ns / u.m)
    time_intercept = u.Quantity(max_time_readout.value / 2, u.ns)
    intensity = 600
    nsb_level_pe = 0

    # create the image
    m = SkewedGaussian(x, y, length, width, psi, skewness)
    true_charge, true_signal, true_noise = m.generate_image(
        geometry, intensity=intensity, nsb_level_pe=nsb_level_pe, rng=rng
    )
    signal_pixels = true_signal > 2
    # create a pulse-times image without noise
    # we can make new functions later
    time_noise = rng.uniform(0, 0, geometry.n_pixels)
    time_signal = obtain_time_image(
        geometry.pix_x, geometry.pix_y, x, y, psi, time_gradient, time_intercept
    )

    true_charge[(time_signal < 0) | (time_signal > (n_samples / sampling_rate))] = 0

    true_time = np.average(
        np.column_stack([time_noise, time_signal]),
        weights=np.column_stack([true_noise, true_signal]) + 1,
        axis=1,
    )

    # Define the model for the waveforms to fill with the information from
    # the simulated image
    waveform_model = WaveformModel.from_camera_readout(readout)
    waveforms = waveform_model.get_waveform(true_charge, true_time, n_samples)
    selected_gain_channel = np.zeros(true_charge.size, dtype=np.int64)

    # Define the extractor
    extractor = TwoPassWindowSum(subarray=subarray)

    # Select the signal pixels for which the integration window is well inside
    # the readout window (in this case we should require more accuracy)
    true_peaks = np.rint(true_time * sampling_rate).astype(np.int64)

    # integration of 5 samples centered on peak + 1 sample of error
    # to not be really on the edge
    min_good_sample = 2 + 1
    max_good_sample = n_samples - 1 - min_good_sample
    integration_window_inside = (true_peaks >= min_good_sample) & (
        true_peaks < max_good_sample
    )

    # Test only the 1st pass
    extractor.disable_second_pass = True
    broken_pixels = np.zeros(waveforms.shape[0], dtype=bool)
    dl1_pass1 = extractor(waveforms, 1, selected_gain_channel, broken_pixels)
    assert_allclose(
        dl1_pass1.image[signal_pixels & integration_window_inside],
        true_charge[signal_pixels & integration_window_inside],
        rtol=0.15,
    )
    assert_allclose(
        dl1_pass1.peak_time[signal_pixels & integration_window_inside],
        true_time[signal_pixels & integration_window_inside],
        rtol=0.15,
    )

    # Test also the 2nd pass
    extractor.disable_second_pass = False
    dl1_pass2 = extractor(waveforms, 1, selected_gain_channel, broken_pixels)

    # Check that we have gained signal charge by using the 2nd pass
    # This also checks that the test image has triggered the 2nd pass
    # (i.e. it is not so bad to have <3 pixels in the preliminary cleaned image)
    reco_charge1 = np.sum(dl1_pass1.image[signal_pixels & integration_window_inside])
    reco_charge2 = np.sum(dl1_pass2.image[signal_pixels & integration_window_inside])
    # since there is no noise in this test, 1st pass will find the peak and 2nd
    # can at most to the same
    assert (reco_charge2 / reco_charge1) < 1
    assert dl1_pass1.is_valid == True

    # Test only signal pixels for which it is expected to find most of the
    # charge well inside the readout window
    assert_allclose(
        dl1_pass2.image[signal_pixels & integration_window_inside],
        true_charge[signal_pixels & integration_window_inside],
        rtol=0.3,
        atol=2.0,
    )
    assert_allclose(
        dl1_pass2.peak_time[signal_pixels & integration_window_inside],
        true_time[signal_pixels & integration_window_inside],
        rtol=0.3,
        atol=2.0,
    )


def test_waveform_extractor_factory(toymodel):
    (
        waveforms,
        subarray,
        tel_id,
        selected_gain_channel,
        true_charge,
        true_time,
    ) = toymodel
    extractor = ImageExtractor.from_name("LocalPeakWindowSum", subarray=subarray)

    broken_pixels = np.zeros(waveforms.shape[0], dtype=bool)
    dl1 = extractor(waveforms, tel_id, selected_gain_channel, broken_pixels)
    assert_allclose(dl1.image, true_charge, rtol=0.1)
    assert_allclose(dl1.peak_time, true_time, rtol=0.1)


def test_waveform_extractor_factory_args(subarray):
    """
    Config is supposed to be created by a `Tool`
    """
    config = Config({"ImageExtractor": {"window_width": 20, "window_shift": 3}})

    extractor = ImageExtractor.from_name(
        "LocalPeakWindowSum", subarray=subarray, config=config
    )
    assert extractor.window_width.tel[None] == 20
    assert extractor.window_shift.tel[None] == 3

    # this basically tests that traitlets do not accept unknown traits,
    # which is tested for all traitlets in the core tests already
    with pytest.raises(TraitError):
        ImageExtractor.from_name("FullWaveformSum", config=config, subarray=subarray)


def test_extractor_tel_param(toymodel):
    waveforms, subarray, _, _, _, _ = toymodel
    _, n_samples = waveforms.shape

    config = Config(
        {
            "ImageExtractor": {
                "window_width": [("type", "*", n_samples), ("id", "2", n_samples // 2)],
                "peak_index": 0,
            }
        }
    )

    waveforms, subarray, _, _, _, _ = toymodel
    n_pixels, n_samples = waveforms.shape
    extractor = ImageExtractor.from_name(
        "FixedWindowSum", subarray=subarray, config=config
    )

    assert extractor.peak_index.tel[None] == 0
    assert extractor.peak_index.tel[1] == 0
    assert extractor.peak_index.tel[2] == 0
    assert extractor.window_width.tel[None] == n_samples
    assert extractor.window_width.tel[1] == n_samples
    assert extractor.window_width.tel[2] == n_samples // 2


@pytest.mark.parametrize("Extractor", non_abstract_children(ImageExtractor))
def test_dtype(Extractor, subarray):

    tel_id = 1
    n_pixels = subarray.tel[tel_id].camera.geometry.n_pixels
    selected_gain_channel = np.zeros(n_pixels, dtype=int)

    waveforms = np.ones((n_pixels, 50), dtype="float64")
    extractor = Extractor(subarray=subarray)
    broken_pixels = np.zeros(waveforms.shape[0], dtype=bool)
    dl1 = extractor(waveforms, tel_id, selected_gain_channel, broken_pixels)
    assert dl1.image.dtype == np.float32
    assert dl1.peak_time.dtype == np.float32


def test_global_peak_window_sum_with_pixel_fraction(subarray):
    from ctapipe.image.extractor import GlobalPeakWindowSum

    tel_id = 1
    camera = subarray.tel[tel_id].camera
    sample_rate = camera.readout.sampling_rate.to_value(u.ns**-1)
    n_pixels = camera.geometry.n_pixels
    selected_gain_channel = np.zeros(n_pixels, dtype=np.uint8)

    bright_pixels = np.zeros(n_pixels, dtype=bool)
    bright_pixels[np.random.choice(n_pixels, size=int(0.1 * n_pixels))] = True

    # signal in dim pixels is in slice 10, signal in bright pixels is in slice 30
    waveforms = np.zeros((n_pixels, 50), dtype="float64")
    waveforms[~bright_pixels, 9] = 3
    waveforms[~bright_pixels, 10] = 5
    waveforms[~bright_pixels, 11] = 2
    waveforms[bright_pixels, 29] = 5
    waveforms[bright_pixels, 30] = 10
    waveforms[bright_pixels, 31] = 3

    extractor = GlobalPeakWindowSum(
        subarray=subarray,
        window_width=8,
        window_shift=4,
        pixel_fraction=0.05,
        apply_integration_correction=False,
    )

    broken_pixels = np.zeros(waveforms.shape[0], dtype=bool)
    dl1 = extractor(waveforms, tel_id, selected_gain_channel, broken_pixels)

    assert np.allclose(dl1.image[bright_pixels], 18)
    assert np.allclose(dl1.image[~bright_pixels], 0)

    expected = np.average([29, 30, 31], weights=[5, 10, 3])
    assert np.allclose(dl1.peak_time[bright_pixels], expected / sample_rate)


def test_flashcam_extractor(tmp_path):
    path = "gamma_20deg_0deg_run2___cta-prod5-paranal_desert-2147m-Paranal-dark_cone10-100evts.simtel.zst"
    source = EventSource(f"dataset://{path}")
    subarray = source.subarray
    print(subarray.get_tel_ids_for_type("MST_MST_FlashCam"))<|MERGE_RESOLUTION|>--- conflicted
+++ resolved
@@ -23,16 +23,7 @@
     subtract_baseline,
 )
 from ctapipe.image.toymodel import SkewedGaussian, WaveformModel, obtain_time_image
-<<<<<<< HEAD
-from ctapipe.instrument import SubarrayDescription, TelescopeDescription
-from numpy.testing import assert_allclose, assert_equal
-from scipy.stats import norm
-from traitlets.config.loader import Config
-from traitlets.traitlets import TraitError
-from ctapipe.io import EventSource
-=======
 from ctapipe.instrument import SubarrayDescription
->>>>>>> b0d9b338
 
 extractors = non_abstract_children(ImageExtractor)
 # FixedWindowSum has no peak finding and need to be set manually
