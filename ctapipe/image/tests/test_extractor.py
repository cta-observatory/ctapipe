import astropy.units as u
import numpy as np
import pytest
from numpy.testing import assert_allclose, assert_equal
from scipy.stats import norm
from traitlets.config.loader import Config

from ctapipe.core import non_abstract_children
from ctapipe.image.extractor import (
    extract_around_peak,
    neighbor_average_waveform,
    subtract_baseline,
    integration_correction,
    ImageExtractor,
    FixedWindowSum,
    NeighborPeakWindowSum,
<<<<<<< HEAD
    BaselineSubtractedNeighborPeakWindowSum,
    TwoPassWindowSum,
=======
>>>>>>> 4fd6a02c
)
from ctapipe.image.toymodel import WaveformModel
from ctapipe.instrument import SubarrayDescription, TelescopeDescription

extractors = non_abstract_children(ImageExtractor)
# FixedWindowSum has no peak finding and need to be set manually
extractors.remove(FixedWindowSum)


@pytest.fixture(scope="module")
def subarray():
    subarray = SubarrayDescription(
        "test array",
        tel_positions={1: np.zeros(3) * u.m, 2: np.zeros(3) * u.m},
        tel_descriptions={
            1: TelescopeDescription.from_name(
                optics_name="SST-ASTRI", camera_name="CHEC"
            ),
            2: TelescopeDescription.from_name(
                optics_name="SST-ASTRI", camera_name="CHEC"
            ),
        },
    )

    # Create reference pulse
    sample_width = 0.5
    reference_pulse_sample_width = sample_width / 10
    reference_pulse_duration = 100
    pulse_sigma = 6
    ref_time = np.arange(0, reference_pulse_duration, reference_pulse_sample_width)
    reference_pulse = norm.pdf(ref_time, reference_pulse_duration/2, pulse_sigma)

    readout = subarray.tel[1].camera.readout
    readout.reference_pulse_shape = np.array([reference_pulse])
    readout.reference_pulse_sample_width = u.Quantity(reference_pulse_sample_width, u.ns)
    readout.sampling_rate = u.Quantity(1 / sample_width, u.GHz)
    return subarray


<<<<<<< HEAD
    # Create reference pulse
    x_ref = np.arange(n_samples * 2)
    reference_pulse = norm.pdf(x_ref, n_samples, pulse_sigma * 2)
=======
@pytest.fixture(scope="module")
def toymodel(subarray):
    telid = list(subarray.tel.keys())[0]
    n_pixels = subarray.tel[telid].camera.geometry.n_pixels
    n_samples = 96
>>>>>>> 4fd6a02c
    readout = subarray.tel[telid].camera.readout

    random = np.random.RandomState(1)
    charge = random.uniform(100, 1000, n_pixels)
    mid = (n_samples // 2) / readout.sampling_rate.to_value(u.GHz)
    time = random.uniform(mid - 1, mid + 1, n_pixels)

    waveform_model = WaveformModel.from_camera_readout(readout)
    waveform = waveform_model.get_waveform(charge, time, n_samples)

    selected_gain_channel = np.zeros(charge.size, dtype=np.int)

    return waveform, subarray, telid, selected_gain_channel, charge, time

<<<<<<< HEAD
@pytest.fixture("module")
def reference_pulse():
    reference_pulse_step = 0.09
    n_reference_pulse_samples = 1280
    reference_pulse_shape = np.array(
        [
            norm.pdf(np.arange(n_reference_pulse_samples), 600, 100) * 1.7,
            norm.pdf(np.arange(n_reference_pulse_samples), 700, 100) * 1.7,
        ]
    )
    return reference_pulse_shape, reference_pulse_step


@pytest.fixture("module")
def sampled_reference_pulse(reference_pulse):
    reference_pulse_shape, reference_pulse_step = reference_pulse
    n_channels, n_reference_pulse_samples = reference_pulse_shape.shape
    pulse_max_sample = n_reference_pulse_samples * reference_pulse_step
    sample_width_ns = 2
    pulse_shape_x = np.arange(0, pulse_max_sample, reference_pulse_step)
    sampled_edges = np.arange(0, pulse_max_sample, sample_width_ns)
    sampled_pulse = np.array(
        [
            np.histogram(
                pulse_shape_x,
                sampled_edges,
                weights=reference_pulse_shape[ichan],
                density=True,
            )[0]
            for ichan in range(n_channels)
        ]
    )
    return sampled_pulse, sample_width_ns


def test_extract_around_peak(camera_waveforms):
    waveforms, subarray, telid, selected_gain_channel, true_charge = camera_waveforms
=======

def test_extract_around_peak(toymodel):
    waveforms, _, _, _, _, _ = toymodel
>>>>>>> 4fd6a02c
    n_pixels, n_samples = waveforms.shape
    rand = np.random.RandomState(1)
    peak_index = rand.uniform(0, n_samples, n_pixels).astype(np.int)
    charge, pulse_time = extract_around_peak(waveforms, peak_index, 7, 3, 1)
    assert (charge >= 0).all()
    assert (pulse_time >= 0).all() and (pulse_time <= n_samples).all()

    x = np.arange(100)
    y = norm.pdf(x, 41.2, 6)
    charge, pulse_time = extract_around_peak(y[np.newaxis, :], 0, x.size, 0, 1)
    assert_allclose(charge[0], 1.0, rtol=1e-3)
    assert_allclose(pulse_time[0], 41.2, rtol=1e-3)

    # Test negative amplitude
    y_offset = y - y.max() / 2
    charge, _ = extract_around_peak(y_offset[np.newaxis, :], 0, x.size, 0, 1)
    assert_allclose(charge, y_offset.sum(), rtol=1e-3)


def test_extract_around_peak_charge_expected(toymodel):
    waveforms = np.ones((2048, 96))
    n_samples = waveforms.shape[-1]
    sampling_rate_ghz = 1

    peak_index = 0
    width = 10
    shift = 0
    charge, _ = extract_around_peak(
        waveforms, peak_index, width, shift, sampling_rate_ghz
    )
    assert_equal(charge, 10)

    peak_index = 0
    width = 10
    shift = 10
    charge, _ = extract_around_peak(
        waveforms, peak_index, width, shift, sampling_rate_ghz
    )
    assert_equal(charge, 0)

    peak_index = 0
    width = 20
    shift = 10
    charge, _ = extract_around_peak(
        waveforms, peak_index, width, shift, sampling_rate_ghz
    )
    assert_equal(charge, 10)

    peak_index = n_samples
    width = 10
    shift = 0
    charge, _ = extract_around_peak(
        waveforms, peak_index, width, shift, sampling_rate_ghz
    )
    assert_equal(charge, 0)

    peak_index = n_samples
    width = 20
    shift = 10
    charge, _ = extract_around_peak(
        waveforms, peak_index, width, shift, sampling_rate_ghz
    )
    assert_equal(charge, 10)

    peak_index = 0
    width = n_samples * 3
    shift = n_samples
    charge, _ = extract_around_peak(
        waveforms, peak_index, width, shift, sampling_rate_ghz
    )
    assert_equal(charge, n_samples)


def test_neighbor_average_waveform(toymodel):
    waveforms, subarray, telid, _, _, _ = toymodel
    nei = subarray.tel[telid].camera.geometry.neighbor_matrix_where
    average_wf = neighbor_average_waveform(waveforms, nei, 0)

    pixel = 0
    nei_pixel = list((np.unique(nei[np.where(nei == pixel)[0]])))
    nei_pixel.remove(pixel)
    expected_average = waveforms[nei_pixel].sum(0) / len(nei_pixel)
    assert_allclose(average_wf[pixel], expected_average, rtol=1e-3)

    pixel = 1
    nei_pixel = list((np.unique(nei[np.where(nei == pixel)[0]])))
    nei_pixel.extend([pixel]*3)
    expected_average = waveforms[nei_pixel].sum(0) / len(nei_pixel)
    average_wf = neighbor_average_waveform(waveforms, nei, 4)
    assert_allclose(average_wf[pixel], expected_average, rtol=1e-3)


def test_extract_pulse_time_within_range():
    x = np.arange(100)
    # Generic waveform that goes from positive to negative in window
    # Can cause extreme values with incorrect handling of weighted average
    y = -1.2 * x + 20
    _, pulse_time = extract_around_peak(y[np.newaxis, :], 12, 10, 0, 1)
    assert (pulse_time >= 0).all() & (pulse_time < x.size).all()


def test_baseline_subtractor(toymodel):
    waveforms, _, _, _, _, _ = toymodel
    n_pixels, _ = waveforms.shape
    rand = np.random.RandomState(1)
    offset = np.arange(n_pixels)[:, np.newaxis]
    waveforms = rand.normal(0, 0.1, waveforms.shape) + offset
    assert_allclose(waveforms[3].mean(), 3, rtol=1e-2)
    baseline_subtracted = subtract_baseline(waveforms, 0, 10)
    assert_allclose(baseline_subtracted.mean(), 0, atol=1e-3)


def test_integration_correction(subarray):
    readout = subarray.tel[1].camera.readout
    reference_pulse_shape = readout.reference_pulse_shape
    sample_width_ns = (1 / readout.sampling_rate).to_value(u.ns)
    n_ref_samples = reference_pulse_shape.shape[1]
    sampled = reference_pulse_shape[0].reshape((n_ref_samples // 10, 10)).sum(-1) / 10
    full_integral = np.sum(sampled * sample_width_ns)

<<<<<<< HEAD
    for window_start in range(0, sampled_pulse_fc.size):
        for window_end in range(window_start + 1, sampled_pulse_fc.size):
=======
    for window_start in range(0, sampled.size):
        for window_end in range(window_start+1, sampled.size):
>>>>>>> 4fd6a02c
            window_width = window_end - window_start
            window_shift = sampled.argmax() - window_start
            correction = integration_correction(
                reference_pulse_shape,
<<<<<<< HEAD
                reference_pulse_step,
                sample_width_ns,
                window_width,
                window_shift,
=======
                readout.reference_pulse_sample_width.to_value(u.ns),
                sample_width_ns,
                window_width, window_shift
>>>>>>> 4fd6a02c
            )[0]
            window_integral = np.sum(sampled[window_start:window_end] * sample_width_ns)
            if window_integral > 1e-8:  # Avoid floating point resolution limit
                np.testing.assert_allclose(full_integral, window_integral * correction)


def test_integration_correction_outofbounds(subarray):
    readout = subarray.tel[1].camera.readout
    reference_pulse_shape = readout.reference_pulse_shape
    sample_width_ns = (1 / readout.sampling_rate).to_value(u.ns)
    n_ref_samples = reference_pulse_shape.shape[1]
    sampled = reference_pulse_shape[0].reshape((n_ref_samples // 10, 10)).sum(-1) / 10
    full_integral = np.sum(sampled * sample_width_ns)

<<<<<<< HEAD
    for window_start in range(0, sampled_pulse_fc.size):
        for window_end in range(sampled_pulse_fc.size, sampled_pulse_fc.size + 20):
=======
    for window_start in range(0, sampled.size):
        for window_end in range(sampled.size, sampled.size+20):
>>>>>>> 4fd6a02c
            window_width = window_end - window_start
            window_shift = sampled.argmax() - window_start
            correction = integration_correction(
                reference_pulse_shape,
<<<<<<< HEAD
                reference_pulse_step,
                sample_width_ns,
                window_width,
                window_shift,
=======
                readout.reference_pulse_sample_width.to_value(u.ns),
                sample_width_ns,
                window_width, window_shift
>>>>>>> 4fd6a02c
            )[0]
            window_integral = np.sum(sampled[window_start:window_end] * sample_width_ns)
            if window_integral > 1e-8:  # Avoid floating point resolution limit
                np.testing.assert_allclose(full_integral, window_integral * correction)


@pytest.mark.parametrize("Extractor", extractors)
def test_extractors(Extractor, toymodel):
    waveforms, subarray, telid, selected_gain_channel, true_charge, true_time = toymodel
    extractor = Extractor(subarray=subarray)
    charge, pulse_time = extractor(waveforms, telid, selected_gain_channel)
    assert_allclose(charge, true_charge, rtol=0.1)
<<<<<<< HEAD
    assert_allclose(pulse_time, waveforms.shape[1] // 2, rtol=0.1)
=======
    assert_allclose(pulse_time, true_time, rtol=0.1)
>>>>>>> 4fd6a02c


def test_fixed_window_sum(toymodel):
    waveforms, subarray, telid, selected_gain_channel, true_charge, true_time = toymodel
    extractor = FixedWindowSum(subarray=subarray, window_start=47)
    charge, pulse_time = extractor(waveforms, telid, selected_gain_channel)
    assert_allclose(charge, true_charge, rtol=0.1)
<<<<<<< HEAD
    assert_allclose(pulse_time, waveforms.shape[1] // 2, rtol=0.1)
=======
    assert_allclose(pulse_time, true_time, rtol=0.1)
>>>>>>> 4fd6a02c


def test_neighbor_peak_window_sum_lwt(toymodel):
    waveforms, subarray, telid, selected_gain_channel, true_charge, true_time = toymodel
    extractor = NeighborPeakWindowSum(subarray=subarray, lwt=4)
    assert extractor.lwt.tel[telid] == 4
    charge, pulse_time = extractor(waveforms, telid, selected_gain_channel)
    assert_allclose(charge, true_charge, rtol=0.1)
<<<<<<< HEAD
    assert_allclose(pulse_time, waveforms.shape[1] // 2, rtol=0.1)


def test_two_pass_window_sum(camera_waveforms):
    waveforms, subarray, telid, selected_gain_channel, true_charge = camera_waveforms
    extractor = TwoPassWindowSum(subarray=subarray)
    charge, pulse_time = extractor(waveforms, telid, selected_gain_channel)
    assert_allclose(charge, true_charge, rtol=0.1)
    assert_allclose(pulse_time, waveforms.shape[1] // 2, rtol=0.1)
=======
    assert_allclose(pulse_time, true_time, rtol=0.1)
>>>>>>> 4fd6a02c


def test_waveform_extractor_factory(toymodel):
    waveforms, subarray, telid, selected_gain_channel, true_charge, true_time = toymodel
    extractor = ImageExtractor.from_name("LocalPeakWindowSum", subarray=subarray)
    charge, pulse_time = extractor(waveforms, telid, selected_gain_channel)
    assert_allclose(charge, true_charge, rtol=0.1)
<<<<<<< HEAD
    assert_allclose(pulse_time, waveforms.shape[1] // 2, rtol=0.1)
=======
    assert_allclose(pulse_time, true_time, rtol=0.1)
>>>>>>> 4fd6a02c


def test_waveform_extractor_factory_args(subarray):
    """
    Config is supposed to be created by a `Tool`
    """
<<<<<<< HEAD
    _, subarray, _, _, _ = camera_waveforms
=======
>>>>>>> 4fd6a02c
    config = Config({"ImageExtractor": {"window_width": 20, "window_shift": 3}})

    extractor = ImageExtractor.from_name(
        "LocalPeakWindowSum", subarray=subarray, config=config
    )
    assert extractor.window_width.tel[None] == 20
    assert extractor.window_shift.tel[None] == 3

    with pytest.warns(UserWarning):
        ImageExtractor.from_name("FullWaveformSum", config=config, subarray=subarray)


def test_extractor_tel_param(toymodel):
    waveforms, subarray, _, _, _, _ = toymodel
    _, n_samples = waveforms.shape

    config = Config(
        {
            "ImageExtractor": {
                "window_width": [("type", "*", n_samples), ("id", "2", n_samples // 2)],
                "window_start": 0,
            }
        }
    )

    waveforms, subarray, _, _, _, _ = toymodel
    n_pixels, n_samples = waveforms.shape
    extractor = ImageExtractor.from_name(
        "FixedWindowSum", subarray=subarray, config=config
    )

    assert extractor.window_start.tel[None] == 0
    assert extractor.window_start.tel[1] == 0
    assert extractor.window_start.tel[2] == 0
    assert extractor.window_width.tel[None] == n_samples
    assert extractor.window_width.tel[1] == n_samples
    assert extractor.window_width.tel[2] == n_samples // 2<|MERGE_RESOLUTION|>--- conflicted
+++ resolved
@@ -14,11 +14,7 @@
     ImageExtractor,
     FixedWindowSum,
     NeighborPeakWindowSum,
-<<<<<<< HEAD
-    BaselineSubtractedNeighborPeakWindowSum,
     TwoPassWindowSum,
-=======
->>>>>>> 4fd6a02c
 )
 from ctapipe.image.toymodel import WaveformModel
 from ctapipe.instrument import SubarrayDescription, TelescopeDescription
@@ -49,26 +45,22 @@
     reference_pulse_duration = 100
     pulse_sigma = 6
     ref_time = np.arange(0, reference_pulse_duration, reference_pulse_sample_width)
-    reference_pulse = norm.pdf(ref_time, reference_pulse_duration/2, pulse_sigma)
+    reference_pulse = norm.pdf(ref_time, reference_pulse_duration / 2, pulse_sigma)
 
     readout = subarray.tel[1].camera.readout
     readout.reference_pulse_shape = np.array([reference_pulse])
-    readout.reference_pulse_sample_width = u.Quantity(reference_pulse_sample_width, u.ns)
+    readout.reference_pulse_sample_width = u.Quantity(
+        reference_pulse_sample_width, u.ns
+    )
     readout.sampling_rate = u.Quantity(1 / sample_width, u.GHz)
     return subarray
 
 
-<<<<<<< HEAD
-    # Create reference pulse
-    x_ref = np.arange(n_samples * 2)
-    reference_pulse = norm.pdf(x_ref, n_samples, pulse_sigma * 2)
-=======
 @pytest.fixture(scope="module")
 def toymodel(subarray):
     telid = list(subarray.tel.keys())[0]
     n_pixels = subarray.tel[telid].camera.geometry.n_pixels
     n_samples = 96
->>>>>>> 4fd6a02c
     readout = subarray.tel[telid].camera.readout
 
     random = np.random.RandomState(1)
@@ -83,49 +75,9 @@
 
     return waveform, subarray, telid, selected_gain_channel, charge, time
 
-<<<<<<< HEAD
-@pytest.fixture("module")
-def reference_pulse():
-    reference_pulse_step = 0.09
-    n_reference_pulse_samples = 1280
-    reference_pulse_shape = np.array(
-        [
-            norm.pdf(np.arange(n_reference_pulse_samples), 600, 100) * 1.7,
-            norm.pdf(np.arange(n_reference_pulse_samples), 700, 100) * 1.7,
-        ]
-    )
-    return reference_pulse_shape, reference_pulse_step
-
-
-@pytest.fixture("module")
-def sampled_reference_pulse(reference_pulse):
-    reference_pulse_shape, reference_pulse_step = reference_pulse
-    n_channels, n_reference_pulse_samples = reference_pulse_shape.shape
-    pulse_max_sample = n_reference_pulse_samples * reference_pulse_step
-    sample_width_ns = 2
-    pulse_shape_x = np.arange(0, pulse_max_sample, reference_pulse_step)
-    sampled_edges = np.arange(0, pulse_max_sample, sample_width_ns)
-    sampled_pulse = np.array(
-        [
-            np.histogram(
-                pulse_shape_x,
-                sampled_edges,
-                weights=reference_pulse_shape[ichan],
-                density=True,
-            )[0]
-            for ichan in range(n_channels)
-        ]
-    )
-    return sampled_pulse, sample_width_ns
-
-
-def test_extract_around_peak(camera_waveforms):
-    waveforms, subarray, telid, selected_gain_channel, true_charge = camera_waveforms
-=======
 
 def test_extract_around_peak(toymodel):
     waveforms, _, _, _, _, _ = toymodel
->>>>>>> 4fd6a02c
     n_pixels, n_samples = waveforms.shape
     rand = np.random.RandomState(1)
     peak_index = rand.uniform(0, n_samples, n_pixels).astype(np.int)
@@ -212,7 +164,7 @@
 
     pixel = 1
     nei_pixel = list((np.unique(nei[np.where(nei == pixel)[0]])))
-    nei_pixel.extend([pixel]*3)
+    nei_pixel.extend([pixel] * 3)
     expected_average = waveforms[nei_pixel].sum(0) / len(nei_pixel)
     average_wf = neighbor_average_waveform(waveforms, nei, 4)
     assert_allclose(average_wf[pixel], expected_average, rtol=1e-3)
@@ -246,27 +198,16 @@
     sampled = reference_pulse_shape[0].reshape((n_ref_samples // 10, 10)).sum(-1) / 10
     full_integral = np.sum(sampled * sample_width_ns)
 
-<<<<<<< HEAD
-    for window_start in range(0, sampled_pulse_fc.size):
-        for window_end in range(window_start + 1, sampled_pulse_fc.size):
-=======
     for window_start in range(0, sampled.size):
-        for window_end in range(window_start+1, sampled.size):
->>>>>>> 4fd6a02c
+        for window_end in range(window_start + 1, sampled.size):
             window_width = window_end - window_start
             window_shift = sampled.argmax() - window_start
             correction = integration_correction(
                 reference_pulse_shape,
-<<<<<<< HEAD
-                reference_pulse_step,
+                readout.reference_pulse_sample_width.to_value(u.ns),
                 sample_width_ns,
                 window_width,
                 window_shift,
-=======
-                readout.reference_pulse_sample_width.to_value(u.ns),
-                sample_width_ns,
-                window_width, window_shift
->>>>>>> 4fd6a02c
             )[0]
             window_integral = np.sum(sampled[window_start:window_end] * sample_width_ns)
             if window_integral > 1e-8:  # Avoid floating point resolution limit
@@ -281,27 +222,16 @@
     sampled = reference_pulse_shape[0].reshape((n_ref_samples // 10, 10)).sum(-1) / 10
     full_integral = np.sum(sampled * sample_width_ns)
 
-<<<<<<< HEAD
-    for window_start in range(0, sampled_pulse_fc.size):
-        for window_end in range(sampled_pulse_fc.size, sampled_pulse_fc.size + 20):
-=======
     for window_start in range(0, sampled.size):
-        for window_end in range(sampled.size, sampled.size+20):
->>>>>>> 4fd6a02c
+        for window_end in range(sampled.size, sampled.size + 20):
             window_width = window_end - window_start
             window_shift = sampled.argmax() - window_start
             correction = integration_correction(
                 reference_pulse_shape,
-<<<<<<< HEAD
-                reference_pulse_step,
+                readout.reference_pulse_sample_width.to_value(u.ns),
                 sample_width_ns,
                 window_width,
                 window_shift,
-=======
-                readout.reference_pulse_sample_width.to_value(u.ns),
-                sample_width_ns,
-                window_width, window_shift
->>>>>>> 4fd6a02c
             )[0]
             window_integral = np.sum(sampled[window_start:window_end] * sample_width_ns)
             if window_integral > 1e-8:  # Avoid floating point resolution limit
@@ -314,11 +244,7 @@
     extractor = Extractor(subarray=subarray)
     charge, pulse_time = extractor(waveforms, telid, selected_gain_channel)
     assert_allclose(charge, true_charge, rtol=0.1)
-<<<<<<< HEAD
-    assert_allclose(pulse_time, waveforms.shape[1] // 2, rtol=0.1)
-=======
     assert_allclose(pulse_time, true_time, rtol=0.1)
->>>>>>> 4fd6a02c
 
 
 def test_fixed_window_sum(toymodel):
@@ -326,11 +252,7 @@
     extractor = FixedWindowSum(subarray=subarray, window_start=47)
     charge, pulse_time = extractor(waveforms, telid, selected_gain_channel)
     assert_allclose(charge, true_charge, rtol=0.1)
-<<<<<<< HEAD
-    assert_allclose(pulse_time, waveforms.shape[1] // 2, rtol=0.1)
-=======
     assert_allclose(pulse_time, true_time, rtol=0.1)
->>>>>>> 4fd6a02c
 
 
 def test_neighbor_peak_window_sum_lwt(toymodel):
@@ -339,8 +261,7 @@
     assert extractor.lwt.tel[telid] == 4
     charge, pulse_time = extractor(waveforms, telid, selected_gain_channel)
     assert_allclose(charge, true_charge, rtol=0.1)
-<<<<<<< HEAD
-    assert_allclose(pulse_time, waveforms.shape[1] // 2, rtol=0.1)
+    assert_allclose(pulse_time, true_time, rtol=0.1)
 
 
 def test_two_pass_window_sum(camera_waveforms):
@@ -349,9 +270,6 @@
     charge, pulse_time = extractor(waveforms, telid, selected_gain_channel)
     assert_allclose(charge, true_charge, rtol=0.1)
     assert_allclose(pulse_time, waveforms.shape[1] // 2, rtol=0.1)
-=======
-    assert_allclose(pulse_time, true_time, rtol=0.1)
->>>>>>> 4fd6a02c
 
 
 def test_waveform_extractor_factory(toymodel):
@@ -359,21 +277,13 @@
     extractor = ImageExtractor.from_name("LocalPeakWindowSum", subarray=subarray)
     charge, pulse_time = extractor(waveforms, telid, selected_gain_channel)
     assert_allclose(charge, true_charge, rtol=0.1)
-<<<<<<< HEAD
-    assert_allclose(pulse_time, waveforms.shape[1] // 2, rtol=0.1)
-=======
     assert_allclose(pulse_time, true_time, rtol=0.1)
->>>>>>> 4fd6a02c
 
 
 def test_waveform_extractor_factory_args(subarray):
     """
     Config is supposed to be created by a `Tool`
     """
-<<<<<<< HEAD
-    _, subarray, _, _, _ = camera_waveforms
-=======
->>>>>>> 4fd6a02c
     config = Config({"ImageExtractor": {"window_width": 20, "window_shift": 3}})
 
     extractor = ImageExtractor.from_name(
