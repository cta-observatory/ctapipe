"""
Calibrator for the R0 -> R1 data level transition.

This module handles the calibration from the R0 data level to R1. This data
level transition will be handled by the camera servers, not in the pipeline,
however the pipeline can be used as a test-bench in the comissioning stage of
the cameras.

As the R1 calibration is camera specific, each camera (and seperately the MC)
requires their own calibrator class with inherits from `CameraR1Calibrator`.
`HessioR1Calibrator` is the calibrator for the MC data obtained from readhess.
Through the use of `CameraR1CalibratorFactory`, the correct
`CameraR1Calibrator` can be obtained based on the origin (MC/Camera format)
of the data.
"""
from abc import abstractmethod

from .gainselection import ThresholdGainSelector, SimpleGainSelector
from ...core import Component, Factory
from ...core.traits import Unicode, Float
from ...io import EventSource

__all__ = [
    'NullR1Calibrator',
    'HESSIOR1Calibrator',
    'TargetIOR1Calibrator',
    'CameraR1CalibratorFactory'
]


class CameraR1Calibrator(Component):
    """
    The base R1-level calibrator. Fills the r1 container.

    The R1 calibrator performs the camera-specific R1 calibration that is
    usually performed on the raw data by the camera server. This calibrator
    exists in ctapipe for testing and prototyping purposes.

    Parameters
    ----------
    config : traitlets.loader.Config
        Configuration specified by config file or cmdline arguments.
        Used to set traitlet values.
        Set to None if no configuration to pass.
    tool : ctapipe.core.Tool or None
        Tool executable that is calling this component.
        Passes the correct logger to the component.
        Set to None if no Tool to pass.
    kwargs
    """

    def __init__(self, config=None, tool=None, gain_selector=None, **kwargs):
        """
        Parent class for the r1 calibrators. Fills the r1 container.

        Parameters
        ----------
        config : traitlets.loader.Config
            Configuration specified by config file or cmdline arguments.
            Used to set traitlet values.
            Set to None if no configuration to pass.
        tool : ctapipe.core.Tool or None
            Tool executable that is calling this component.
            Passes the correct logger to the component.
            Set to None if no Tool to pass.
        kwargs
        """
        super().__init__(config=config, parent=tool, **kwargs)
        self._r0_empty_warn = False

        self.gain_selector = gain_selector or SimpleGainSelector(tool, config)

    @abstractmethod
    def calibrate(self, event):
        """
        Abstract method to be defined in child class.

        Perform the conversion from raw R0 data to R1 data
        (ADC Samples -> PE Samples), and fill the r1 container.

        Parameters
        ----------
        event : container
            A `ctapipe` event container
        """

    def check_r0_exists(self, event, telid):
        """
        Check that r0 data exists. If it does not, then do not change r1.

        This ensures that if the containers were filled from a file containing
        r0 data, it is not overwritten by non-existant data.

        Parameters
        ----------
        event : container
            A `ctapipe` event container
        telid : int
            The telescope id.

        Returns
        -------
        bool
            True if r0.tel[telid].waveform is not None, else false.
        """
        r0 = event.r0.tel[telid].waveform
        if r0 is not None:
            return True
        else:
            if not self._r0_empty_warn:
                self.log.warning("Encountered an event with no R0 data. "
                                 "R1 is unchanged in this circumstance.")
                self._r0_empty_warn = True
            return False


class NullR1Calibrator(CameraR1Calibrator):
    """
    A dummy R1 calibrator that simply fills the r1 container with the samples
    from the r0 container.  To do the R1 gain selection, it uses a
    SimpleGainSelector, which selects by default the high-gain channel.

    Parameters
    ----------
    config : traitlets.loader.Config
        Configuration specified by config file or cmdline arguments.
        Used to set traitlet values.
        Set to None if no configuration to pass.
    tool : ctapipe.core.Tool or None
        Tool executable that is calling this component.
        Passes the correct logger to the component.
        Set to None if no Tool to pass.
    kwargs
    """

    def __init__(self, config=None, tool=None, gain_selector=None, **kwargs):
        super().__init__(config, tool, gain_selector, **kwargs)
        self.log.info("Using NullR1Calibrator, if event source is at "
                      "the R0 level, then r1 samples will equal r0 samples")
<<<<<<< HEAD
=======
        self.gain_selector = gain_selector or SimpleGainSelector(parent=tool,
                                                                 config=config)
>>>>>>> 5544a161

    def calibrate(self, event):
        for telid in event.r0.tels_with_data:
            if self.check_r0_exists(event, telid):
                samples = event.r0.tel[telid].waveform
                cam_id = event.inst.subarray.tel[telid].camera.cam_id
                wf, mask = self.gain_selector.select_gains(cam_id, samples)
                event.r1.tel[telid].waveform = wf.astype('float32')
                event.r1.tel[telid].gain_channel = mask


class HESSIOR1Calibrator(CameraR1Calibrator):
    """
    The R1 calibrator for hessio files. Fills the r1 container.

    This calibrator correctly applies the pedestal subtraction and conversion
    from counts to photoelectrons for the Monte-Carlo data.

    Parameters
    ----------
    config : traitlets.loader.Config
        Configuration specified by config file or cmdline arguments.
        Used to set traitlet values.
        Set to None if no configuration to pass.
    tool : ctapipe.core.Tool or None
        Tool executable that is calling this component.
        Passes the correct logger to the component.
        Set to None if no Tool to pass.

    Attributes
    ----------
    calib_scale: float
        the factor needed to transform from mean p.e. units to
        units of the single-p.e. peak: Depends on the collection efficiency,
        the asymmetry of the single p.e. amplitude  distribution and the
        electronic noise added to the signals. Default value of 1.05 is for
        GCT, but should be 0.92 for e.g. prod3 SimTelarray simulations.
    """

    calib_scale = Float(
        1.05,
        help="factor to transform from mean PE units to units single PE "
             "peak. (0.92 for standard MCs)",
    ).tag(config=True)

    def __init__(self, config=None, tool=None, gain_selector=None, **kwargs):
        if gain_selector is None:
            gain_selector = ThresholdGainSelector(config, tool)

        super().__init__(config=config, tool=tool,
                         gain_selector=gain_selector, **kwargs)

    def calibrate(self, event):
        if event.meta['origin'] != 'hessio':
            raise ValueError('Using HESSIOR1Calibrator to calibrate a '
                             'non-hessio event.')

        for telid in event.r0.tels_with_data:
            if self.check_r0_exists(event, telid):
                # todo: KPK  do gain selection first, then need to multiply
                # correct pedestals with a mask
                waveform = event.r0.tel[telid].waveform
                n_samples = waveform.shape[2]
                ped = event.mc.tel[telid].pedestal / n_samples
                gain = event.mc.tel[telid].dc_to_pe * self.calib_scale
                calibrated = (waveform - ped[..., None]) * gain[..., None]

                cam_id = event.inst.subarray.tel[telid].camera.cam_id
                wf, mask = self.gain_selector.select_gains(cam_id, calibrated)
                event.r1.tel[telid].waveform_full = calibrated
                event.r1.tel[telid].waveform = wf
                event.r1.tel[telid].gain_channel = mask


class TargetIOR1Calibrator(CameraR1Calibrator):
    pedestal_path = Unicode(
        '',
        allow_none=True,
        help='Path to the TargetCalib pedestal file'
    ).tag(config=True)
    tf_path = Unicode(
        '',
        allow_none=True,
        help='Path to the TargetCalib Transfer Function file'
    ).tag(config=True)
    pe_path = Unicode(
        '',
        allow_none=True,
        help='Path to the TargetCalib pe conversion file'
    ).tag(config=True)
    ff_path = Unicode(
        '',
        allow_none=True,
        help='Path to a TargetCalib flat field file'
    ).tag(config=True)

    def __init__(self, config=None, tool=None, **kwargs):
        """
        The R1 calibrator for targetio files (i.e. files containing data
        taken with a TARGET module, such as with CHEC)

        Fills the r1 container.

        Parameters
        ----------
        config : traitlets.loader.Config
            Configuration specified by config file or cmdline arguments.
            Used to set traitlet values.
            Set to None if no configuration to pass.
        tool : ctapipe.core.Tool
            Tool executable that is calling this component.
            Passes the correct logger to the component.
            Set to None if no Tool to pass.
        kwargs
        """
        super().__init__(config=config, tool=tool, **kwargs)
        try:
            import target_calib
        except ImportError:
            msg = ("Cannot find target_calib module, please follow "
                   "installation instructions from https://forge.in2p3.fr/"
                   "projects/gct/wiki/Installing_CHEC_Software")
            self.log.error(msg)
            raise

        self.tc = target_calib
        self.calibrator = None
        self.telid = 0

        self._load_calib()

    def calibrate(self, event):
        """
        Placeholder function to satisfy abstract parent, this is overloaded by
        either fake_calibrate or real_calibrate.
        """
        pass

    def _load_calib(self):
        """
        If a pedestal file has been supplied, create a target_calib
        Calibrator object. If it hasn't then point calibrate to
        fake_calibrate, where nothing is done to the waveform.
        """
        if self.pedestal_path:
            self.calibrator = self.tc.Calibrator(self.pedestal_path,
                                                 self.tf_path,
                                                 [self.pe_path, self.ff_path])
            self.calibrate = self.real_calibrate
        else:
            self.log.warning("No pedestal path supplied, "
                             "r1 samples will equal r0 samples.")
            self.calibrate = self.fake_calibrate

    def fake_calibrate(self, event):
        """
        Don't perform any calibration on the waveforms, just fill the
        R1 container.

        Parameters
        ----------
        event : `ctapipe` event-container
        """
        if event.meta['origin'] != 'targetio':
            raise ValueError('Using TargetioR1Calibrator to calibrate a '
                             'non-targetio event.')

        if self.check_r0_exists(event, self.telid):
            samples = event.r0.tel[self.telid].waveform

            cam_id = event.inst.subarray.tel[self.telid].camera.cam_id
            waveform, mask = self.gain_selector.select_gains(cam_id,
                                                             samples)
            event.r1.tel[self.telid].waveform_full = samples.astype('float32')
            event.r1.tel[self.telid].waveform = waveform.astype('float32')
            event.r1.tel[self.telid].gain_channel = mask

    def real_calibrate(self, event):
        """
        Apply the R1 calibration defined in target_calib and fill the
        R1 container.

        Parameters
        ----------
        event : `ctapipe` event-container
        """
        if event.meta['origin'] != 'targetio':
            raise ValueError('Using TargetioR1Calibrator to calibrate a '
                             'non-targetio event.')

        if self.check_r0_exists(event, self.telid):
            samples = event.r0.tel[self.telid].waveform

            cam_id = event.inst.subarray.tel[self.telid].camera.cam_id
            waveform, mask = self.gain_selector.select_gains(cam_id,
                                                             samples)
            event.r1.tel[self.telid].waveform_full = samples.astype('float32')
            event.r1.tel[self.telid].gain_channel = mask

            fci = event.targetio.tel[self.telid].first_cell_ids
            r1 = event.r1.tel[self.telid].waveform
            self.calibrator.ApplyEvent(waveform, fci, r1)


class CameraR1CalibratorFactory(Factory):
    """
    The R1 calibrator `ctapipe.core.factory.Factory`. This
    `ctapipe.core.factory.Factory` allows the correct
    `CameraR1Calibrator` to be obtained for the data investigated.

    Additional filepaths are required by some cameras for R1 calibration. Due
    to the current inplementation of `ctapipe.core.factory.Factory`, every
    trait that could
    possibly be required for a child `ctapipe.core.component.Component` of
    `CameraR1Calibrator` is
    included in this `ctapipe.core.factory.Factory`. The
    `CameraR1Calibrator` specific to a
    camera type should then define how/if that filepath should be used. The
    format of the file is not restricted, and the file can be read from inside
    ctapipe, or can call a different library created by the camera teams for
    the calibration of their camera.
    """
    base = CameraR1Calibrator
    custom_product_help = ('R1 Calibrator to use. If None then a '
                           'calibrator will either be selected based on the '
                           'supplied EventSource, or will default to '
                           '"NullR1Calibrator".')

    def __init__(self, config=None, tool=None, eventsource=None, **kwargs):
        """
        Parameters
        ----------
        config : traitlets.loader.Config
            Configuration specified by config file or cmdline arguments.
            Used to set traitlet values.
            Set to None if no configuration to pass.
        tool : ctapipe.core.Tool
            Tool executable that is calling this component.
            Passes the correct logger to the component.
            Set to None if no Tool to pass.
        eventsource : ctapipe.io.eventsource.EventSource
            EventSource that is being used to read the events. The EventSource
            contains information (such as metadata or inst) which indicates
            the appropriate R1Calibrator to use.
        kwargs

        """

        super().__init__(config, tool, **kwargs)
        if eventsource and not issubclass(type(eventsource), EventSource):
            raise TypeError(
                "eventsource must be a ctapipe.io.eventsource.EventSource"
            )
        self.eventsource = eventsource

    def _get_product_name(self):
        try:
            return super()._get_product_name()
        except AttributeError:
            es = self.eventsource
            if es:
                if es.metadata['is_simulation']:
                    return 'HESSIOR1Calibrator'
                elif es.__class__.__name__ == "TargetIOEventSource":
                    return 'TargetIOR1Calibrator'
            return 'NullR1Calibrator'<|MERGE_RESOLUTION|>--- conflicted
+++ resolved
@@ -137,12 +137,9 @@
         super().__init__(config, tool, gain_selector, **kwargs)
         self.log.info("Using NullR1Calibrator, if event source is at "
                       "the R0 level, then r1 samples will equal r0 samples")
-<<<<<<< HEAD
-=======
         self.gain_selector = gain_selector or SimpleGainSelector(parent=tool,
                                                                  config=config)
->>>>>>> 5544a161
-
+        
     def calibrate(self, event):
         for telid in event.r0.tels_with_data:
             if self.check_r0_exists(event, telid):
