"""
Calibrator for the R0 -> R1 data level transition.

This module handles the calibration from the R0 data level to R1. This data
level transition will be handled by the camera servers, not in the pipeline,
however the pipeline can be used as a test-bench in the comissioning stage of
the cameras.

As the R1 calibration is camera specific, each camera (and seperately the MC)
requires their own calibrator class with inherits from `CameraR1Calibrator`.
`HessioR1Calibrator` is the calibrator for the MC data obtained from readhess.
Through the use of `CameraR1CalibratorFactory`, the correct
`CameraR1Calibrator` can be obtained based on the origin (MC/Camera format)
of the data.
"""
from abc import abstractmethod

from .gainselection import ThresholdGainSelector, SimpleGainSelector
from ...core import Component, Factory
from ...core.traits import Unicode, Float
from ...io import EventSource

__all__ = [
    'NullR1Calibrator',
    'HESSIOR1Calibrator',
    'TargetIOR1Calibrator',
    'CameraR1CalibratorFactory'
]


class CameraR1Calibrator(Component):
    """
    The base R1-level calibrator. Fills the r1 container.

    The R1 calibrator performs the camera-specific R1 calibration that is
    usually performed on the raw data by the camera server. This calibrator
    exists in ctapipe for testing and prototyping purposes.

    Parameters
    ----------
    config : traitlets.loader.Config
        Configuration specified by config file or cmdline arguments.
        Used to set traitlet values.
        Set to None if no configuration to pass.
    tool : ctapipe.core.Tool or None
        Tool executable that is calling this component.
        Passes the correct logger to the component.
        Set to None if no Tool to pass.
    kwargs
    """

    def __init__(self, config=None, tool=None, gain_selector=None, **kwargs):
        """
        Parent class for the r1 calibrators. Fills the r1 container.

        Parameters
        ----------
        config : traitlets.loader.Config
            Configuration specified by config file or cmdline arguments.
            Used to set traitlet values.
            Set to None if no configuration to pass.
        tool : ctapipe.core.Tool or None
            Tool executable that is calling this component.
            Passes the correct logger to the component.
            Set to None if no Tool to pass.
        kwargs
        """
        super().__init__(config=config, parent=tool, **kwargs)
        self._r0_empty_warn = False

        self.gain_selector = gain_selector or SimpleGainSelector(tool, config)

    @abstractmethod
    def calibrate(self, event):
        """
        Abstract method to be defined in child class.

        Perform the conversion from raw R0 data to R1 data
        (ADC Samples -> PE Samples), and fill the r1 container.

        Parameters
        ----------
        event : container
            A `ctapipe` event container
        """

    def check_r0_exists(self, event, telid):
        """
        Check that r0 data exists. If it does not, then do not change r1.

        This ensures that if the containers were filled from a file containing
        r0 data, it is not overwritten by non-existant data.

        Parameters
        ----------
        event : container
            A `ctapipe` event container
        telid : int
            The telescope id.

        Returns
        -------
        bool
            True if r0.tel[telid].waveform is not None, else false.
        """
        r0 = event.r0.tel[telid].waveform
        if r0 is not None:
            return True
        else:
            if not self._r0_empty_warn:
                self.log.warning("Encountered an event with no R0 data. "
                                 "R1 is unchanged in this circumstance.")
                self._r0_empty_warn = True
            return False


class NullR1Calibrator(CameraR1Calibrator):
    """
    A dummy R1 calibrator that simply fills the r1 container with the samples
    from the r0 container.  To do the R1 gain selection, it uses a
    SimpleGainSelector, which selects by default the high-gain channel.

    Parameters
    ----------
    config : traitlets.loader.Config
        Configuration specified by config file or cmdline arguments.
        Used to set traitlet values.
        Set to None if no configuration to pass.
    tool : ctapipe.core.Tool or None
        Tool executable that is calling this component.
        Passes the correct logger to the component.
        Set to None if no Tool to pass.
    kwargs
    """

    def __init__(self, config=None, tool=None, gain_selector=None, **kwargs):
        super().__init__(config, tool, gain_selector, **kwargs)
        self.log.info("Using NullR1Calibrator, if event source is at "
                      "the R0 level, then r1 samples will equal r0 samples")

    def calibrate(self, event):
        for telid in event.r0.tels_with_data:
            if self.check_r0_exists(event, telid):
                samples = event.r0.tel[telid].waveform
                cam_id = event.inst.subarray.tel[telid].camera.cam_id
                wf, mask = self.gain_selector.select_gains(cam_id, samples)
                event.r1.tel[telid].waveform = wf.astype('float32')
                event.r1.tel[telid].gain_channel = mask


class HESSIOR1Calibrator(CameraR1Calibrator):
    """
    The R1 calibrator for hessio files. Fills the r1 container.

    This calibrator correctly applies the pedestal subtraction and conversion
    from counts to photoelectrons for the Monte-Carlo data.

    Parameters
    ----------
    config : traitlets.loader.Config
        Configuration specified by config file or cmdline arguments.
        Used to set traitlet values.
        Set to None if no configuration to pass.
    tool : ctapipe.core.Tool or None
        Tool executable that is calling this component.
        Passes the correct logger to the component.
        Set to None if no Tool to pass.

    Attributes
    ----------
    calib_scale: float
        the factor needed to transform from mean p.e. units to
        units of the single-p.e. peak: Depends on the collection efficiency,
        the asymmetry of the single p.e. amplitude  distribution and the
        electronic noise added to the signals. Default value of 1.05 is for
        GCT, but should be 0.92 for e.g. prod3 SimTelarray simulations.
    """

<<<<<<< HEAD
    # CALIB_SCALE is only relevant for MC calibration.
    #
    # CALIB_SCALE is the factor needed to transform from mean p.e. units to
    # units of the single-p.e. peak: Depends on the collection efficiency,
    # the asymmetry of the single p.e. amplitude  distribution and the
    # electronic noise added to the signals. Default value is for GCT.
    #
    # To correctly calibrate to number of photoelectron, a fresh SPE
    # calibration should be applied using a SPE sim_telarray run with an
    # artificial light source.
    #
    # TODO: Handle calib_scale differently per simlated telescope

    calib_scale = 1.05
=======
    calib_scale = Float(
        1.05,
        help="factor to transform from mean PE units to units single PE "
             "peak. (0.92 for standard MCs)",
    ).tag(config=True)
>>>>>>> 02986f20

    def __init__(self, config=None, tool=None, gain_selector=None, **kwargs):
        if gain_selector is None:
            gain_selector = ThresholdGainSelector(config, tool)

        super().__init__(config=config, tool=tool,
                         gain_selector=gain_selector, **kwargs)

    def calibrate(self, event):
        if event.meta['origin'] != 'hessio':
            raise ValueError('Using HESSIOR1Calibrator to calibrate a '
                             'non-hessio event.')

        for telid in event.r0.tels_with_data:
            if self.check_r0_exists(event, telid):
                # todo: KPK  do gain selection first, then need to multiply
                # correct pedestals with a mask
                waveform = event.r0.tel[telid].waveform
                n_samples = waveform.shape[2]
                ped = event.mc.tel[telid].pedestal / n_samples
                gain = event.mc.tel[telid].dc_to_pe * self.calib_scale
                calibrated = (waveform - ped[..., None]) * gain[..., None]

                cam_id = event.inst.subarray.tel[telid].camera.cam_id
                wf, mask = self.gain_selector.select_gains(cam_id, calibrated)
                event.r1.tel[telid].waveform_full = calibrated
                event.r1.tel[telid].waveform = wf
                event.r1.tel[telid].gain_channel = mask


class TargetIOR1Calibrator(CameraR1Calibrator):
    pedestal_path = Unicode(
        '',
        allow_none=True,
        help='Path to the TargetCalib pedestal file'
    ).tag(config=True)
    tf_path = Unicode(
        '',
        allow_none=True,
        help='Path to the TargetCalib Transfer Function file'
    ).tag(config=True)
    pe_path = Unicode(
        '',
        allow_none=True,
        help='Path to the TargetCalib pe conversion file'
    ).tag(config=True)
    ff_path = Unicode(
        '',
        allow_none=True,
        help='Path to a TargetCalib flat field file'
    ).tag(config=True)

    def __init__(self, config=None, tool=None, **kwargs):
        """
        The R1 calibrator for targetio files (i.e. files containing data
        taken with a TARGET module, such as with CHEC)

        Fills the r1 container.

        Parameters
        ----------
        config : traitlets.loader.Config
            Configuration specified by config file or cmdline arguments.
            Used to set traitlet values.
            Set to None if no configuration to pass.
        tool : ctapipe.core.Tool
            Tool executable that is calling this component.
            Passes the correct logger to the component.
            Set to None if no Tool to pass.
        kwargs
        """
        super().__init__(config=config, tool=tool, **kwargs)
        try:
            import target_calib
        except ImportError:
            msg = ("Cannot find target_calib module, please follow "
                   "installation instructions from https://forge.in2p3.fr/"
                   "projects/gct/wiki/Installing_CHEC_Software")
            self.log.error(msg)
            raise

        self.tc = target_calib
        self.calibrator = None
        self.telid = 0

        self._load_calib()

    def calibrate(self, event):
        """
        Placeholder function to satisfy abstract parent, this is overloaded by
        either fake_calibrate or real_calibrate.
        """
        pass

    def _load_calib(self):
        """
        If a pedestal file has been supplied, create a target_calib
        Calibrator object. If it hasn't then point calibrate to
        fake_calibrate, where nothing is done to the waveform.
        """
        if self.pedestal_path:
            self.calibrator = self.tc.Calibrator(self.pedestal_path,
                                                 self.tf_path,
                                                 [self.pe_path, self.ff_path])
            self.calibrate = self.real_calibrate
        else:
            self.log.warning("No pedestal path supplied, "
                             "r1 samples will equal r0 samples.")
            self.calibrate = self.fake_calibrate

    def fake_calibrate(self, event):
        """
        Don't perform any calibration on the waveforms, just fill the
        R1 container.

        Parameters
        ----------
        event : `ctapipe` event-container
        """
        if event.meta['origin'] != 'targetio':
            raise ValueError('Using TargetioR1Calibrator to calibrate a '
                             'non-targetio event.')

        if self.check_r0_exists(event, self.telid):
            samples = event.r0.tel[self.telid].waveform

            cam_id = event.inst.subarray.tel[self.telid].camera.cam_id
            waveform, mask = self.gain_selector.select_gains(cam_id,
                                                             samples)
            event.r1.tel[self.telid].waveform_full = samples.astype('float32')
            event.r1.tel[self.telid].waveform = waveform.astype('float32')
            event.r1.tel[self.telid].gain_channel = mask

    def real_calibrate(self, event):
        """
        Apply the R1 calibration defined in target_calib and fill the
        R1 container.

        Parameters
        ----------
        event : `ctapipe` event-container
        """
        if event.meta['origin'] != 'targetio':
            raise ValueError('Using TargetioR1Calibrator to calibrate a '
                             'non-targetio event.')

        if self.check_r0_exists(event, self.telid):
            samples = event.r0.tel[self.telid].waveform

            cam_id = event.inst.subarray.tel[self.telid].camera.cam_id
            waveform, mask = self.gain_selector.select_gains(cam_id,
                                                             samples)
            event.r1.tel[self.telid].waveform_full = samples.astype('float32')
            event.r1.tel[self.telid].gain_channel = mask

            fci = event.targetio.tel[self.telid].first_cell_ids
            r1 = event.r1.tel[self.telid].waveform
            self.calibrator.ApplyEvent(waveform, fci, r1)


class CameraR1CalibratorFactory(Factory):
    """
    The R1 calibrator `ctapipe.core.factory.Factory`. This
    `ctapipe.core.factory.Factory` allows the correct
    `CameraR1Calibrator` to be obtained for the data investigated.

    Additional filepaths are required by some cameras for R1 calibration. Due
    to the current inplementation of `ctapipe.core.factory.Factory`, every
    trait that could
    possibly be required for a child `ctapipe.core.component.Component` of
    `CameraR1Calibrator` is
    included in this `ctapipe.core.factory.Factory`. The
    `CameraR1Calibrator` specific to a
    camera type should then define how/if that filepath should be used. The
    format of the file is not restricted, and the file can be read from inside
    ctapipe, or can call a different library created by the camera teams for
    the calibration of their camera.
    """
    base = CameraR1Calibrator
    custom_product_help = ('R1 Calibrator to use. If None then a '
                           'calibrator will either be selected based on the '
                           'supplied EventSource, or will default to '
                           '"NullR1Calibrator".')

    def __init__(self, config=None, tool=None, eventsource=None, **kwargs):
        """
        Parameters
        ----------
        config : traitlets.loader.Config
            Configuration specified by config file or cmdline arguments.
            Used to set traitlet values.
            Set to None if no configuration to pass.
        tool : ctapipe.core.Tool
            Tool executable that is calling this component.
            Passes the correct logger to the component.
            Set to None if no Tool to pass.
        eventsource : ctapipe.io.eventsource.EventSource
            EventSource that is being used to read the events. The EventSource
            contains information (such as metadata or inst) which indicates
            the appropriate R1Calibrator to use.
        kwargs

        """

        super().__init__(config, tool, **kwargs)
        if eventsource and not issubclass(type(eventsource), EventSource):
            raise TypeError(
                "eventsource must be a ctapipe.io.eventsource.EventSource"
            )
        self.eventsource = eventsource

    def _get_product_name(self):
        try:
            return super()._get_product_name()
        except AttributeError:
            es = self.eventsource
            if es:
                if es.metadata['is_simulation']:
                    return 'HESSIOR1Calibrator'
                elif es.__class__.__name__ == "TargetIOEventSource":
                    return 'TargetIOR1Calibrator'
            return 'NullR1Calibrator'<|MERGE_RESOLUTION|>--- conflicted
+++ resolved
@@ -176,28 +176,11 @@
         GCT, but should be 0.92 for e.g. prod3 SimTelarray simulations.
     """
 
-<<<<<<< HEAD
-    # CALIB_SCALE is only relevant for MC calibration.
-    #
-    # CALIB_SCALE is the factor needed to transform from mean p.e. units to
-    # units of the single-p.e. peak: Depends on the collection efficiency,
-    # the asymmetry of the single p.e. amplitude  distribution and the
-    # electronic noise added to the signals. Default value is for GCT.
-    #
-    # To correctly calibrate to number of photoelectron, a fresh SPE
-    # calibration should be applied using a SPE sim_telarray run with an
-    # artificial light source.
-    #
-    # TODO: Handle calib_scale differently per simlated telescope
-
-    calib_scale = 1.05
-=======
     calib_scale = Float(
         1.05,
         help="factor to transform from mean PE units to units single PE "
              "peak. (0.92 for standard MCs)",
     ).tag(config=True)
->>>>>>> 02986f20
 
     def __init__(self, config=None, tool=None, gain_selector=None, **kwargs):
         if gain_selector is None:
