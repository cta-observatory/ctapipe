--- conflicted
+++ resolved
@@ -54,10 +54,6 @@
         Set to None if no Tool to pass.
     kwargs
     """
-<<<<<<< HEAD
-=======
-    origin = None
->>>>>>> 71171d98
 
     def __init__(self, config, tool, **kwargs):
         """
@@ -171,10 +167,6 @@
         Set to None if no Tool to pass.
     kwargs
     """
-<<<<<<< HEAD
-=======
-    origin = 'hessio'
->>>>>>> 71171d98
 
     def calibrate(self, event):
         if event.meta['origin'] != 'hessio':
@@ -394,11 +386,7 @@
                       help='Path to a flat field file').tag(config=True)
 
     def get_factory_name(self):
-<<<<<<< HEAD
-        return CameraR1CalibratorFactory.__name__
-=======
         return self.__class__.__name__
->>>>>>> 71171d98
 
     def get_product_name(self):
         return self.calibrator