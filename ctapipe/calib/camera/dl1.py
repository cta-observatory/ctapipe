"""
Calibrator for the DL0 -> DL1 data level transition.

This module handles the calibration from the DL0 data level to DL1. This
transition involves the waveform cleaning (such as filtering, smoothing,
or basline subtraction) performed by a cleaner from
`ctapipe.image.waveform_cleaning`, and the charge extraction technique
from `ctapipe.image.charge_extractors`.
"""
import numpy as np

from ...core import Component
from ...core.traits import Float
    from ...image import NeighbourPeakIntegrator, NullWaveformCleaner

__all__ = ['CameraDL1Calibrator']


def integration_correction(n_chan, pulse_shape, refstep, time_slice,
                           window_width, window_shift):
    """
    Obtain the integration correction for the window specified.

    This correction accounts for the cherenkov signal that may be missed due
    to a smaller integration window by looking at the reference pulse shape.

    Provides the same result as set_integration_correction from readhess.

    Parameters
    ----------
    n_chan : int
        Number of gain channels for the telescope
    pulse_shape : ndarray
        Numpy array containing the pulse shape for each channel.
    refstep : int
        The step in time for each sample of the reference pulse shape
    time_slice : int
        The step in time for each sample of the waveforms
    window_width : int
        Width of the integration window.
    window_shift : int
        Shift to before the peak for the start of the integration window.

    Returns
    -------
    correction : list[2]
        Value of the integration correction for this telescope for each
        channel.
    """
    correction = np.ones(n_chan)
    for chan in range(n_chan):
        pshape = pulse_shape[chan]
        if pshape.all() is False or time_slice == 0 or refstep == 0:
            continue

        ref_x = np.arange(0, pshape.size * refstep, refstep)
        edges = np.arange(0, pshape.size * refstep + 1, time_slice)

        sampled, se = np.histogram(ref_x, edges, weights=pshape, density=True)
        n_samples = sampled.size
        start = sampled.argmax() - window_shift
        end = start + window_width

        if window_width > n_samples:
            window_width = n_samples
        if start < 0:
            start = 0
        if start + window_width > n_samples:
            start = n_samples - window_width

        integration = np.diff(se)[start:end] * sampled[start:end]
        correction[chan] = 1 / np.sum(integration)

    return correction


class CameraDL1Calibrator(Component):
    """
    The calibrator for DL1 charge extraction. Fills the dl1 container.

    It handles the integration correction and, if required, the list of
    neighbours.

    Parameters
    ----------
    config : traitlets.loader.Config
        Configuration specified by config file or cmdline arguments.
        Used to set traitlet values.
        Set to None if no configuration to pass.
    tool : ctapipe.core.Tool or None
        Tool executable that is calling this component.
        Passes the correct logger to the component.
        Set to None if no Tool to pass.
    extractor : ctapipe.calib.camera.charge_extractors.ChargeExtractor
        The extractor to use to extract the charge from the waveforms.
        By default the NeighbourPeakIntegrator with default configuration
        is used.
    cleaner : ctapipe.calib.camera.waveform_cleaners.Cleaner
        The waveform cleaner to use. By default no cleaning is
        applied to the waveforms.
    kwargs
    """
    radius = Float(None, allow_none=True,
                   help='Pixels within radius from a pixel are considered '
                        'neighbours to the pixel. Set to None for the default '
                        '(1.4 * min_pixel_seperation).').tag(config=True)
    clip_amplitude = Float(None, allow_none=True,
                           help='Amplitude in p.e. above which the signal is '
                                'clipped. Set to None for no '
                                'clipping.').tag(config=True)

    def __init__(self, config=None, tool=None, extractor=None, cleaner=None,
                 **kwargs):
        super().__init__(config=config, parent=tool, **kwargs)
        self.extractor = extractor
        if self.extractor is None:
            self.extractor = NeighbourPeakIntegrator(config, tool)
        self.cleaner = cleaner
        if self.cleaner is None:
            self.cleaner = NullWaveformCleaner(config, tool)
        self._dl0_empty_warn = False

    def check_dl0_exists(self, event, telid):
        """
        Check that dl0 data exists. If it does not, then do not change dl1.

        This ensures that if the containers were filled from a file containing
        dl1 data, it is not overwritten by non-existant data.

        Parameters
        ----------
        event : container
            A `ctapipe` event container
        telid : int
            The telescope id.

        Returns
        -------
        bool
            True if dl0.tel[telid].waveform is not None, else false.
        """
        dl0 = event.dl0.tel[telid].waveform
        if dl0 is not None:
            return True
        else:
            if not self._dl0_empty_warn:
                self.log.warning("Encountered an event with no DL0 data. "
                                 "DL1 is unchanged in this circumstance.")
                self._dl0_empty_warn = True
            return False

    def get_correction(self, event, telid):
        """
        Obtain the integration correction for this telescope.

        Parameters
        ----------
        event : container
            A `ctapipe` event container
        telid : int
            The telescope id.
            The integration correction is calculated once per telescope.

        Returns
        -------
        ndarray
        """
        shape = event.mc.tel[telid].reference_pulse_shape
        n_chan = shape.shape[0]

        try:
            shift = self.extractor.window_shift
            width = self.extractor.window_width

            step = event.mc.tel[telid].meta['refstep']
            time_slice = event.mc.tel[telid].time_slice
            correction = integration_correction(n_chan, shape, step,
                                                time_slice, width, shift)
            return correction
        except (AttributeError, KeyError):
            # Don't apply correction when window_shift or window_width
            # does not exist in extractor, or when container does not have
            # a reference pulse shape
<<<<<<< HEAD
            return np.ones(n_chan)
=======
            return np.ones(event.dl0.tel[telid].waveform.shape[0])
>>>>>>> 1cb6f215

    def calibrate(self, event):
        """
        Fill the dl1 container with the calibration data that results from the
        configuration of this calibrator.

        Parameters
        ----------
        event : container
            A `ctapipe` event container
        """
        for telid in event.dl0.tels_with_data:

            if self.check_dl0_exists(event, telid):
                waveforms = event.dl0.tel[telid].waveform
                n_samples = waveforms.shape[2]
                if n_samples == 1:
                    # To handle ASTRI and dst
                    corrected = waveforms[..., 0]
                    window = np.ones(waveforms.shape)
                    peakpos = np.zeros(waveforms.shape[0:2])
                    cleaned = waveforms
                else:
                    # Clean waveforms
                    cleaned = self.cleaner.apply(waveforms)

                    # Extract charge
                    if self.extractor.requires_neighbours():
                        e = self.extractor
                        g = event.inst.subarray.tel[telid].camera
                        e.neighbours = g.neighbor_matrix_where
                    extract = self.extractor.extract_charge
                    charge, peakpos, window = extract(cleaned)

                    # Apply integration correction
                    correction = self.get_correction(event, telid)[:, None]
                    corrected = charge * correction

                # Clip amplitude
                if self.clip_amplitude:
                    corrected[corrected > self.clip_amplitude] = \
                        self.clip_amplitude

                # Store into event container
                event.dl1.tel[telid].image = corrected
                event.dl1.tel[telid].extracted_samples = window
                event.dl1.tel[telid].peakpos = peakpos
                event.dl1.tel[telid].cleaned = cleaned<|MERGE_RESOLUTION|>--- conflicted
+++ resolved
@@ -11,7 +11,7 @@
 
 from ...core import Component
 from ...core.traits import Float
-    from ...image import NeighbourPeakIntegrator, NullWaveformCleaner
+from ...image import NeighbourPeakIntegrator, NullWaveformCleaner
 
 __all__ = ['CameraDL1Calibrator']
 
@@ -165,13 +165,11 @@
         -------
         ndarray
         """
-        shape = event.mc.tel[telid].reference_pulse_shape
-        n_chan = shape.shape[0]
-
         try:
             shift = self.extractor.window_shift
             width = self.extractor.window_width
-
+            shape = event.mc.tel[telid].reference_pulse_shape
+            n_chan = shape.shape[0]
             step = event.mc.tel[telid].meta['refstep']
             time_slice = event.mc.tel[telid].time_slice
             correction = integration_correction(n_chan, shape, step,
@@ -181,11 +179,7 @@
             # Don't apply correction when window_shift or window_width
             # does not exist in extractor, or when container does not have
             # a reference pulse shape
-<<<<<<< HEAD
-            return np.ones(n_chan)
-=======
             return np.ones(event.dl0.tel[telid].waveform.shape[0])
->>>>>>> 1cb6f215
 
     def calibrate(self, event):
         """
