--- conflicted
+++ resolved
@@ -105,27 +105,17 @@
     Simply choose a single gain channel always.
     """
 
-<<<<<<< HEAD
-    channel = traits.Int(
-        default_value=0,
-=======
     channel = traits.CaselessStrEnum(
         [x.name for x in Channel],
         default_value=Channel.HIGH.name,
->>>>>>> 27a9cd3e
         help="which gain channel to retain"
     ).tag(config=True)
 
     def select_gains(self, cam_id, multi_gain_waveform):
         chan = Channel[self.channel].value
         return (
-<<<<<<< HEAD
-            multi_gain_waveform[self.channel],
+            multi_gain_waveform[chan],
             np.full(multi_gain_waveform.shape[1], self.channel, dtype=np.bool)
-=======
-            multi_gain_waveform[chan],
-            (np.ones(multi_gain_waveform.shape[1]) * chan).astype(np.bool)
->>>>>>> 27a9cd3e
         )
 
 
