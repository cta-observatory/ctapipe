"""
Calibrator for the R1 -> DL0 data level transition.

This module handles the calibration from the R1 data level to DL0. This
transition exists as a conveniance in the pipepline and can be used to test
data volume reduction methods inside the pipeline. By default, no data volume
reduction is applied, and the DL0 samples are identical to the R1. However,
if a reducer from `ctapipe.image.reducers` is passed to the
`CameraDL0Reducer`, then the reduction will be applied.
"""
from ctapipe.core import Component

__all__ = ['CameraDL0Reducer']


class CameraDL0Reducer(Component):
    """
    Parent class for the dl0 data volume reducers. Fills the dl0 container.

    Parameters
    ----------
    config : traitlets.loader.Config
        Configuration specified by config file or cmdline arguments.
        Used to set traitlet values.
        Set to None if no configuration to pass.
    tool : ctapipe.core.Tool or None
        Tool executable that is calling this component.
        Passes the correct logger to the component.
        Set to None if no Tool to pass.
    reducer : ctapipe.calib.camera.reducer.Reducer
        The reducer to use to reduce the waveforms in the event.
        By default no data volume reduction is applied, and the dl0 samples
        will equal the r1 samples.
    kwargs
    """
<<<<<<< HEAD

    def __init__(self, config=None, tool=None, reductor=None, **kwargs):
=======
    def __init__(self, config=None, tool=None, reducer=None, **kwargs):
>>>>>>> cc8795da
        super().__init__(config=config, parent=tool, **kwargs)
        if reducer is None:
            self.log.info("Applying no data volume reduction in the "
                          "conversion from R1 to DL0")
        self._reducer = reducer
        self._r1_empty_warn = False

    def check_r1_exists(self, event, telid):
        """
        Check that r1 data exists. If it does not, then do not change dl0.

        This ensures that if the containers were filled from a file containing
        r1 data, it is not overwritten by non-existant data.

        Parameters
        ----------
        event : container
            A `ctapipe` event container
        telid : int
            The telescope id.

        Returns
        -------
        bool
            True if r1.tel[telid].waveform is not None, else false.
        """
        r1 = event.r1.tel[telid].waveform
        if r1 is not None:
            return True
        else:
            if not self._r1_empty_warn:
                self.log.warning("Encountered an event with no R1 data. "
                                 "DL0 is unchanged in this circumstance.")
                self._r1_empty_warn = True
            return False

    def reduce(self, event):
        """
        Perform the conversion from raw R1 data to dl0 data
        (PE Samples -> Reduced PE Samples), and fill the dl0 container.

        Parameters
        ----------
        event : container
            A `ctapipe` event container
        """
        tels = event.r1.tels_with_data
        for telid in tels:
            if self.check_r1_exists(event, telid):
<<<<<<< HEAD
                dl0_tel = event.dl0.tel[telid]
                r1_tel = event.r1.tel[telid]
                r1_waveform = r1_tel.waveform
                if self._reductor is None:
                    dl0_tel.waveform = r1_waveform
                else:
                    reduction = self._reductor.reduce_waveforms(r1_waveform)
                    dl0_tel.waveform = reduction

                dl0_tel.gain_channel = r1_tel.gain_channel
                dl0_tel.trigger_time = r1_tel.trigger_time
                dl0_tel.trigger_type = r1_tel.trigger_type
=======
                if self._reducer is None:
                    event.dl0.tel[telid].waveform = r1
                else:
                    reduction = self._reducer.reduce_waveforms(r1)
                    event.dl0.tel[telid].waveform = reduction
>>>>>>> cc8795da
<|MERGE_RESOLUTION|>--- conflicted
+++ resolved
@@ -33,12 +33,7 @@
         will equal the r1 samples.
     kwargs
     """
-<<<<<<< HEAD
-
-    def __init__(self, config=None, tool=None, reductor=None, **kwargs):
-=======
     def __init__(self, config=None, tool=None, reducer=None, **kwargs):
->>>>>>> cc8795da
         super().__init__(config=config, parent=tool, **kwargs)
         if reducer is None:
             self.log.info("Applying no data volume reduction in the "
@@ -88,23 +83,15 @@
         tels = event.r1.tels_with_data
         for telid in tels:
             if self.check_r1_exists(event, telid):
-<<<<<<< HEAD
                 dl0_tel = event.dl0.tel[telid]
                 r1_tel = event.r1.tel[telid]
                 r1_waveform = r1_tel.waveform
                 if self._reductor is None:
                     dl0_tel.waveform = r1_waveform
                 else:
-                    reduction = self._reductor.reduce_waveforms(r1_waveform)
+                    reduction = self._reducer.reduce_waveforms(r1_waveform)
                     dl0_tel.waveform = reduction
 
                 dl0_tel.gain_channel = r1_tel.gain_channel
                 dl0_tel.trigger_time = r1_tel.trigger_time
-                dl0_tel.trigger_type = r1_tel.trigger_type
-=======
-                if self._reducer is None:
-                    event.dl0.tel[telid].waveform = r1
-                else:
-                    reduction = self._reducer.reduce_waveforms(r1)
-                    event.dl0.tel[telid].waveform = reduction
->>>>>>> cc8795da
+                dl0_tel.trigger_type = r1_tel.trigger_type