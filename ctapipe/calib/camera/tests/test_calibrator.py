"""
Tests for CameraCalibrator and related functions
"""
import numpy as np
import pytest
from scipy.stats import norm
from traitlets.config.configurable import Config
from astropy import units as u

from ctapipe.calib.camera.calibrator import CameraCalibrator
from ctapipe.image.extractor import LocalPeakWindowSum, FullWaveformSum
from ctapipe.instrument import CameraGeometry
from ctapipe.io.containers import DataContainer


@pytest.fixture(scope="function")
def subarray(example_event):
    return example_event.inst.subarray


<<<<<<< HEAD
@pytest.fixture('module')
def reference_pulse():
    reference_pulse_sample_width = 0.09
    n_reference_pulse_samples = 1280
    reference_pulse_shape = np.array([
        norm.pdf(np.arange(n_reference_pulse_samples), 600, 100) * 1.7,
        norm.pdf(np.arange(n_reference_pulse_samples), 700, 100) * 1.7,
    ])
    return reference_pulse_shape, reference_pulse_sample_width


@pytest.fixture('module')
def sampled_reference_pulse(reference_pulse):
    reference_pulse_shape, reference_pulse_sample_width = reference_pulse
    n_channels, n_reference_pulse_samples = reference_pulse_shape.shape
    pulse_max_sample = n_reference_pulse_samples * reference_pulse_sample_width
    sample_width_ns = 2
    pulse_shape_x = np.arange(0, pulse_max_sample, reference_pulse_sample_width)
    sampled_edges = np.arange(0, pulse_max_sample, sample_width_ns)
    sampled_pulse = np.array([np.histogram(
        pulse_shape_x, sampled_edges, weights=reference_pulse_shape[ichan], density=True
    )[0] for ichan in range(n_channels)])
    return sampled_pulse, sample_width_ns


=======
>>>>>>> 86cec542
def test_camera_calibrator(example_event, subarray):
    telid = list(example_event.r0.tel)[0]
    calibrator = CameraCalibrator(subarray=subarray)
    calibrator(example_event)
    image = example_event.dl1.tel[telid].image
    pulse_time = example_event.dl1.tel[telid].pulse_time
    assert image is not None
    assert pulse_time is not None
    assert image.shape == (1764,)
    assert pulse_time.shape == (1764,)


def test_manual_extractor(subarray):
    calibrator = CameraCalibrator(
        subarray=subarray,
        image_extractor=LocalPeakWindowSum(subarray=subarray)
    )
    assert isinstance(calibrator.image_extractor, LocalPeakWindowSum)


def test_config(subarray):
    window_shift = 3
    window_width = 9
    config = Config(
        {
            "LocalPeakWindowSum": {
                "window_shift": window_shift,
                "window_width": window_width,
            }
        }
    )
    calibrator = CameraCalibrator(
        subarray=subarray,
        image_extractor=LocalPeakWindowSum(subarray=subarray, config=config),
        config=config
    )
    assert calibrator.image_extractor.window_shift.tel[None] == window_shift
    assert calibrator.image_extractor.window_width.tel[None] == window_width


<<<<<<< HEAD
def test_integration_correction(reference_pulse, sampled_reference_pulse):
    reference_pulse_shape, reference_pulse_sample_width = reference_pulse
    sampled_pulse, sample_width_ns = sampled_reference_pulse
    sampled_pulse_fc = sampled_pulse[0]  # Test first channel
    full_integral = np.sum(sampled_pulse[0] * sample_width_ns)

    for window_start in range(0, sampled_pulse_fc.size):
        for window_end in range(window_start+1, sampled_pulse_fc.size):
            window_width = window_end - window_start
            window_shift = sampled_pulse_fc.argmax() - window_start
            correction = integration_correction(
                reference_pulse_shape,
                reference_pulse_sample_width, sample_width_ns,
                window_width, window_shift
            )[0]
            window_integral = np.sum(
                sampled_pulse_fc[window_start:window_end] * sample_width_ns
            )
            np.testing.assert_allclose(full_integral, window_integral * correction)


def test_integration_correction_outofbounds(reference_pulse, sampled_reference_pulse):
    reference_pulse_shape, reference_pulse_sample_width = reference_pulse
    sampled_pulse, sample_width_ns = sampled_reference_pulse
    sampled_pulse_fc = sampled_pulse[0]  # Test first channel
    full_integral = np.sum(sampled_pulse[0] * sample_width_ns)

    for window_start in range(0, sampled_pulse_fc.size):
        for window_end in range(sampled_pulse_fc.size, sampled_pulse_fc.size+20):
            window_width = window_end - window_start
            window_shift = sampled_pulse_fc.argmax() - window_start
            correction = integration_correction(
                reference_pulse_shape,
                reference_pulse_sample_width, sample_width_ns,
                window_width, window_shift
            )[0]
            window_integral = np.sum(
                sampled_pulse_fc[window_start:window_end] * sample_width_ns
            )
            np.testing.assert_allclose(full_integral, window_integral * correction)


def test_integration_correction_no_ref_pulse(example_event, subarray):
    telid = list(example_event.r0.tel)[0]
    delattr(
        example_event.inst.subarray.tel[telid].camera.readout,
        "reference_pulse_shape"
    )
    calibrator = CameraCalibrator(subarray=subarray)
    calibrator._calibrate_dl0(example_event, telid)
    correction = calibrator._get_correction(example_event, telid)
    assert (correction == 1).all()


=======
>>>>>>> 86cec542
def test_check_r1_empty(example_event, subarray):
    calibrator = CameraCalibrator(subarray=subarray)
    telid = list(example_event.r0.tel)[0]
    waveform = example_event.r1.tel[telid].waveform.copy()
    with pytest.warns(UserWarning):
        example_event.r1.tel[telid].waveform = None
        calibrator._calibrate_dl0(example_event, telid)
        assert example_event.dl0.tel[telid].waveform is None

    assert calibrator._check_r1_empty(None) is True
    assert calibrator._check_r1_empty(waveform) is False

    calibrator = CameraCalibrator(
        subarray=subarray,
        image_extractor=FullWaveformSum(subarray=subarray)
    )
    event = DataContainer()
    event.dl0.tel[telid].waveform = np.full((2048, 128), 2)
    with pytest.warns(UserWarning):
        calibrator(event)
    assert (event.dl0.tel[telid].waveform == 2).all()
    sampling_rate = subarray.tel[telid].camera.sampling_rate.to_value('GHz')
    assert (event.dl1.tel[telid].image == 2 * 128 / sampling_rate).all()


def test_check_dl0_empty(example_event, subarray):
    calibrator = CameraCalibrator(subarray=subarray)
    telid = list(example_event.r0.tel)[0]
    calibrator._calibrate_dl0(example_event, telid)
    waveform = example_event.dl0.tel[telid].waveform.copy()
    with pytest.warns(UserWarning):
        example_event.dl0.tel[telid].waveform = None
        calibrator._calibrate_dl1(example_event, telid)
        assert example_event.dl1.tel[telid].image is None

    assert calibrator._check_dl0_empty(None) is True
    assert calibrator._check_dl0_empty(waveform) is False

    calibrator = CameraCalibrator(subarray=subarray)
    event = DataContainer()
    event.dl1.tel[telid].image = np.full(2048, 2)
    with pytest.warns(UserWarning):
        calibrator(event)
    assert (event.dl1.tel[telid].image == 2).all()


def test_dl1_charge_calib(subarray):
    camera = CameraGeometry.from_name("CHEC")
    n_pixels = camera.n_pixels
    n_samples = 96
    mid = n_samples // 2
    pulse_sigma = 6
    random = np.random.RandomState(1)
    x = np.arange(n_samples)

    # Randomize times and create pulses
    time_offset = random.uniform(mid - 10, mid + 10, n_pixels)[:, np.newaxis]
    y = norm.pdf(x, time_offset, pulse_sigma)

    # Define absolute calibration coefficients
    absolute = random.uniform(100, 1000, n_pixels)
    y *= absolute[:, np.newaxis]

    # Define relative coefficients
    relative = random.normal(1, 0.01, n_pixels)
    y /= relative[:, np.newaxis]

    # Define pedestal
    pedestal = random.uniform(-4, 4, n_pixels)
    y += pedestal[:, np.newaxis]

    event = DataContainer()
    telid = list(subarray.tel.keys())[0]
    event.dl0.tel[telid].waveform = y

    # Test default
    calibrator = CameraCalibrator(
        subarray=subarray,
        image_extractor=FullWaveformSum(subarray=subarray)
    )
    calibrator(event)
    np.testing.assert_allclose(event.dl1.tel[telid].image, y.sum(1))

    event.calibration.tel[telid].dl1.time_shift = time_offset
    event.calibration.tel[telid].dl1.pedestal_offset = pedestal * n_samples
    event.calibration.tel[telid].dl1.absolute_factor = absolute
    event.calibration.tel[telid].dl1.relative_factor = relative

    # Test without need for timing corrections
    calibrator = CameraCalibrator(
        subarray=subarray,
        image_extractor=FullWaveformSum(subarray=subarray)
    )
    calibrator(event)
    np.testing.assert_allclose(event.dl1.tel[telid].image, 1)

    # TODO: Test with timing corrections<|MERGE_RESOLUTION|>--- conflicted
+++ resolved
@@ -18,34 +18,6 @@
     return example_event.inst.subarray
 
 
-<<<<<<< HEAD
-@pytest.fixture('module')
-def reference_pulse():
-    reference_pulse_sample_width = 0.09
-    n_reference_pulse_samples = 1280
-    reference_pulse_shape = np.array([
-        norm.pdf(np.arange(n_reference_pulse_samples), 600, 100) * 1.7,
-        norm.pdf(np.arange(n_reference_pulse_samples), 700, 100) * 1.7,
-    ])
-    return reference_pulse_shape, reference_pulse_sample_width
-
-
-@pytest.fixture('module')
-def sampled_reference_pulse(reference_pulse):
-    reference_pulse_shape, reference_pulse_sample_width = reference_pulse
-    n_channels, n_reference_pulse_samples = reference_pulse_shape.shape
-    pulse_max_sample = n_reference_pulse_samples * reference_pulse_sample_width
-    sample_width_ns = 2
-    pulse_shape_x = np.arange(0, pulse_max_sample, reference_pulse_sample_width)
-    sampled_edges = np.arange(0, pulse_max_sample, sample_width_ns)
-    sampled_pulse = np.array([np.histogram(
-        pulse_shape_x, sampled_edges, weights=reference_pulse_shape[ichan], density=True
-    )[0] for ichan in range(n_channels)])
-    return sampled_pulse, sample_width_ns
-
-
-=======
->>>>>>> 86cec542
 def test_camera_calibrator(example_event, subarray):
     telid = list(example_event.r0.tel)[0]
     calibrator = CameraCalibrator(subarray=subarray)
@@ -86,63 +58,6 @@
     assert calibrator.image_extractor.window_width.tel[None] == window_width
 
 
-<<<<<<< HEAD
-def test_integration_correction(reference_pulse, sampled_reference_pulse):
-    reference_pulse_shape, reference_pulse_sample_width = reference_pulse
-    sampled_pulse, sample_width_ns = sampled_reference_pulse
-    sampled_pulse_fc = sampled_pulse[0]  # Test first channel
-    full_integral = np.sum(sampled_pulse[0] * sample_width_ns)
-
-    for window_start in range(0, sampled_pulse_fc.size):
-        for window_end in range(window_start+1, sampled_pulse_fc.size):
-            window_width = window_end - window_start
-            window_shift = sampled_pulse_fc.argmax() - window_start
-            correction = integration_correction(
-                reference_pulse_shape,
-                reference_pulse_sample_width, sample_width_ns,
-                window_width, window_shift
-            )[0]
-            window_integral = np.sum(
-                sampled_pulse_fc[window_start:window_end] * sample_width_ns
-            )
-            np.testing.assert_allclose(full_integral, window_integral * correction)
-
-
-def test_integration_correction_outofbounds(reference_pulse, sampled_reference_pulse):
-    reference_pulse_shape, reference_pulse_sample_width = reference_pulse
-    sampled_pulse, sample_width_ns = sampled_reference_pulse
-    sampled_pulse_fc = sampled_pulse[0]  # Test first channel
-    full_integral = np.sum(sampled_pulse[0] * sample_width_ns)
-
-    for window_start in range(0, sampled_pulse_fc.size):
-        for window_end in range(sampled_pulse_fc.size, sampled_pulse_fc.size+20):
-            window_width = window_end - window_start
-            window_shift = sampled_pulse_fc.argmax() - window_start
-            correction = integration_correction(
-                reference_pulse_shape,
-                reference_pulse_sample_width, sample_width_ns,
-                window_width, window_shift
-            )[0]
-            window_integral = np.sum(
-                sampled_pulse_fc[window_start:window_end] * sample_width_ns
-            )
-            np.testing.assert_allclose(full_integral, window_integral * correction)
-
-
-def test_integration_correction_no_ref_pulse(example_event, subarray):
-    telid = list(example_event.r0.tel)[0]
-    delattr(
-        example_event.inst.subarray.tel[telid].camera.readout,
-        "reference_pulse_shape"
-    )
-    calibrator = CameraCalibrator(subarray=subarray)
-    calibrator._calibrate_dl0(example_event, telid)
-    correction = calibrator._get_correction(example_event, telid)
-    assert (correction == 1).all()
-
-
-=======
->>>>>>> 86cec542
 def test_check_r1_empty(example_event, subarray):
     calibrator = CameraCalibrator(subarray=subarray)
     telid = list(example_event.r0.tel)[0]
