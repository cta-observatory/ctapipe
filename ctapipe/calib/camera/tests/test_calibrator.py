"""
Tests for CameraCalibrator and related functions
"""
import numpy as np
import pytest
from scipy.stats import norm
from traitlets.config.configurable import Config

from ctapipe.calib.camera.calibrator import CameraCalibrator
<<<<<<< HEAD
from ctapipe.image.extractor import LocalPeakWindowSum, FullWaveformSum
=======
from ctapipe.image.extractor import (
    NeighborPeakWindowSum,
    LocalPeakWindowSum,
    FullWaveformSum,
)
from ctapipe.image.reducer import NullDataVolumeReducer, TailCutsDataVolumeReducer
from ctapipe.instrument import CameraGeometry
>>>>>>> 06c92f8f
from ctapipe.containers import DataContainer


def test_camera_calibrator(example_event, example_subarray):
    telid = list(example_event.r0.tel)[0]
    calibrator = CameraCalibrator(subarray=example_subarray)
    calibrator(example_event)
    image = example_event.dl1.tel[telid].image
    peak_time = example_event.dl1.tel[telid].peak_time
    assert image is not None
    assert peak_time is not None
    assert image.shape == (1764,)
    assert peak_time.shape == (1764,)


def test_manual_extractor(example_subarray):
    calibrator = CameraCalibrator(
        subarray=example_subarray,
        image_extractor=LocalPeakWindowSum(subarray=example_subarray),
    )
    assert isinstance(calibrator.image_extractor, LocalPeakWindowSum)


def test_config(example_subarray):
    calibrator = CameraCalibrator(subarray=example_subarray)

    # test defaults
    assert isinstance(calibrator.image_extractor, NeighborPeakWindowSum)
    assert isinstance(calibrator.data_volume_reducer, NullDataVolumeReducer)

    config = Config(
        {
            "CameraCalibrator": {
                "image_extractor_type": "LocalPeakWindowSum",
                "LocalPeakWindowSum": {"window_width": 15},
                "data_volume_reducer_type": "TailCutsDataVolumeReducer",
                "TailCutsDataVolumeReducer": {
                    "TailcutsImageCleaner": {"picture_threshold_pe": 20.0}
                },
            }
        }
    )

    calibrator = CameraCalibrator(example_subarray, config=config)
    assert isinstance(calibrator.image_extractor, LocalPeakWindowSum)
    assert calibrator.image_extractor.window_width.tel[None] == 15

    assert isinstance(calibrator.data_volume_reducer, TailCutsDataVolumeReducer)
    assert calibrator.data_volume_reducer.cleaner.picture_threshold_pe.tel[None] == 20


def test_check_r1_empty(example_event, example_subarray):
    calibrator = CameraCalibrator(subarray=example_subarray)
    telid = list(example_event.r0.tel)[0]
    waveform = example_event.r1.tel[telid].waveform.copy()
    with pytest.warns(UserWarning):
        example_event.r1.tel[telid].waveform = None
        calibrator._calibrate_dl0(example_event, telid)
        assert example_event.dl0.tel[telid].waveform is None

    assert calibrator._check_r1_empty(None) is True
    assert calibrator._check_r1_empty(waveform) is False

    calibrator = CameraCalibrator(
        subarray=example_subarray,
        image_extractor=FullWaveformSum(subarray=example_subarray),
    )
    event = DataContainer()
    event.dl0.tel[telid].waveform = np.full((2048, 128), 2)
    with pytest.warns(UserWarning):
        calibrator(event)
    assert (event.dl0.tel[telid].waveform == 2).all()
    assert (event.dl1.tel[telid].image == 2 * 128).all()


def test_check_dl0_empty(example_event, example_subarray):
    calibrator = CameraCalibrator(subarray=example_subarray)
    telid = list(example_event.r0.tel)[0]
    calibrator._calibrate_dl0(example_event, telid)
    waveform = example_event.dl0.tel[telid].waveform.copy()
    with pytest.warns(UserWarning):
        example_event.dl0.tel[telid].waveform = None
        calibrator._calibrate_dl1(example_event, telid)
        assert example_event.dl1.tel[telid].image is None

    assert calibrator._check_dl0_empty(None) is True
    assert calibrator._check_dl0_empty(waveform) is False

    calibrator = CameraCalibrator(subarray=example_subarray)
    event = DataContainer()
    event.dl1.tel[telid].image = np.full(2048, 2)
    with pytest.warns(UserWarning):
        calibrator(event)
    assert (event.dl1.tel[telid].image == 2).all()


def test_dl1_charge_calib(example_subarray):
    camera = example_subarray.tel[1].camera
    sampling_rate = camera.readout.sampling_rate.to_value(u.GHz)

    n_pixels = camera.geometry.n_pixels
    n_samples = 96
    mid = n_samples // 2
    pulse_sigma = 6
    random = np.random.RandomState(1)
    x = np.arange(n_samples)

    # Randomize times and create pulses
    time_offset = random.uniform(-10, 10, n_pixels)
    y = norm.pdf(x, mid + time_offset[:, np.newaxis], pulse_sigma).astype("float32")

    # Define absolute calibration coefficients
    absolute = random.uniform(100, 1000, n_pixels).astype("float32")
    y *= absolute[:, np.newaxis]

    # Define relative coefficients
    relative = random.normal(1, 0.01, n_pixels)
    y /= relative[:, np.newaxis]

    # Define pedestal
    pedestal = random.uniform(-4, 4, n_pixels)
    y += pedestal[:, np.newaxis]

    event = DataContainer()
    telid = list(example_subarray.tel.keys())[0]
    event.dl0.tel[telid].waveform = y

    # Test default
    calibrator = CameraCalibrator(
        subarray=example_subarray,
        image_extractor=FullWaveformSum(subarray=example_subarray),
    )
    calibrator(event)
    np.testing.assert_allclose(event.dl1.tel[telid].image, y.sum(1), rtol=1e-4)

    event.calibration.tel[telid].dl1.pedestal_offset = pedestal
    event.calibration.tel[telid].dl1.absolute_factor = absolute
    event.calibration.tel[telid].dl1.relative_factor = relative

    # Test without need for timing corrections
    calibrator = CameraCalibrator(
        subarray=example_subarray,
        image_extractor=FullWaveformSum(subarray=example_subarray),
    )
    calibrator(event)
    dl1 = event.dl1.tel[telid]
    np.testing.assert_allclose(dl1.image, 1, rtol=1e-5)
    expected_peak_time = (mid + time_offset) / sampling_rate
    np.testing.assert_allclose(dl1.peak_time, expected_peak_time, rtol=1e-5)

    # TODO: Test with timing corrections<|MERGE_RESOLUTION|>--- conflicted
+++ resolved
@@ -7,17 +7,12 @@
 from traitlets.config.configurable import Config
 
 from ctapipe.calib.camera.calibrator import CameraCalibrator
-<<<<<<< HEAD
-from ctapipe.image.extractor import LocalPeakWindowSum, FullWaveformSum
-=======
 from ctapipe.image.extractor import (
     NeighborPeakWindowSum,
     LocalPeakWindowSum,
     FullWaveformSum,
 )
 from ctapipe.image.reducer import NullDataVolumeReducer, TailCutsDataVolumeReducer
-from ctapipe.instrument import CameraGeometry
->>>>>>> 06c92f8f
 from ctapipe.containers import DataContainer
 
 
