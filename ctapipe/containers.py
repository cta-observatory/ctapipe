"""
Container structures for data that should be read or written to disk
"""
import enum

from astropy import units as u
from astropy.time import Time
from numpy import nan
import numpy as np

from .core import Container, Field, Map

__all__ = [
    "ArrayEventContainer",
    "ConcentrationContainer",
    "DL0CameraContainer",
    "DL0Container",
    "DL1CameraCalibrationContainer",
    "DL1CameraContainer",
    "DL1Container",
    "EventCalibrationContainer",
    "EventCameraCalibrationContainer",
    "EventIndexContainer",
    "EventType",
    "FlatFieldContainer",
    "HillasParametersContainer",
    "ImageParametersContainer",
    "LeakageContainer",
<<<<<<< HEAD
    "MCHeaderContainer",
=======
>>>>>>> 63c430c5
    "MonitoringCameraContainer",
    "MonitoringContainer",
    "MorphologyContainer",
    "ParticleClassificationContainer",
    "PedestalContainer",
    "PixelStatusContainer",
    "R0CameraContainer",
    "R0Container",
    "R1CameraContainer",
    "R1Container",
    "ReconstructedContainer",
    "ReconstructedEnergyContainer",
    "ReconstructedShowerContainer",
    "SimulatedCameraContainer",
    "SimulatedShowerContainer",
    "SimulatedShowerDistribution",
<<<<<<< HEAD
=======
    "SimulationConfigContainer",
>>>>>>> 63c430c5
    "TelEventIndexContainer",
    "TimingParametersContainer",
    "TriggerContainer",
    "WaveformCalibrationContainer",
]


# see https://github.com/astropy/astropy/issues/6509
NAN_TIME = Time(np.ma.masked_array(nan, mask=True), format="mjd")


class EventType(enum.Enum):
    """These numbers come from  the document *CTA R1/Event Data Model Specification*
    version 1 revision C.  They may be updated in future revisions"""

    # calibrations are 0-15
    FLATFIELD = 0
    SINGLE_PE = 1
    SKY_PEDESTAL = 2
    DARK_PEDESTAL = 3
    ELECTRONIC_PEDESTAL = 4
    OTHER_CALIBRATION = 15

    # For mono-telescope triggers (not used in MC)
    MUON = 16
    HARDWARE_STEREO = 17

    # ACADA (DAQ) software trigger
    DAQ = 24

    # Standard Physics  stereo trigger
    SUBARRAY = 32

    UNKNOWN = 255


class EventIndexContainer(Container):
    """ index columns to include in event lists, common to all data levels"""

    container_prefix = ""  # don't want to prefix these
    obs_id = Field(0, "observation identifier")
    event_id = Field(0, "event identifier")


class TelEventIndexContainer(Container):
    """
    index columns to include in telescope-wise event lists, common to all data
    levels that have telescope-wise information
    """

    container_prefix = ""  # don't want to prefix these
    obs_id = Field(0, "observation identifier")
    event_id = Field(0, "event identifier")
    tel_id = Field(0, "telescope identifier")


class HillasParametersContainer(Container):
    container_prefix = "hillas"

    intensity = Field(nan, "total intensity (size)")

    x = Field(nan * u.m, "centroid x coordinate", unit=u.m)
    y = Field(nan * u.m, "centroid x coordinate", unit=u.m)
    r = Field(nan * u.m, "radial coordinate of centroid", unit=u.m)
    phi = Field(nan * u.deg, "polar coordinate of centroid", unit=u.deg)

    length = Field(nan * u.m, "standard deviation along the major-axis", unit=u.m)
    length_uncertainty = Field(nan * u.m, "uncertainty of length", unit=u.m)
    width = Field(nan * u.m, "standard spread along the minor-axis", unit=u.m)
    width_uncertainty = Field(nan * u.m, "uncertainty of width", unit=u.m)
    psi = Field(nan * u.deg, "rotation angle of ellipse", unit=u.deg)

    skewness = Field(nan, "measure of the asymmetry")
    kurtosis = Field(nan, "measure of the tailedness")


class LeakageContainer(Container):
    """
    Fraction of signal in 1 or 2-pixel width border from the edge of the
    camera, measured in number of signal pixels or in intensity.
    """

    container_prefix = "leakage"

    pixels_width_1 = Field(
        nan, "fraction of pixels after cleaning that are in camera border of width=1"
    )
    pixels_width_2 = Field(
        nan, "fraction of pixels after cleaning that are in camera border of width=2"
    )
    intensity_width_1 = Field(
        nan,
        "Intensity in photo-electrons after cleaning"
        " that are in the camera border of width=1 pixel",
    )
    intensity_width_2 = Field(
        nan,
        "Intensity in photo-electrons after cleaning"
        " that are in the camera border of width=2 pixels",
    )


class ConcentrationContainer(Container):
    """
    Concentrations are ratios between light amount
    in certain areas of the image and the full image.
    """

    container_prefix = "concentration"
    cog = Field(
        nan, "Percentage of photo-electrons in the three pixels closest to the cog"
    )
    core = Field(nan, "Percentage of photo-electrons inside the hillas ellipse")
    pixel = Field(nan, "Percentage of photo-electrons in the brightest pixel")


class TimingParametersContainer(Container):
    """
    Slope and Intercept of a linear regression of the arrival times
    along the shower main axis
    """

    container_prefix = "timing"
    slope = Field(
        nan / u.m, "Slope of arrival times along main shower axis", unit=1 / u.m
    )
    intercept = Field(nan, "intercept of arrival times along main shower axis")
    deviation = Field(
        nan,
        "Root-mean-square deviation of the pulse times "
        "with respect to the predicted time",
    )


class MorphologyContainer(Container):
    """ Parameters related to pixels surviving image cleaning """

    num_pixels = Field(-1, "Number of usable pixels")
    num_islands = Field(-1, "Number of distinct islands in the image")
    num_small_islands = Field(-1, "Number of <= 2 pixel islands")
    num_medium_islands = Field(-1, "Number of 2-50 pixel islands")
    num_large_islands = Field(-1, "Number of > 50 pixel islands")


class StatisticsContainer(Container):
    """Store descriptive statistics"""

    max = Field(nan, "value of pixel with maximum intensity")
    min = Field(nan, "value of pixel with minimum intensity")
    mean = Field(nan, "mean intensity")
    std = Field(nan, "standard deviation of intensity")
    skewness = Field(nan, "skewness of intensity")
    kurtosis = Field(nan, "kurtosis of intensity")


class IntensityStatisticsContainer(StatisticsContainer):
    container_prefix = "intensity"


class PeakTimeStatisticsContainer(StatisticsContainer):
    container_prefix = "peak_time"


class ImageParametersContainer(Container):
    """ Collection of image parameters """

    container_prefix = "params"
    hillas = Field(HillasParametersContainer(), "Hillas Parameters")
    timing = Field(TimingParametersContainer(), "Timing Parameters")
    leakage = Field(LeakageContainer(), "Leakage Parameters")
    concentration = Field(ConcentrationContainer(), "Concentration Parameters")
    morphology = Field(MorphologyContainer(), "Image Morphology Parameters")
    intensity_statistics = Field(
        IntensityStatisticsContainer(), "Intensity image statistics"
    )
    peak_time_statistics = Field(
        PeakTimeStatisticsContainer(), "Peak time image statistics"
    )


class DL1CameraContainer(Container):
    """
    Storage of output of camera calibration e.g the final calibrated
    image in intensity units and the pulse time.
    """

    image = Field(
        None,
        "Numpy array of camera image, after waveform extraction." "Shape: (n_pixel)",
        dtype=np.float32,
        ndim=1,
    )
    peak_time = Field(
        None,
        "Numpy array containing position of the peak of the pulse as determined by "
        "the extractor. Shape: (n_pixel)",
        dtype=np.float32,
        ndim=1,
    )

    image_mask = Field(
        None,
        "Boolean numpy array where True means the pixel has passed cleaning. Shape: ("
        "n_pixel)",
        dtype=np.bool,
        ndim=1,
    )

    parameters = Field(ImageParametersContainer(), "Parameters derived from images")


class DL1Container(Container):
    """ DL1 Calibrated Camera Images and associated data"""

    tel = Field(Map(DL1CameraContainer), "map of tel_id to DL1CameraContainer")


class DL1CameraCalibrationContainer(Container):
    """
    Storage of DL1 calibration parameters for the current event
    """

    pedestal_offset = Field(
        None,
        "Residual mean pedestal of the waveforms for each pixel."
        " This value is subtracted from the waveforms of each pixel before"
        " the pulse extraction.",
    )
    absolute_factor = Field(
        1,
        "Multiplicative coefficients for the absolute calibration of extracted charge into "
        "physical units (e.g. photoelectrons or photons) for each pixel",
    )
    relative_factor = Field(
        1,
        "Multiplicative Coefficients for the relative correction between pixels to achieve a "
        "uniform charge response (post absolute calibration) from a "
        "uniform illumination.",
    )
    time_shift = Field(
        None,
        "Additive coefficients for the timing correction before charge extraction "
        "for each pixel",
    )


class R0CameraContainer(Container):
    """
    Storage of raw data from a single telescope
    """

    waveform = Field(
        None, ("numpy array containing ADC samples" "(n_channels, n_pixels, n_samples)")
    )


class R0Container(Container):
    """
    Storage of a Merged Raw Data Event
    """

    tel = Field(Map(R0CameraContainer), "map of tel_id to R0CameraContainer")


class R1CameraContainer(Container):
    """
    Storage of r1 calibrated data from a single telescope
    """

    waveform = Field(
        None,
        (
            "numpy array containing a set of images, one per ADC sample"
            "Shape: (n_pixels, n_samples)"
        ),
    )
    selected_gain_channel = Field(
        None,
        (
            "Numpy array containing the gain channel chosen for each pixel. "
            "Shape: (n_pixels)"
        ),
    )


class R1Container(Container):
    """
    Storage of a r1 calibrated Data Event
    """

    tel = Field(Map(R1CameraContainer), "map of tel_id to R1CameraContainer")


class DL0CameraContainer(Container):
    """
    Storage of data volume reduced dl0 data from a single telescope
    """

    waveform = Field(
        None,
        (
            "numpy array containing data volume reduced "
            "p.e. samples"
            "(n_pixels, n_samples). Note this may be a masked array, "
            "if pixels or time slices are zero-suppressed"
        ),
    )

    selected_gain_channel = Field(
        None,
        (
            "Numpy array containing the gain channel chosen for each pixel. "
            "Shape: (n_pixels)"
        ),
    )


class DL0Container(Container):
    """
    Storage of a data volume reduced Event
    """

    tel = Field(Map(DL0CameraContainer), "map of tel_id to DL0CameraContainer")


class SimulatedShowerContainer(Container):
    container_prefix = "true"
    energy = Field(nan * u.TeV, "Simulated Energy", unit=u.TeV)
    alt = Field(nan * u.deg, "Simulated altitude", unit=u.deg)
    az = Field(nan * u.deg, "Simulated azimuth", unit=u.deg)
    core_x = Field(nan * u.m, "Simulated core position (x)", unit=u.m)
    core_y = Field(nan * u.m, "Simulated core position (y)", unit=u.m)
    h_first_int = Field(nan * u.m, "Height of first interaction", unit=u.m)
    x_max = Field(
        nan * u.g / (u.cm ** 2), "Simulated Xmax value", unit=u.g / (u.cm ** 2)
    )
    shower_primary_id = Field(
        -1,
        "Simulated shower primary ID 0 (gamma), 1(e-),"
        "2(mu-), 100*A+Z for nucleons and nuclei,"
        "negative for antimatter.",
    )


class SimulatedCameraContainer(Container):
    """
    True images and parameters derived from them, analgous to the `DL1CameraContainer`
    but for simulated data.
    """

    container_prefix = ""

    true_image = Field(
        None,
        "Numpy array of camera image in PE as simulated before noise has been added. "
        "Shape: (n_pixel)",
        dtype=np.float32,
        ndim=1,
    )

    true_parameters = Field(
        ImageParametersContainer(), "Parameters derived from the true_image"
    )


<<<<<<< HEAD
class SimulatedShowerContainer(Container):
    container_prefix = "true"
    energy = Field(nan * u.TeV, "Monte-Carlo Energy", unit=u.TeV)
    alt = Field(nan * u.deg, "Monte-carlo altitude", unit=u.deg)
    az = Field(nan * u.deg, "Monte-Carlo azimuth", unit=u.deg)
    core_x = Field(nan * u.m, "MC core position", unit=u.m)
    core_y = Field(nan * u.m, "MC core position", unit=u.m)
    h_first_int = Field(nan * u.m, "Height of first interaction", unit=u.m)
    x_max = Field(nan * u.g / (u.cm ** 2), "MC Xmax value", unit=u.g / (u.cm ** 2))
    shower_primary_id = Field(
        -1,
        "MC shower primary ID 0 (gamma), 1(e-),"
        "2(mu-), 100*A+Z for nucleons and nuclei,"
        "negative for antimatter.",
    )


class SimulatedCameraContainer(Container):
    """
    True images and parameters derived from them, analgous to the `DL1CameraContainer`
    but for simulated data.
    """

    container_prefix = ""

    true_image = Field(
        None,
        "Numpy array of camera image in PE as simulated before noise has been added. "
        "Shape: (n_pixel)",
        dtype=np.float32,
        ndim=1,
    )

    true_parameters = Field(
        ImageParametersContainer(), "Parameters derived from the true_image"
    )


=======
>>>>>>> 63c430c5
class SimulatedEventContainer(Container):
    shower = Field(SimulatedShowerContainer(), "True event information")
    tel = Field(Map(SimulatedCameraContainer))


<<<<<<< HEAD
class MCHeaderContainer(Container):
=======
class SimulationConfigContainer(Container):
>>>>>>> 63c430c5
    """
    Configuration parameters of the simulation
    """

    run_array_direction = Field(
        [],
        (
            "the tracking/pointing direction in "
            "[radians]. Depending on 'tracking_mode' "
            "this either contains: "
            "[0]=Azimuth, [1]=Altitude in mode 0, "
            "OR "
            "[0]=R.A., [1]=Declination in mode 1."
        ),
    )
    corsika_version = Field(nan, "CORSIKA version * 1000")
    simtel_version = Field(nan, "sim_telarray version * 1000")
    energy_range_min = Field(
        nan * u.TeV, "Lower limit of energy range of primary particle", unit=u.TeV
    )
    energy_range_max = Field(
        nan * u.TeV, "Upper limit of energy range of primary particle", unit=u.TeV
    )
    prod_site_B_total = Field(nan * u.uT, "total geomagnetic field", unit=u.uT)
    prod_site_B_declination = Field(nan * u.rad, "magnetic declination", unit=u.rad)
    prod_site_B_inclination = Field(nan * u.rad, "magnetic inclination", unit=u.rad)
    prod_site_alt = Field(nan * u.m, "height of observation level", unit=u.m)
    spectral_index = Field(nan, "Power-law spectral index of spectrum")
    shower_prog_start = Field(
        nan, "Time when shower simulation started, CORSIKA: only date"
    )
    shower_prog_id = Field(nan, "CORSIKA=1, ALTAI=2, KASCADE=3, MOCCA=4")
    detector_prog_start = Field(nan, "Time when detector simulation started")
    detector_prog_id = Field(nan, "simtelarray=1")
    num_showers = Field(nan, "Number of showers simulated")
    shower_reuse = Field(nan, "Numbers of uses of each shower")
    max_alt = Field(nan * u.rad, "Maximimum shower altitude", unit=u.rad)
    min_alt = Field(nan * u.rad, "Minimum shower altitude", unit=u.rad)
    max_az = Field(nan * u.rad, "Maximum shower azimuth", unit=u.rad)
    min_az = Field(nan * u.rad, "Minimum shower azimuth", unit=u.rad)
    diffuse = Field(False, "Diffuse Mode On/Off")
    max_viewcone_radius = Field(nan * u.deg, "Maximum viewcone radius", unit=u.deg)
    min_viewcone_radius = Field(nan * u.deg, "Minimum viewcone radius", unit=u.deg)
    max_scatter_range = Field(nan * u.m, "Maximum scatter range", unit=u.m)
    min_scatter_range = Field(nan * u.m, "Minimum scatter range", unit=u.m)
    core_pos_mode = Field(nan, "Core Position Mode (0=Circular, 1=Rectangular)")
    injection_height = Field(nan * u.m, "Height of particle injection", unit=u.m)
    atmosphere = Field(nan * u.m, "Atmospheric model number")
    corsika_iact_options = Field(nan, "CORSIKA simulation options for IACTs")
    corsika_low_E_model = Field(nan, "CORSIKA low-energy simulation physics model")
    corsika_high_E_model = Field(
        nan,
        "CORSIKA physics model ID for high energies "
        "(1=VENUS, 2=SIBYLL, 3=QGSJET, 4=DPMJET, 5=NeXus, 6=EPOS) ",
    )
    corsika_bunchsize = Field(nan, "Number of Cherenkov photons per bunch")
    corsika_wlen_min = Field(
        nan * u.m, "Minimum wavelength of cherenkov light", unit=u.nm
    )
    corsika_wlen_max = Field(
        nan * u.m, "Maximum wavelength of cherenkov light", unit=u.nm
    )
    corsika_low_E_detail = Field(
        nan, "More details on low E interaction model (version etc.)"
    )
    corsika_high_E_detail = Field(
        nan, "More details on high E interaction model (version etc.)"
    )


class TelescopeTriggerContainer(Container):
    container_prefix = ""
    time = Field(NAN_TIME, "Telescope trigger time")
    n_trigger_pixels = Field(-1, "Number of trigger groups (sectors) listed")
    trigger_pixels = Field(None, "pixels involved in the camera trigger")


class TriggerContainer(Container):
    container_prefix = ""
    time = Field(NAN_TIME, "central average time stamp")
    tels_with_trigger = Field(
        [], "List of telescope ids that triggered the array event"
    )
    event_type = Field(EventType.SUBARRAY, "Event type")
    tel = Field(Map(TelescopeTriggerContainer), "telescope-wise trigger information")


class ReconstructedShowerContainer(Container):
    """
    Standard output of algorithms reconstructing shower geometry
    """

    alt = Field(nan * u.deg, "reconstructed altitude", unit=u.deg)
    alt_uncert = Field(nan * u.deg, "reconstructed altitude uncertainty", unit=u.deg)
    az = Field(nan * u.deg, "reconstructed azimuth", unit=u.deg)
    az_uncert = Field(nan * u.deg, "reconstructed azimuth uncertainty", unit=u.deg)
    core_x = Field(
        nan * u.m, "reconstructed x coordinate of the core position", unit=u.m
    )
    core_y = Field(
        nan * u.m, "reconstructed y coordinate of the core position", unit=u.m
    )
    core_uncert = Field(
        nan * u.m, "uncertainty of the reconstructed core position", unit=u.m
    )
    h_max = Field(nan * u.m, "reconstructed height of the shower maximum", unit=u.m)
    h_max_uncert = Field(nan * u.m, "uncertainty of h_max", unit=u.m)
    is_valid = Field(
        False,
        (
            "direction validity flag. True if the shower direction"
            "was properly reconstructed by the algorithm"
        ),
    )
    tel_ids = Field(
        [], ("list of the telescope ids used in the" " reconstruction of the shower")
    )
    average_intensity = Field(
        nan, "average intensity of the intensities used for reconstruction"
    )
    goodness_of_fit = Field(nan, "measure of algorithm success (if fit)")


class ReconstructedEnergyContainer(Container):
    """
    Standard output of algorithms estimating energy
    """

    energy = Field(nan * u.TeV, "reconstructed energy", unit=u.TeV)
    energy_uncert = Field(nan * u.TeV, "reconstructed energy uncertainty", unit=u.TeV)
    is_valid = Field(
        False,
        (
            "energy reconstruction validity flag. True if "
            "the energy was properly reconstructed by the "
            "algorithm"
        ),
    )
    tel_ids = Field(
        [],
        (
            "array containing the telescope ids used in the"
            " reconstruction of the shower"
        ),
    )
    goodness_of_fit = Field(0.0, "goodness of the algorithm fit")


class ParticleClassificationContainer(Container):
    """
    Standard output of gamma/hadron classification algorithms
    """

    # TODO: Do people agree on this? This is very MAGIC-like.
    # TODO: Perhaps an integer classification to support different classes?
    # TODO: include an error on the prediction?
    prediction = Field(
        0.0,
        (
            "prediction of the classifier, defined between "
            "[0,1], where values close to 0 are more "
            "gamma-like, and values close to 1 more "
            "hadron-like"
        ),
    )
    is_valid = Field(
        False,
        (
            "classificator validity flag. True if the "
            "predition was successful within the algorithm "
            "validity range"
        ),
    )

    # TODO: KPK: is this different than the list in the reco
    # container? Why repeat?
    tel_ids = Field(
        [],
        (
            "array containing the telescope ids used "
            "in the reconstruction of the shower"
        ),
    )
    goodness_of_fit = Field(0.0, "goodness of the algorithm fit")


class ReconstructedContainer(Container):
    """ collect reconstructed shower info from multiple algorithms """

    shower = Field(
        Map(ReconstructedShowerContainer), "Map of algorithm name to shower info"
    )
    energy = Field(
        Map(ReconstructedEnergyContainer), "Map of algorithm name to energy info"
    )
    classification = Field(
        Map(ParticleClassificationContainer),
        "Map of algorithm name to classification info",
    )


class TelescopePointingContainer(Container):
    """
    Container holding pointing information for a single telescope
    after all necessary correction and calibration steps.
    These values should be used in the reconstruction to transform
    between camera and sky coordinates.
    """

    azimuth = Field(nan * u.rad, "Azimuth, measured N->E", unit=u.rad)
    altitude = Field(nan * u.rad, "Altitude", unit=u.rad)


class PointingContainer(Container):
    tel = Field(Map(TelescopePointingContainer), "Telescope pointing positions")
    array_azimuth = Field(nan * u.rad, "Array pointing azimuth", unit=u.rad)
    array_altitude = Field(nan * u.rad, "Array pointing altitude", unit=u.rad)
    array_ra = Field(nan * u.rad, "Array pointing right ascension", unit=u.rad)
    array_dec = Field(nan * u.rad, "Array pointing declination", unit=u.rad)


class EventCameraCalibrationContainer(Container):
    """
    Container for the calibration coefficients for the current event and camera
    """

    dl1 = Field(
        DL1CameraCalibrationContainer(), "Container for DL1 calibration coefficients"
    )


class EventCalibrationContainer(Container):
    """
    Container for calibration coefficients for the current event
    """

    # create the camera container
    tel = Field(
        Map(EventCameraCalibrationContainer),
        "map of tel_id to EventCameraCalibrationContainer",
    )


class MuonRingContainer(Container):
    """Container for the result of a ring fit, center_x, center_y"""

    center_x = Field(nan * u.deg, "center (x) of the fitted muon ring", unit=u.deg)
    center_y = Field(nan * u.deg, "center (y) of the fitted muon ring", unit=u.deg)
    radius = Field(nan * u.deg, "radius of the fitted muon ring", unit=u.deg)
    center_phi = Field(
        nan * u.deg, "Angle of ring center within camera plane", unit=u.deg
    )
    center_distance = Field(
        nan * u.deg, "Distance of ring center from camera center", unit=u.deg
    )


class MuonEfficiencyContainer(Container):
    width = Field(nan * u.deg, "width of the muon ring in degrees")
    impact = Field(nan * u.m, "distance of muon impact position from center of mirror")
    impact_x = Field(nan * u.m, "impact parameter x position")
    impact_y = Field(nan * u.m, "impact parameter y position")
    optical_efficiency = Field(nan, "optical efficiency muon")


class MuonParametersContainer(Container):
    containment = Field(nan, "containment of the ring inside the camera")
    completeness = Field(
        nan,
        "Complenetess of the muon ring"
        ", estimated by dividing the ring into segments"
        " and counting segments above a threshold",
    )
    intensity_ratio = Field(nan, "Intensity ratio of pixels in the ring to all pixels")
    mean_squared_error = Field(
        nan, "MSE of the deviation of all pixels after cleaning from the ring fit"
    )


class FlatFieldContainer(Container):
    """
    Container for flat-field parameters obtained from a set of
    [n_events] flat-field events
    """

    sample_time = Field(
        0 * u.s, "Time associated to the flat-field event set ", unit=u.s
    )
    sample_time_min = Field(
        nan * u.s, "Minimum time of the flat-field events", unit=u.s
    )
    sample_time_max = Field(
        nan * u.s, "Maximum time of the flat-field events", unit=u.s
    )
    n_events = Field(0, "Number of events used for statistics")

    charge_mean = Field(None, "np array of signal charge mean (n_chan, n_pix)")
    charge_median = Field(None, "np array of signal charge median (n_chan, n_pix)")
    charge_std = Field(
        None, "np array of signal charge standard deviation (n_chan, n_pix)"
    )
    time_mean = Field(None, "np array of signal time mean (n_chan, n_pix)", unit=u.ns)
    time_median = Field(
        None, "np array of signal time median (n_chan, n_pix)", unit=u.ns
    )
    time_std = Field(
        None, "np array of signal time standard deviation (n_chan, n_pix)", unit=u.ns
    )
    relative_gain_mean = Field(
        None, "np array of the relative flat-field coefficient mean (n_chan, n_pix)"
    )
    relative_gain_median = Field(
        None, "np array of the relative flat-field coefficient  median (n_chan, n_pix)"
    )
    relative_gain_std = Field(
        None,
        "np array of the relative flat-field coefficient standard deviation (n_chan, n_pix)",
    )
    relative_time_median = Field(
        None,
        "np array of time (median) - time median averaged over camera (n_chan, n_pix)",
        unit=u.ns,
    )

    charge_median_outliers = Field(
        None, "Boolean np array of charge median outliers (n_chan, n_pix)"
    )
    charge_std_outliers = Field(
        None, "Boolean np array of charge std outliers (n_chan, n_pix)"
    )

    time_median_outliers = Field(
        None, "Boolean np array of pixel time (median) outliers (n_chan, n_pix)"
    )


class PedestalContainer(Container):
    """
    Container for pedestal parameters obtained from a set of
    [n_pedestal] pedestal events
    """

    n_events = Field(-1, "Number of events used for statistics")
    sample_time = Field(
        nan * u.s, "Time associated to the pedestal event set", unit=u.s
    )
    sample_time_min = Field(nan * u.s, "Time of first pedestal event", unit=u.s)
    sample_time_max = Field(nan * u.s, "Time of last pedestal event", unit=u.s)
    charge_mean = Field(None, "np array of pedestal average (n_chan, n_pix)")
    charge_median = Field(None, "np array of the pedestal  median (n_chan, n_pix)")
    charge_std = Field(
        None, "np array of the pedestal standard deviation (n_chan, n_pix)"
    )
    charge_median_outliers = Field(
        None, "Boolean np array of the pedestal median outliers (n_chan, n_pix)"
    )
    charge_std_outliers = Field(
        None, "Boolean np array of the pedestal std outliers (n_chan, n_pix)"
    )


class PixelStatusContainer(Container):
    """
    Container for pixel status information
    It contains masks obtained by several data analysis steps
    At r0/r1 level only the hardware_mask is initialized
    """

    hardware_failing_pixels = Field(
        None,
        "Boolean np array (True = failing pixel) from the hardware pixel status data ("
        "n_chan, n_pix)",
    )

    pedestal_failing_pixels = Field(
        None,
        "Boolean np array (True = failing pixel) from the pedestal data analysis ("
        "n_chan, n_pix)",
    )

    flatfield_failing_pixels = Field(
        None,
        "Boolean np array (True = failing pixel) from the flat-field data analysis ("
        "n_chan, n_pix)",
    )


class WaveformCalibrationContainer(Container):
    """
    Container for the pixel calibration coefficients
    """

    time = Field(nan * u.s, "Time associated to the calibration event", unit=u.s)
    time_min = Field(
        nan * u.s, "Earliest time of validity for the calibration event", unit=u.s
    )
    time_max = Field(
        nan * u.s, "Latest time of validity for the calibration event", unit=u.s
    )

    dc_to_pe = Field(
        None,
        "np array of (digital count) to (photon electron) coefficients (n_chan, n_pix)",
    )

    pedestal_per_sample = Field(
        None,
        "np array of average pedestal value per sample (digital count) (n_chan, n_pix)",
    )

    time_correction = Field(None, "np array of time correction values (n_chan, n_pix)")

    n_pe = Field(
        None, "np array of photo-electrons in calibration signal (n_chan, n_pix)"
    )

    unusable_pixels = Field(
        None,
        "Boolean np array of final calibration data analysis, True = failing pixels (n_chan, n_pix)",
    )


class MonitoringCameraContainer(Container):
    """
    Container for camera monitoring data
    """

    flatfield = Field(FlatFieldContainer(), "Data from flat-field event distributions")
    pedestal = Field(PedestalContainer(), "Data from pedestal event distributions")
    pixel_status = Field(
        PixelStatusContainer(), "Container for masks with pixel status"
    )
    calibration = Field(
        WaveformCalibrationContainer(), "Container for calibration coefficients"
    )


class MonitoringContainer(Container):
    """
    Root container for monitoring data (MON)
    """

    # create the camera container
    tel = Field(
        Map(MonitoringCameraContainer), "map of tel_id to MonitoringCameraContainer"
    )


class SimulatedShowerDistribution(Container):
    """
    2D histogram of simulated number of showers simulated as function of energy and
    core distance.
    """

    container_prefix = ""

    obs_id = Field(-1, "links to which events this corresponds to")
    hist_id = Field(-1, "Histogram ID")
    num_entries = Field(-1, "Number of entries in the histogram")
    bins_energy = Field(
        None, "array of energy bin lower edges, as in np.histogram", unit=u.TeV
    )
    bins_core_dist = Field(
        None, "array of core-distance bin lower edges, as in np.histogram", unit=u.m
    )
    histogram = Field(None, "array of histogram entries, size (n_bins_x, n_bins_y)")


class ArrayEventContainer(Container):
    """ Top-level container for all event information """

    index = Field(EventIndexContainer(), "event indexing information")
    r0 = Field(R0Container(), "Raw Data")
    r1 = Field(R1Container(), "R1 Calibrated Data")
    dl0 = Field(DL0Container(), "DL0 Data Volume Reduced Data")
    dl1 = Field(DL1Container(), "DL1 Calibrated image")
    dl2 = Field(ReconstructedContainer(), "Reconstructed Shower Information")
    simulation = Field(SimulatedEventContainer(), "Simulated Event Information")
    trigger = Field(TriggerContainer(), "central trigger information")
    count = Field(0, "number of events processed")
    pointing = Field(PointingContainer(), "Array and telescope pointing positions")
    calibration = Field(
        EventCalibrationContainer(),
        "Container for calibration coefficients for the current event",
    )
    mon = Field(MonitoringContainer(), "container for event-wise monitoring data (MON)")<|MERGE_RESOLUTION|>--- conflicted
+++ resolved
@@ -26,10 +26,6 @@
     "HillasParametersContainer",
     "ImageParametersContainer",
     "LeakageContainer",
-<<<<<<< HEAD
-    "MCHeaderContainer",
-=======
->>>>>>> 63c430c5
     "MonitoringCameraContainer",
     "MonitoringContainer",
     "MorphologyContainer",
@@ -46,10 +42,7 @@
     "SimulatedCameraContainer",
     "SimulatedShowerContainer",
     "SimulatedShowerDistribution",
-<<<<<<< HEAD
-=======
     "SimulationConfigContainer",
->>>>>>> 63c430c5
     "TelEventIndexContainer",
     "TimingParametersContainer",
     "TriggerContainer",
@@ -415,57 +408,12 @@
     )
 
 
-<<<<<<< HEAD
-class SimulatedShowerContainer(Container):
-    container_prefix = "true"
-    energy = Field(nan * u.TeV, "Monte-Carlo Energy", unit=u.TeV)
-    alt = Field(nan * u.deg, "Monte-carlo altitude", unit=u.deg)
-    az = Field(nan * u.deg, "Monte-Carlo azimuth", unit=u.deg)
-    core_x = Field(nan * u.m, "MC core position", unit=u.m)
-    core_y = Field(nan * u.m, "MC core position", unit=u.m)
-    h_first_int = Field(nan * u.m, "Height of first interaction", unit=u.m)
-    x_max = Field(nan * u.g / (u.cm ** 2), "MC Xmax value", unit=u.g / (u.cm ** 2))
-    shower_primary_id = Field(
-        -1,
-        "MC shower primary ID 0 (gamma), 1(e-),"
-        "2(mu-), 100*A+Z for nucleons and nuclei,"
-        "negative for antimatter.",
-    )
-
-
-class SimulatedCameraContainer(Container):
-    """
-    True images and parameters derived from them, analgous to the `DL1CameraContainer`
-    but for simulated data.
-    """
-
-    container_prefix = ""
-
-    true_image = Field(
-        None,
-        "Numpy array of camera image in PE as simulated before noise has been added. "
-        "Shape: (n_pixel)",
-        dtype=np.float32,
-        ndim=1,
-    )
-
-    true_parameters = Field(
-        ImageParametersContainer(), "Parameters derived from the true_image"
-    )
-
-
-=======
->>>>>>> 63c430c5
 class SimulatedEventContainer(Container):
     shower = Field(SimulatedShowerContainer(), "True event information")
     tel = Field(Map(SimulatedCameraContainer))
 
 
-<<<<<<< HEAD
-class MCHeaderContainer(Container):
-=======
 class SimulationConfigContainer(Container):
->>>>>>> 63c430c5
     """
     Configuration parameters of the simulation
     """
