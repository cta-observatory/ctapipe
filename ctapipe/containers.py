"""
Container structures for data that should be read or written to disk
"""
import enum

from astropy import units as u
from astropy.time import Time
from numpy import nan
import numpy as np

from .core import Container, Field, Map

__all__ = [
    "R0Container",
    "R0CameraContainer",
    "R1Container",
    "R1CameraContainer",
    "DL0Container",
    "DL0CameraContainer",
    "DL1Container",
    "DL1CameraContainer",
    "MCDL1CameraContainer",
    "EventCameraCalibrationContainer",
    "EventCalibrationContainer",
    "MCEventContainer",
    "MCHeaderContainer",
    "MCCameraEventContainer",
    "DL1CameraCalibrationContainer",
    "TriggerContainer",
    "ReconstructedContainer",
    "ReconstructedShowerContainer",
    "ReconstructedEnergyContainer",
    "ParticleClassificationContainer",
    "DataContainer",
    "HillasParametersContainer",
    "LeakageContainer",
    "ConcentrationContainer",
    "MorphologyContainer",
    "TimingParametersContainer",
    "FlatFieldContainer",
    "PedestalContainer",
    "PixelStatusContainer",
    "WaveformCalibrationContainer",
    "MonitoringCameraContainer",
    "MonitoringContainer",
    "EventAndMonDataContainer",
    "EventIndexContainer",
    "TelEventIndexContainer",
    "ImageParametersContainer",
    "SimulatedShowerDistribution",
    "EventType",
]


# see https://github.com/astropy/astropy/issues/6509
NAN_TIME = Time(np.ma.masked_array(nan, mask=True), format='mjd')


class EventType(enum.Enum):
    """ These numbers come from  the document *CTA R1/Event Data Model Specification*
    version 1 revision C.  They may be updated in future revisions """

    # calibrations are 0-15
    FLATFIELD = 0
    SINGLE_PE = 1
    SKY_PEDESTAL = 2
    DARK_PEDESTAL = 3
    ELECTRONIC_PEDESTAL = 4
    OTHER_CALIBRATION = 15

    # For mono-telescope triggers (not used in MC)
    MUON = 16
    HARDWARE_STEREO = 17

    # ACADA (DAQ) software trigger
    DAQ = 24

    # Standard Physics  stereo trigger
    SUBARRAY = 32

    UNKNOWN = 255


class EventIndexContainer(Container):
    """ index columns to include in event lists, common to all data levels"""
    container_prefix = ""  # don't want to prefix these
    obs_id = Field(0, "observation identifier")
    event_id = Field(0, "event identifier")


class TelEventIndexContainer(Container):
    """
    index columns to include in telescope-wise event lists, common to all data
    levels that have telescope-wise information
    """
    container_prefix = ""  # don't want to prefix these
    obs_id = Field(0, "observation identifier")
    event_id = Field(0, "event identifier")
    tel_id = Field(0, "telescope identifier")


class HillasParametersContainer(Container):
    container_prefix = "hillas"

    intensity = Field(nan, "total intensity (size)")

    x = Field(nan * u.m, "centroid x coordinate", unit=u.m)
    y = Field(nan * u.m, "centroid x coordinate", unit=u.m)
    r = Field(nan * u.m, "radial coordinate of centroid", unit=u.m)
    phi = Field(nan * u.deg, "polar coordinate of centroid", unit=u.deg)

    length = Field(nan * u.m, "standard deviation along the major-axis", unit=u.m)
    width = Field(nan * u.m, "standard spread along the minor-axis", unit=u.m)
    psi = Field(nan * u.deg, "rotation angle of ellipse", unit=u.deg)

    skewness = Field(nan, "measure of the asymmetry")
    kurtosis = Field(nan, "measure of the tailedness")


class LeakageContainer(Container):
    """
    Fraction of signal in 1 or 2-pixel width border from the edge of the
    camera, measured in number of signal pixels or in intensity.
    """

    container_prefix = "leakage"

    pixels_width_1 = Field(
        nan, "fraction of pixels after cleaning that are in camera border of width=1"
    )
    pixels_width_2 = Field(
        nan, "fraction of pixels after cleaning that are in camera border of width=2"
    )
    intensity_width_1 = Field(
        nan,
        "Intensity in photo-electrons after cleaning"
        " that are in the camera border of width=1 pixel",
    )
    intensity_width_2 = Field(
        nan,
        "Intensity in photo-electrons after cleaning"
        " that are in the camera border of width=2 pixels",
    )


class ConcentrationContainer(Container):
    """
    Concentrations are ratios between light amount
    in certain areas of the image and the full image.
    """

    container_prefix = "concentration"
    cog = Field(
        nan, "Percentage of photo-electrons in the three pixels closest to the cog"
    )
    core = Field(nan, "Percentage of photo-electrons inside the hillas ellipse")
    pixel = Field(nan, "Percentage of photo-electrons in the brightest pixel")


class TimingParametersContainer(Container):
    """
    Slope and Intercept of a linear regression of the arrival times
    along the shower main axis
    """

    container_prefix = "timing"
    slope = Field(
        nan / u.m, "Slope of arrival times along main shower axis", unit=1 / u.m
    )
    slope_err = Field(nan / u.m, "Uncertainty `slope`", unit=1 / u.m)
    intercept = Field(nan, "intercept of arrival times along main shower axis")
    intercept_err = Field(nan, "Uncertainty `intercept`")
    deviation = Field(
        nan,
        "Root-mean-square deviation of the pulse times "
        "with respect to the predicted time",
    )


class MorphologyContainer(Container):
    """ Parameters related to pixels surviving image cleaning """

    num_pixels = Field(-1, "Number of usable pixels")
    num_islands = Field(-1, "Number of distinct islands in the image")
    num_small_islands = Field(-1, "Number of <= 2 pixel islands")
    num_medium_islands = Field(-1, "Number of 2-50 pixel islands")
    num_large_islands = Field(-1, "Number of > 50 pixel islands")


class StatisticsContainer(Container):
    """Store descriptive statistics"""

    max = Field(nan, "value of pixel with maximum intensity")
    min = Field(nan, "value of pixel with minimum intensity")
    mean = Field(nan, "mean intensity")
    std = Field(nan, "standard deviation of intensity")
    skewness = Field(nan, "skewness of intensity")
    kurtosis = Field(nan, "kurtosis of intensity")


class IntensityStatisticsContainer(StatisticsContainer):
    container_prefix = "intensity"


class PeakTimeStatisticsContainer(StatisticsContainer):
    container_prefix = "peak_time"


class ImageParametersContainer(Container):
    """ Collection of image parameters """

    container_prefix = "params"
    hillas = Field(HillasParametersContainer(), "Hillas Parameters")
    timing = Field(TimingParametersContainer(), "Timing Parameters")
    leakage = Field(LeakageContainer(), "Leakage Parameters")
    concentration = Field(ConcentrationContainer(), "Concentration Parameters")
    morphology = Field(MorphologyContainer(), "Image Morphology Parameters")
    intensity_statistics = Field(
        IntensityStatisticsContainer(), "Intensity image statistics"
    )
    peak_time_statistics = Field(
        PeakTimeStatisticsContainer(), "Peak time image statistics"
    )


class DL1CameraContainer(Container):
    """
    Storage of output of camera calibration e.g the final calibrated
    image in intensity units and the pulse time.
    """

    image = Field(
        None,
        "Numpy array of camera image, after waveform extraction." "Shape: (n_pixel)",
    )
    peak_time = Field(
        None,
        "Numpy array containing position of the peak of the pulse as determined by "
        "the extractor. Shape: (n_pixel)",
    )

    image_mask = Field(
        None,
        "Boolean numpy array where True means the pixel has passed cleaning. Shape: ("
        "n_pixel)",
    )

    parameters = Field(ImageParametersContainer(), "Parameters derived from images")


class MCDL1CameraContainer(Container):
    """ Contains all fields of the DL1CameraContainer, but adds fields for simulated
    DL1 image information."""

    true_image = Field(
        None,
        "Numpy array of camera image in PE as simulated before noise has been added. "
        "Shape: (n_pixel)",
    )

    true_parameters = Field(
        ImageParametersContainer(), "Parameters derived from the true_image"
    )


class DL1Container(Container):
    """ DL1 Calibrated Camera Images and associated data"""

    tel = Field(Map(DL1CameraContainer), "map of tel_id to DL1CameraContainer")


class DL1CameraCalibrationContainer(Container):
    """
    Storage of DL1 calibration parameters for the current event
    """

    pedestal_offset = Field(
        0,
        "Additive coefficients for the pedestal calibration of extracted charge "
        "for each pixel",
    )
    absolute_factor = Field(
        1,
        "Multiplicative coefficients for the absolute calibration of extracted charge into "
        "physical units (e.g. photoelectrons or photons) for each pixel",
    )
    relative_factor = Field(
        1,
        "Multiplicative Coefficients for the relative correction between pixels to achieve a "
        "uniform charge response (post absolute calibration) from a "
        "uniform illumination.",
    )
    time_shift = Field(
        0,
        "Additive coefficients for the timing correction before charge extraction "
        "for each pixel",
    )


class R0CameraContainer(Container):
    """
    Storage of raw data from a single telescope
    """

    trigger_time = Field(
        None, "Telescope trigger time, start of waveform " "readout, None for MCs"
    )
    trigger_type = Field(0o0, "camera's event trigger type if applicable")
    num_trig_pix = Field(0, "Number of trigger groups (sectors) listed")
    trig_pix_id = Field(None, "pixels involved in the camera trigger")
    waveform = Field(
        None, ("numpy array containing ADC samples" "(n_channels, n_pixels, n_samples)")
    )


class R0Container(Container):
    """
    Storage of a Merged Raw Data Event
    """

    tels_with_data = Field([], "set of tel_ids for telescopes with data")
    tel = Field(Map(R0CameraContainer), "map of tel_id to R0CameraContainer")


class R1CameraContainer(Container):
    """
    Storage of r1 calibrated data from a single telescope
    """

    trigger_time = Field(None, "Telescope trigger time, start of waveform " "readout")
    trigger_type = Field(0o0, "camera trigger type")

    waveform = Field(
        None,
        (
            "numpy array containing a set of images, one per ADC sample"
            "Shape: (n_pixels, n_samples)"
        ),
    )
    selected_gain_channel = Field(
        None,
        (
            "Numpy array containing the gain channel chosen for each pixel. "
            "Shape: (n_pixels)"
        ),
    )


class R1Container(Container):
    """
    Storage of a r1 calibrated Data Event
    """

    tels_with_data = Field([], "set of tel_ids for telescopes with data")
    tel = Field(Map(R1CameraContainer), "map of tel_id to R1CameraContainer")


class DL0CameraContainer(Container):
    """
    Storage of data volume reduced dl0 data from a single telescope
    """

    trigger_time = Field(None, "Telescope trigger time, start of waveform " "readout")
    trigger_type = Field(0o0, "camera trigger type")

    waveform = Field(
        None,
        (
            "numpy array containing data volume reduced "
            "p.e. samples"
            "(n_pixels, n_samples). Note this may be a masked array, "
            "if pixels or time slices are zero-suppressed"
        ),
    )

    selected_gain_channel = Field(
        None,
        (
            "Numpy array containing the gain channel chosen for each pixel. "
            "Shape: (n_pixels)"
        ),
    )


class DL0Container(Container):
    """
    Storage of a data volume reduced Event
    """

    tels_with_data = Field([], "set of tel_ids for telescopes with data")
    tel = Field(Map(DL0CameraContainer), "map of tel_id to DL0CameraContainer")


class MCCameraEventContainer(Container):
    """
    Storage of mc data for a single telescope that change per event
    """

    true_image = Field(
        None,
        "Numpy array of camera image in PE as simulated before noise has been added. "
        "Shape: (n_pixel)",
    )

    # TODO: should move dc_to_pe and pedestal to a MC Monitoring Container,
    # so they are not written for each event.
    dc_to_pe = Field(None, "DC/PE calibration arrays from MC file")
    pedestal = Field(None, "pedestal calibration arrays from MC file")
    azimuth_raw = Field(0, "Raw azimuth angle [radians from N->E] for the telescope")
    altitude_raw = Field(0, "Raw altitude angle [radians] for the telescope")
    azimuth_cor = Field(
        0, "the tracking Azimuth corrected for pointing errors for the telescope"
    )
    altitude_cor = Field(
        0, "the tracking Altitude corrected for pointing errors for the telescope"
    )


class MCEventContainer(Container):
    """
    Monte-Carlo
    """

    container_prefix = "true"

    energy = Field(0.0, "Monte-Carlo Energy", unit=u.TeV)
    alt = Field(0.0, "Monte-carlo altitude", unit=u.deg)
    az = Field(0.0, "Monte-Carlo azimuth", unit=u.deg)
    core_x = Field(0.0, "MC core position", unit=u.m)
    core_y = Field(0.0, "MC core position", unit=u.m)
    h_first_int = Field(0.0, "Height of first interaction")
    x_max = Field(0.0, "MC Xmax value", unit=u.g / (u.cm ** 2))
    shower_primary_id = Field(
        None,
        "MC shower primary ID 0 (gamma), 1(e-),"
        "2(mu-), 100*A+Z for nucleons and nuclei,"
        "negative for antimatter.",
    )
    tel = Field(Map(MCCameraEventContainer), "map of tel_id to MCCameraEventContainer")


class MCHeaderContainer(Container):
    """
    Monte-Carlo information that doesn't change per event
    """

    run_array_direction = Field(
        [],
        (
            "the tracking/pointing direction in "
            "[radians]. Depending on 'tracking_mode' "
            "this either contains: "
            "[0]=Azimuth, [1]=Altitude in mode 0, "
            "OR "
            "[0]=R.A., [1]=Declination in mode 1."
        ),
    )
    corsika_version = Field(nan, "CORSIKA version * 1000")
    simtel_version = Field(nan, "sim_telarray version * 1000")
    energy_range_min = Field(
        nan, "Lower limit of energy range " "of primary particle", unit=u.TeV
    )
    energy_range_max = Field(
        nan, "Upper limit of energy range " "of primary particle", unit=u.TeV
    )
    prod_site_B_total = Field(nan, "total geomagnetic field", unit=u.uT)
    prod_site_B_declination = Field(nan, "magnetic declination", unit=u.rad)
    prod_site_B_inclination = Field(nan, "magnetic inclination", unit=u.rad)
    prod_site_alt = Field(nan, "height of observation level", unit=u.m)
    spectral_index = Field(nan, "Power-law spectral index of spectrum")
    shower_prog_start = Field(
        nan,
        """Time when shower simulation started,
                              CORSIKA: only date""",
    )
    shower_prog_id = Field(nan, "CORSIKA=1, ALTAI=2, KASCADE=3, MOCCA=4")
    detector_prog_start = Field(nan, "Time when detector simulation started")
    detector_prog_id = Field(nan, "simtelarray=1")
    num_showers = Field(nan, "Number of showers simulated")
    shower_reuse = Field(nan, "Numbers of uses of each shower")
    max_alt = Field(nan, "Maximimum shower altitude", unit=u.rad)
    min_alt = Field(nan, "Minimum shower altitude", unit=u.rad)
    max_az = Field(nan, "Maximum shower azimuth", unit=u.rad)
    min_az = Field(nan, "Minimum shower azimuth", unit=u.rad)
    diffuse = Field(nan, "Diffuse Mode On/Off")
    max_viewcone_radius = Field(nan, "Maximum viewcone radius", unit=u.deg)
    min_viewcone_radius = Field(nan, "Minimum viewcone radius", unit=u.deg)
    max_scatter_range = Field(nan, "Maximum scatter range", unit=u.m)
    min_scatter_range = Field(nan, "Minimum scatter range", unit=u.m)
    core_pos_mode = Field(nan, "Core Position Mode (fixed/circular/...)")
    injection_height = Field(nan, "Height of particle injection", unit=u.m)
    atmosphere = Field(nan, "Atmospheric model number")
    corsika_iact_options = Field(nan, "Detector MC information")
    corsika_low_E_model = Field(nan, "Detector MC information")
    corsika_high_E_model = Field(nan, "Detector MC information")
    corsika_bunchsize = Field(nan, "Number of photons per bunch")
    corsika_wlen_min = Field(nan, "Minimum wavelength of cherenkov light", unit=u.nm)
    corsika_wlen_max = Field(nan, "Maximum wavelength of cherenkov light", unit=u.nm)
    corsika_low_E_detail = Field(nan, "Detector MC information")
    corsika_high_E_detail = Field(nan, "Detector MC information")


class TelescopeTriggerContainer(Container):
    time = Field(NAN_TIME, 'Telescope trigger time')


class TriggerContainer(Container):
    time = Field(NAN_TIME, "central average time stamp")
    tels_with_trigger = Field([], "list of telescope ids with data")
    event_type = Field(EventType.SUBARRAY, "Event type")
    tel = Field(Map(TelescopeTriggerContainer), 'telescope-wise trigger information')


class ReconstructedShowerContainer(Container):
    """
    Standard output of algorithms reconstructing shower geometry
    """

    alt = Field(0.0, "reconstructed altitude", unit=u.deg)
    alt_uncert = Field(0.0, "reconstructed altitude uncertainty", unit=u.deg)
    az = Field(0.0, "reconstructed azimuth", unit=u.deg)
    az_uncert = Field(0.0, "reconstructed azimuth uncertainty", unit=u.deg)
    core_x = Field(0.0, "reconstructed x coordinate of the core position", unit=u.m)
    core_y = Field(0.0, "reconstructed y coordinate of the core position", unit=u.m)
    core_uncert = Field(0.0, "uncertainty of the reconstructed core position", unit=u.m)
    h_max = Field(0.0, "reconstructed height of the shower maximum")
    h_max_uncert = Field(0.0, "uncertainty of h_max")
    is_valid = Field(
        False,
        (
            "direction validity flag. True if the shower direction"
            "was properly reconstructed by the algorithm"
        ),
    )
    tel_ids = Field(
        [], ("list of the telescope ids used in the" " reconstruction of the shower")
    )
    average_intensity = Field(
        0.0, "average intensity of the intensities used for reconstruction"
    )
    goodness_of_fit = Field(0.0, "measure of algorithm success (if fit)")


class ReconstructedEnergyContainer(Container):
    """
    Standard output of algorithms estimating energy
    """

    energy = Field(-1.0, "reconstructed energy", unit=u.TeV)
    energy_uncert = Field(-1.0, "reconstructed energy uncertainty", unit=u.TeV)
    is_valid = Field(
        False,
        (
            "energy reconstruction validity flag. True if "
            "the energy was properly reconstructed by the "
            "algorithm"
        ),
    )
    tel_ids = Field(
        [],
        (
            "array containing the telescope ids used in the"
            " reconstruction of the shower"
        ),
    )
    goodness_of_fit = Field(0.0, "goodness of the algorithm fit")


class ParticleClassificationContainer(Container):
    """
    Standard output of gamma/hadron classification algorithms
    """

    # TODO: Do people agree on this? This is very MAGIC-like.
    # TODO: Perhaps an integer classification to support different classes?
    # TODO: include an error on the prediction?
    prediction = Field(
        0.0,
        (
            "prediction of the classifier, defined between "
            "[0,1], where values close to 0 are more "
            "gamma-like, and values close to 1 more "
            "hadron-like"
        ),
    )
    is_valid = Field(
        False,
        (
            "classificator validity flag. True if the "
            "predition was successful within the algorithm "
            "validity range"
        ),
    )

    # TODO: KPK: is this different than the list in the reco
    # container? Why repeat?
    tel_ids = Field(
        [],
        (
            "array containing the telescope ids used "
            "in the reconstruction of the shower"
        ),
    )
    goodness_of_fit = Field(0.0, "goodness of the algorithm fit")


class ReconstructedContainer(Container):
    """ collect reconstructed shower info from multiple algorithms """

    shower = Field(
        Map(ReconstructedShowerContainer), "Map of algorithm name to shower info"
    )
    energy = Field(
        Map(ReconstructedEnergyContainer), "Map of algorithm name to energy info"
    )
    classification = Field(
        Map(ParticleClassificationContainer),
        "Map of algorithm name to classification info",
    )


class TelescopePointingContainer(Container):
    """
    Container holding pointing information for a single telescope
    after all necessary correction and calibration steps.
    These values should be used in the reconstruction to transform
    between camera and sky coordinates.
    """

    azimuth = Field(nan * u.rad, "Azimuth, measured N->E", unit=u.rad)
    altitude = Field(nan * u.rad, "Altitude", unit=u.rad)


class PointingContainer(Container):
    tel = Field(Map(TelescopePointingContainer), "Telescope pointing positions")
    array_azimuth = Field(nan * u.rad, "Array pointing azimuth", unit=u.rad)
    array_altitude = Field(nan * u.rad, "Array pointing altitude", unit=u.rad)
    array_ra = Field(nan * u.rad, "Array pointing right ascension", unit=u.rad)
    array_dec = Field(nan * u.rad, "Array pointing declination", unit=u.rad)


class EventCameraCalibrationContainer(Container):
    """
    Container for the calibration coefficients for the current event and camera
    """

    dl1 = Field(
        DL1CameraCalibrationContainer(), "Container for DL1 calibration coefficients"
    )


class EventCalibrationContainer(Container):
    """
    Container for calibration coefficients for the current event
    """

    tels_with_data = Field([], "set of tel_ids for telescopes with data")

    # create the camera container
    tel = Field(
        Map(EventCameraCalibrationContainer),
        "map of tel_id to EventCameraCalibrationContainer",
    )


class DataContainer(Container):
    """ Top-level container for all event information """

    index = Field(EventIndexContainer(), "event indexing information")
    r0 = Field(R0Container(), "Raw Data")
    r1 = Field(R1Container(), "R1 Calibrated Data")
    dl0 = Field(DL0Container(), "DL0 Data Volume Reduced Data")
    dl1 = Field(DL1Container(), "DL1 Calibrated image")
    dl2 = Field(ReconstructedContainer(), "Reconstructed Shower Information")
    mc = Field(MCEventContainer(), "Monte-Carlo data")
    mcheader = Field(MCHeaderContainer(), "Monte-Carlo run header data")
    trigger = Field(TriggerContainer(), "central trigger information")
    count = Field(0, "number of events processed")
    pointing = Field(PointingContainer(), "Array and telescope pointing positions")
    calibration = Field(
        EventCalibrationContainer(),
        "Container for calibration coefficients for the current event",
    )


<<<<<<< HEAD
class MuonRingParameter(Container):
    """Container for the result of a ring fit, center_x, center_y"""

=======
class MuonRingContainer(Container):
    '''Container for the result of a ring fit, center_x, center_y'''
>>>>>>> c9eb2464
    center_x = Field(nan * u.deg, "center (x) of the fitted muon ring", unit=u.deg)
    center_y = Field(nan * u.deg, "center (y) of the fitted muon ring", unit=u.deg)
    radius = Field(nan * u.deg, "radius of the fitted muon ring", unit=u.deg)
    center_phi = Field(
        nan * u.deg, "Angle of ring center within camera plane", unit=u.deg
    )
    center_distance = Field(
        nan * u.deg, "Distance of ring center from camera center", unit=u.deg
    )


class MuonEfficiencyContainer(Container):
    width = Field(nan, "width of the muon ring in degrees")
    impact = Field(nan, "distance of muon impact position from center of mirror")
    impact_x = Field(nan, "impact parameter x position")
    impact_y = Field(nan, "impact parameter y position")
    optical_efficiency = Field(nan, "optical efficiency muon")


class MuonParametersContainer(Container):
    containment = Field(nan, "containment of the ring inside the camera")
    completeness = Field(
        nan,
        "Complenetess of the muon ring"
        ", estimated by dividing the ring into segments"
        " and counting segments above a threshold",
    )
    intensity_ratio = Field(nan, "Intensity ratio of pixels in the ring to all pixels")
    mean_squared_error = Field(
        nan, "MSE of the deviation of all pixels after cleaning from the ring fit"
    )


class FlatFieldContainer(Container):
    """
    Container for flat-field parameters obtained from a set of
    [n_events] flat-field events
    """

    sample_time = Field(0, "Time associated to the flat-field event set ", unit=u.s)
    sample_time_range = Field(
        [], "Range of time of the flat-field events [t_min, t_max]", unit=u.s
    )
    n_events = Field(0, "Number of events used for statistics")

    charge_mean = Field(None, "np array of signal charge mean (n_chan, n_pix)")
    charge_median = Field(None, "np array of signal charge median (n_chan, n_pix)")
    charge_std = Field(
        None, "np array of signal charge standard deviation (n_chan, n_pix)"
    )
    time_mean = Field(None, "np array of signal time mean (n_chan, n_pix)", unit=u.ns)
    time_median = Field(
        None, "np array of signal time median (n_chan, n_pix)", unit=u.ns
    )
    time_std = Field(
        None, "np array of signal time standard deviation (n_chan, n_pix)", unit=u.ns
    )
    relative_gain_mean = Field(
        None, "np array of the relative flat-field coefficient mean (n_chan, n_pix)"
    )
    relative_gain_median = Field(
        None, "np array of the relative flat-field coefficient  median (n_chan, n_pix)"
    )
    relative_gain_std = Field(
        None,
        "np array of the relative flat-field coefficient standard deviation (n_chan, n_pix)",
    )
    relative_time_median = Field(
        None,
        "np array of time (median) - time median averaged over camera (n_chan, n_pix)",
        unit=u.ns,
    )

    charge_median_outliers = Field(
        None, "Boolean np array of charge median outliers (n_chan, n_pix)"
    )
    charge_std_outliers = Field(
        None, "Boolean np array of charge std outliers (n_chan, n_pix)"
    )

    time_median_outliers = Field(
        None, "Boolean np array of pixel time (median) outliers (n_chan, n_pix)"
    )


class PedestalContainer(Container):
    """
    Container for pedestal parameters obtained from a set of
    [n_pedestal] pedestal events
    """

    n_events = Field(0, "Number of events used for statistics")
    sample_time = Field(0, "Time associated to the pedestal event set", unit=u.s)
    sample_time_range = Field(
        [], "Range of time of the pedestal events [t_min, t_max]", unit=u.s
    )
    charge_mean = Field(None, "np array of pedestal average (n_chan, n_pix)")
    charge_median = Field(None, "np array of the pedestal  median (n_chan, n_pix)")
    charge_std = Field(
        None, "np array of the pedestal standard deviation (n_chan, n_pix)"
    )
    charge_median_outliers = Field(
        None, "Boolean np array of the pedestal median outliers (n_chan, n_pix)"
    )
    charge_std_outliers = Field(
        None, "Boolean np array of the pedestal std outliers (n_chan, n_pix)"
    )


class PixelStatusContainer(Container):
    """
    Container for pixel status information
    It contains masks obtained by several data analysis steps
    At r0/r1 level only the hardware_mask is initialized
    """

    hardware_failing_pixels = Field(
        None,
        "Boolean np array (True = failing pixel) from the hardware pixel status data ("
        "n_chan, n_pix)",
    )

    pedestal_failing_pixels = Field(
        None,
        "Boolean np array (True = failing pixel) from the pedestal data analysis ("
        "n_chan, n_pix)",
    )

    flatfield_failing_pixels = Field(
        None,
        "Boolean np array (True = failing pixel) from the flat-field data analysis ("
        "n_chan, n_pix)",
    )


class WaveformCalibrationContainer(Container):
    """
    Container for the pixel calibration coefficients
    """

    time = Field(0, "Time associated to the calibration event", unit=u.s)
    time_range = Field(
        [],
        "Range of time of validity for the calibration event [t_min, t_max]",
        unit=u.s,
    )

    dc_to_pe = Field(
        None,
        "np array of (digital count) to (photon electron) coefficients (n_chan, n_pix)",
    )

    pedestal_per_sample = Field(
        None,
        "np array of average pedestal value per sample (digital count) (n_chan, n_pix)",
    )

    time_correction = Field(None, "np array of time correction values (n_chan, n_pix)")

    n_pe = Field(
        None, "np array of photo-electrons in calibration signal (n_chan, n_pix)"
    )

    unusable_pixels = Field(
        None,
        "Boolean np array of final calibration data analysis, True = failing pixels (n_chan, n_pix)",
    )


class MonitoringCameraContainer(Container):
    """
    Container for camera monitoring data
    """

    flatfield = Field(FlatFieldContainer(), "Data from flat-field event distributions")
    pedestal = Field(PedestalContainer(), "Data from pedestal event distributions")
    pixel_status = Field(
        PixelStatusContainer(), "Container for masks with pixel status"
    )
    calibration = Field(
        WaveformCalibrationContainer(), "Container for calibration coefficients"
    )


class MonitoringContainer(Container):
    """
    Root container for monitoring data (MON)
    """

    tels_with_data = Field([], "list of telescopes with data")

    # create the camera container
    tel = Field(
        Map(MonitoringCameraContainer), "map of tel_id to MonitoringCameraContainer"
    )


class EventAndMonDataContainer(DataContainer):
    """
    Data container including monitoring information
    """

    mon = Field(MonitoringContainer(), "container for monitoring data (MON)")


class SimulatedShowerDistribution(Container):
    """
    2D histogram of simulated number of showers simulated as function of energy and
    core distance.
    """

    container_prefix = ""

    obs_id = Field(-1, "links to which events this corresponds to")
    hist_id = Field(-1, "Histogram ID")
    num_entries = Field(-1, "Number of entries in the histogram")
    bins_energy = Field(
        None, "array of energy bin lower edges, as in np.histogram", unit=u.TeV
    )
    bins_core_dist = Field(
        None, "array of core-distance bin lower edges, as in np.histogram", unit=u.m
    )
    histogram = Field(None, "array of histogram entries, size (n_bins_x, n_bins_y)")<|MERGE_RESOLUTION|>--- conflicted
+++ resolved
@@ -683,14 +683,8 @@
     )
 
 
-<<<<<<< HEAD
-class MuonRingParameter(Container):
-    """Container for the result of a ring fit, center_x, center_y"""
-
-=======
 class MuonRingContainer(Container):
     '''Container for the result of a ring fit, center_x, center_y'''
->>>>>>> c9eb2464
     center_x = Field(nan * u.deg, "center (x) of the fitted muon ring", unit=u.deg)
     center_y = Field(nan * u.deg, "center (y) of the fitted muon ring", unit=u.deg)
     radius = Field(nan * u.deg, "radius of the fitted muon ring", unit=u.deg)
