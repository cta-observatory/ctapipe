--- conflicted
+++ resolved
@@ -541,19 +541,12 @@
 
 
 class MuonRingParameter(Container):
-<<<<<<< HEAD
-    ring_center_x = Field(nan * u.deg, "center (x) of the fitted muon ring", unit=u.deg)
-    ring_center_y = Field(nan * u.deg, "center (y) of the fitted muon ring", unit=u.deg)
-    ring_radius = Field(nan * u.deg, "radius of the fitted muon ring", unit=u.deg)
-    ring_center_phi = Field(
-=======
     center_x = Field(
         nan * u.deg, "center (x) of the fitted muon ring", unit=u.deg
     )
     center_y = Field(nan * u.deg, "center (y) of the fitted muon ring", unit=u.deg)
     radius = Field(nan * u.deg, "radius of the fitted muon ring", unit=u.deg)
     center_phi = Field(
->>>>>>> 8d71c7d9
         nan * u.deg, "Angle of ring center within camera plane", unit=u.deg
     )
     center_distance = Field(
