--- conflicted
+++ resolved
@@ -1,25 +1,13 @@
 # Licensed under a 3-clause BSD style license - see LICENSE.rst
-<<<<<<< HEAD
+from .reco_algorithms import Reconstructor
 from .HillasReconstructor import HillasReconstructor, Reconstructor
 from .ImPACT import ImPACTReconstructor
 from .shower_processor import ShowerProcessor
-
-
-__all__ = ["ShowerProcessor",
-           "HillasReconstructor",
-           "Reconstructor",
-           "ImPACTReconstructor"]
-=======
-from .reco_algorithms import Reconstructor
-from .hillas_reconstructor import HillasReconstructor
-from .impact import ImPACTReconstructor
 from .hillas_intersection import HillasIntersection
 
 
-__all__ = [
-    "Reconstructor",
-    "HillasReconstructor",
-    "HillasIntersection",
-    "ImPACTReconstructor",
-]
->>>>>>> a3bcd795
+__all__ = ["Reconstructor",
+           "ShowerProcessor",
+           "HillasReconstructor",
+           "HillasIntersection",
+           "ImPACTReconstructor"]