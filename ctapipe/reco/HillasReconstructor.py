"""
Line-intersection-based fitting.

Contact: Tino Michael <Tino.Michael@cea.fr>
"""


from ctapipe.reco.reco_algorithms import Reconstructor
from ctapipe.io.containers import ReconstructedShowerContainer
from itertools import combinations

from ctapipe.coordinates import (
    CameraFrame,
    GroundFrame,
    TiltedGroundFrame,
    project_to_ground,
    MissingFrameAttributeWarning,
)
from astropy.coordinates import (
    SkyCoord,
    spherical_to_cartesian,
    cartesian_to_spherical,
    AltAz,
)
import warnings

import numpy as np

from astropy import units as u


__all__ = ['HillasReconstructor', 'TooFewTelescopesException', 'HillasPlane', 'InvalidWidthException']


class TooFewTelescopesException(Exception):
    pass


class InvalidWidthException(Exception):
    pass


def angle(v1, v2):
    """ computes the angle between two vectors
        assuming cartesian coordinates

    Parameters
    ----------
    v1 : numpy array
    v2 : numpy array

    Returns
    -------
    the angle between v1 and v2 as a dimensioned astropy quantity
    """
    norm = np.linalg.norm(v1) * np.linalg.norm(v2)
    return np.arccos(np.clip(v1.dot(v2) / norm, -1.0, 1.0))


def normalise(vec):
    """ Sets the length of the vector to 1
        without changing its direction

    Parameters
    ----------
    vec : numpy array

    Returns
    -------
    numpy array with the same direction but length of 1
    """
    try:
        return vec / np.linalg.norm(vec)
    except ZeroDivisionError:
        return vec


def line_line_intersection_3d(uvw_vectors, origins):
    """
    Intersection of many lines in 3d.
    See https://en.wikipedia.org/wiki/Line%E2%80%93line_intersection
    """
    C = []
    S = []
    for n, pos in zip(uvw_vectors, origins):
        n = n.reshape((3, 1))
        norm_matrix = (n @ n.T) - np.eye(3)
        C.append(norm_matrix @ pos)
        S.append(norm_matrix)

    S = np.array(S).sum(axis=0)
    C = np.array(C).sum(axis=0)
    return np.linalg.inv(S) @ C


class HillasReconstructor(Reconstructor):
    """
    class that reconstructs the direction of an atmospheric shower
    using a simple hillas parametrisation of the camera images it
    provides a direction estimate in two steps and an estimate for the
    shower's impact position on the ground.

    so far, it does neither provide an energy estimator nor an
    uncertainty on the reconstructed parameters

    """

    def __init__(self, config=None, parent=None, **kwargs):
        super().__init__(config=config, parent=parent, **kwargs)
        self.hillas_planes = {}
        self.divergent_mode = None
        self.corrected_angle_dict = None

    def predict(self, hillas_dict, inst,  array_pointing, telescopes_pointings=None, divergent_mode=True):
        """
        The function you want to call for the reconstruction of the
        event. It takes care of setting up the event and consecutively
        calls the functions for the direction and core position
        reconstruction.  Shower parameters not reconstructed by this
        class are set to np.nan

        Parameters
        -----------
        hillas_dict: dict
            dictionary with telescope IDs as key and
            HillasParametersContainer instances as values
        inst : ctapipe.io.InstrumentContainer
            instrumental description
        array_pointing: SkyCoord[AltAz]
            pointing direction of the array
        telescopes_pointings: dict[SkyCoord[AltAz]]
            dictionary of pointing direction per each telescope
        divergent_mode: bool
            If True, then then divergent pointing routine is used in the reconstruction

        Raises
        ------
        TooFewTelescopesException
            if len(hillas_dict) < 2
<<<<<<< HEAD
        """
=======
        InvalidWidthException
            if any width is np.nan or 0
        '''
>>>>>>> c154718b

        # filter warnings for missing obs time. this is needed because MC data has no obs time
        warnings.filterwarnings(action='ignore', category=MissingFrameAttributeWarning)

        # stereoscopy needs at least two telescopes
        if len(hillas_dict) < 2:
            raise TooFewTelescopesException(
                "need at least two telescopes, have {}"
                .format(len(hillas_dict)))

<<<<<<< HEAD
        # need the single telescope pointing to have the the divergent pointing reconstruction
        if telescopes_pointings is not None and divergent_mode is True:
            self.divergent_mode = divergent_mode
            self.corrected_angle_dict = {}

        # use the single telescope pointing also for parallel pointing: code is more general
        if telescopes_pointings is None:
            telescopes_pointings = {tel_id: array_pointing for tel_id in hillas_dict.keys()}
=======
        # check for np.nan or 0 width's as these screw up weights
        if any([np.isnan(hillas_dict[tel]['width'].value) for tel in hillas_dict]):
            raise InvalidWidthException(
                "A HillasContainer contains an ellipse of width==np.nan")

        if any([hillas_dict[tel]['width'].value == 0 for tel in hillas_dict]):
            raise InvalidWidthException(
                "A HillasContainer contains an ellipse of width==0")
>>>>>>> c154718b

        self.initialize_hillas_planes(
            hillas_dict,
            inst.subarray,
            telescopes_pointings,
            array_pointing
        )

        # algebraic direction estimate
        direction, err_est_dir = self.estimate_direction()

        # array pointing is needed to define the tilted frame
        core_pos = self.estimate_core_position(hillas_dict, array_pointing, telescopes_pointings)

        # container class for reconstructed showers
        result = ReconstructedShowerContainer()
        _, lat, lon = cartesian_to_spherical(*direction)

        # estimate max height of shower
        h_max = self.estimate_h_max()

        # astropy's coordinates system rotates counter-clockwise.
        # Apparently we assume it to be clockwise.
        result.alt, result.az = lat, -lon
        result.core_x = core_pos[0]
        result.core_y = core_pos[1]
        result.core_uncert = np.nan

        result.tel_ids = [h for h in hillas_dict.keys()]
        result.average_intensity = np.mean([h.intensity for h in hillas_dict.values()])
        result.is_valid = True

        result.alt_uncert = err_est_dir
        result.az_uncert = np.nan

        result.h_max = h_max
        result.h_max_uncert = np.nan

        result.goodness_of_fit = np.nan

        return result

    def initialize_hillas_planes(
            self,
            hillas_dict,
            subarray,
            telescopes_pointings,
            array_pointing
    ):
        """
        Creates a dictionary of :class:`.HillasPlane` from a dictionary of
        hillas parameters

        Parameters
        ----------
        hillas_dict : dictionary
            dictionary of hillas moments
        subarray : ctapipe.instrument.SubarrayDescription
            subarray information
        telescopes_pointings: dictionary
            dictionary of pointing direction per each telescope
        array_pointing: SkyCoord[AltAz]
            pointing direction of the array
        """

        self.hillas_planes = {}
        horizon_frame = list(telescopes_pointings.values())[0].frame
        for tel_id, moments in hillas_dict.items():
            # we just need any point on the main shower axis a bit away from the cog
            p2_x = moments.x + 0.1 * u.m * np.cos(moments.psi)
            p2_y = moments.y + 0.1 * u.m * np.sin(moments.psi)
            focal_length = subarray.tel[tel_id].optics.equivalent_focal_length

            pointing = SkyCoord(
                alt=telescopes_pointings[tel_id].alt,
                az=telescopes_pointings[tel_id].az,
                frame=horizon_frame,
            )

            camera_frame = CameraFrame(
                focal_length=focal_length,
                telescope_pointing=pointing
            )

            cog_coord = SkyCoord(
                x=moments.x,
                y=moments.y,
                frame=camera_frame,
            )
            cog_coord = cog_coord.transform_to(horizon_frame)

            p2_coord = SkyCoord(x=p2_x, y=p2_y, frame=camera_frame)
            p2_coord = p2_coord.transform_to(horizon_frame)

            # re-project from sky to a "fake"-parallel-pointing telescope
            # then recalculate the psi angle
            if self.divergent_mode:
                camera_frame_parallel = CameraFrame(
                    focal_length=focal_length,
                    telescope_pointing=array_pointing
                )
                cog_sky_to_parallel = cog_coord.transform_to(camera_frame_parallel)
                p2_sky_to_parallel = p2_coord.transform_to(camera_frame_parallel)
                angle_psi_corr = np.arctan2(cog_sky_to_parallel.y - p2_sky_to_parallel.y,
                                            cog_sky_to_parallel.x - p2_sky_to_parallel.x)
                self.corrected_angle_dict[tel_id] = angle_psi_corr

            circle = HillasPlane(
                p1=cog_coord,
                p2=p2_coord,
                telescope_position=subarray.positions[tel_id],
                weight=moments.intensity * (moments.length / moments.width),
            )
            self.hillas_planes[tel_id] = circle

    def estimate_direction(self):
        """calculates the origin of the gamma as the weighted average
        direction of the intersections of all hillas planes

        Returns
        -------
        gamma : shape (3) numpy array
            direction of origin of the reconstructed shower as a 3D vector
        crossings : shape (n,3) list
            an error estimate
        """

        crossings = []
        for perm in combinations(self.hillas_planes.values(), 2):
            n1, n2 = perm[0].norm, perm[1].norm
            # cross product automatically weighs in the angle between
            # the two vectors: narrower angles have less impact,
            # perpendicular vectors have the most
            crossing = np.cross(n1, n2)

            # two great circles cross each other twice (one would be
            # the origin, the other one the direction of the gamma) it
            # doesn't matter which we pick but it should at least be
            # consistent: make sure to always take the "upper" solution
            if crossing[2] < 0:
                crossing *= -1
            crossings.append(crossing * perm[0].weight * perm[1].weight)

        result = normalise(np.sum(crossings, axis=0))
        off_angles = [angle(result, cross) for cross in crossings] * u.rad

        err_est_dir = np.average(
            off_angles,
            weights=[len(cross) for cross in crossings]
        )

        return result, err_est_dir

    def estimate_core_position(self, hillas_dict, array_pointing, telescopes_pointings):
        """
        Estimate the core position by intersection the major ellipse lines of each telescope.

        Parameters
        -----------
        hillas_dict: dict[HillasContainer]
            dictionary of hillas moments
        array_pointing: SkyCoord[HorizonFrame]
            Pointing direction of the array
        telescopes_pointings: dictionary
            dictionary of pointing direction per each telescope

        Returns
        -----------
        core_x: u.Quantity
            estimated x position of impact
        core_y: u.Quantity
            estimated y position of impact

        """
        if self.divergent_mode:
            psi = u.Quantity(list(self.corrected_angle_dict.values()))
        else:
            psi = u.Quantity([h.psi for h in hillas_dict.values()])

        z = np.zeros(len(psi))
        uvw_vectors = np.column_stack([np.cos(psi).value, np.sin(psi).value, z])

        tilted_frame = TiltedGroundFrame(pointing_direction=array_pointing)
        ground_frame = GroundFrame()

        positions = [
            (
                SkyCoord(*plane.pos, frame=ground_frame)
                .transform_to(tilted_frame)
                .cartesian.xyz
            )
            for plane in self.hillas_planes.values()
        ]

        core_position = line_line_intersection_3d(uvw_vectors, positions)

        core_pos_tilted = SkyCoord(
            x=core_position[0] * u.m,
            y=core_position[1] * u.m,
            frame=tilted_frame
        )

        core_pos = project_to_ground(core_pos_tilted)

        return core_pos.x, core_pos.y

    def estimate_h_max(self):
        """
        Estimate the max height by intersecting the lines of the cog directions of each telescope.

        Returns
        -----------
        astropy.unit.Quantity
            the estimated max height
        """
        uvw_vectors = np.array([plane.a for plane in self.hillas_planes.values()])
        positions = [plane.pos for plane in self.hillas_planes.values()]

        # not sure if its better to return the length of the vector of the z component
        return np.linalg.norm(line_line_intersection_3d(uvw_vectors, positions)) * u.m


class HillasPlane:
    """
    a tiny helper class to collect some parameters for each great great
    circle

    Stores some vectors a, b, and c

    These vectors are euclidean [x, y, z] where positive z values point towards the sky
    and x and y are parallel to the ground.
    """

    def __init__(self, p1, p2, telescope_position, weight=1):
        """The constructor takes two coordinates in the horizontal
        frame (alt, az) which define a plane perpendicular
        to the camera.

        Parameters
        -----------
        p1: astropy.coordinates.SkyCoord
            One of two direction vectors which define the plane.
            This coordinate has to be defined in the ctapipe.coordinates.AltAz
        p2: astropy.coordinates.SkyCoord
            One of two direction vectors which define the plane.
            This coordinate has to be defined in the ctapipe.coordinates.AltAz
        telescope_position: np.array(3)
            Position of the telescope on the ground
        weight : float, optional
            weight of this plane for later use during the reconstruction

        Notes
        -----
        c: numpy.ndarray(3)
            :math:`\vec c = (\vec a \times \vec b) \times \vec a`
            :math:`\rightarrow` a and c form an orthogonal base for the
            great circle
            (only orthonormal if a and b are of unit-length)
        norm: numpy.ndarray(3)
            normal vector of the circle's plane,
            perpendicular to a, b and c
        """

        self.pos = telescope_position

        # astropy's coordinates system rotates counter clockwise. Apparently we assume it to
        # be clockwise
        self.a = np.array(spherical_to_cartesian(1, p1.alt, -p1.az)).ravel()
        self.b = np.array(spherical_to_cartesian(1, p2.alt, -p2.az)).ravel()

        # a and c form an orthogonal basis for the great circle
        # not really necessary since the norm can be calculated
        # with a and b just as well
        self.c = np.cross(np.cross(self.a, self.b), self.a)
        # normal vector for the plane defined by the great circle
        self.norm = normalise(np.cross(self.a, self.c))
        # some weight for this circle
        # (put e.g. uncertainty on the Hillas parameters
        # or number of PE in here)
        self.weight = weight<|MERGE_RESOLUTION|>--- conflicted
+++ resolved
@@ -137,13 +137,9 @@
         ------
         TooFewTelescopesException
             if len(hillas_dict) < 2
-<<<<<<< HEAD
-        """
-=======
         InvalidWidthException
             if any width is np.nan or 0
-        '''
->>>>>>> c154718b
+        """
 
         # filter warnings for missing obs time. this is needed because MC data has no obs time
         warnings.filterwarnings(action='ignore', category=MissingFrameAttributeWarning)
@@ -154,7 +150,15 @@
                 "need at least two telescopes, have {}"
                 .format(len(hillas_dict)))
 
-<<<<<<< HEAD
+        # check for np.nan or 0 width's as these screw up weights
+        if any([np.isnan(hillas_dict[tel]['width'].value) for tel in hillas_dict]):
+            raise InvalidWidthException(
+                "A HillasContainer contains an ellipse of width==np.nan")
+
+        if any([hillas_dict[tel]['width'].value == 0 for tel in hillas_dict]):
+            raise InvalidWidthException(
+                "A HillasContainer contains an ellipse of width==0")
+
         # need the single telescope pointing to have the the divergent pointing reconstruction
         if telescopes_pointings is not None and divergent_mode is True:
             self.divergent_mode = divergent_mode
@@ -163,22 +167,12 @@
         # use the single telescope pointing also for parallel pointing: code is more general
         if telescopes_pointings is None:
             telescopes_pointings = {tel_id: array_pointing for tel_id in hillas_dict.keys()}
-=======
-        # check for np.nan or 0 width's as these screw up weights
-        if any([np.isnan(hillas_dict[tel]['width'].value) for tel in hillas_dict]):
-            raise InvalidWidthException(
-                "A HillasContainer contains an ellipse of width==np.nan")
-
-        if any([hillas_dict[tel]['width'].value == 0 for tel in hillas_dict]):
-            raise InvalidWidthException(
-                "A HillasContainer contains an ellipse of width==0")
->>>>>>> c154718b
 
         self.initialize_hillas_planes(
-            hillas_dict,
-            inst.subarray,
-            telescopes_pointings,
-            array_pointing
+                hillas_dict,
+                inst.subarray,
+                telescopes_pointings,
+                array_pointing
         )
 
         # algebraic direction estimate
