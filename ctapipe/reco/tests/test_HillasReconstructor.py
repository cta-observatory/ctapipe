import numpy as np
from astropy import units as u
import pytest

from ctapipe.image.cleaning import tailcuts_clean
from ctapipe.image.hillas import hillas_parameters, HillasParameterizationError
from ctapipe.io import event_source
from ctapipe.reco.HillasReconstructor import HillasReconstructor, HillasPlane
from ctapipe.reco.reco_algorithms import (
    TooFewTelescopesException,
    InvalidWidthException,
)
from ctapipe.utils import get_dataset_path
from ctapipe.coordinates import TelescopeFrame
from astropy.coordinates import SkyCoord, AltAz
from ctapipe.calib import CameraCalibrator


def test_estimator_results():
    """
    creating some planes pointing in different directions (two
    north-south, two east-west) and that have a slight position errors (+-
    0.1 m in one of the four cardinal directions """
    horizon_frame = AltAz()

    p1 = SkyCoord(alt=43 * u.deg, az=45 * u.deg, frame=horizon_frame)
    p2 = SkyCoord(alt=47 * u.deg, az=45 * u.deg, frame=horizon_frame)
    circle1 = HillasPlane(p1=p1, p2=p2, telescope_position=[0, 1, 0] * u.m)

    p1 = SkyCoord(alt=44 * u.deg, az=90 * u.deg, frame=horizon_frame)
    p2 = SkyCoord(alt=46 * u.deg, az=90 * u.deg, frame=horizon_frame)
    circle2 = HillasPlane(p1=p1, p2=p2, telescope_position=[1, 0, 0] * u.m)

    p1 = SkyCoord(alt=44.5 * u.deg, az=45 * u.deg, frame=horizon_frame)
    p2 = SkyCoord(alt=46.5 * u.deg, az=45 * u.deg, frame=horizon_frame)
    circle3 = HillasPlane(p1=p1, p2=p2, telescope_position=[0, -1, 0] * u.m)

    p1 = SkyCoord(alt=43.5 * u.deg, az=90 * u.deg, frame=horizon_frame)
    p2 = SkyCoord(alt=45.5 * u.deg, az=90 * u.deg, frame=horizon_frame)
    circle4 = HillasPlane(p1=p1, p2=p2, telescope_position=[-1, 0, 0] * u.m)

    # creating the fit class and setting the the great circle member
    fit = HillasReconstructor()
    fit.hillas_planes = {1: circle1, 2: circle2, 3: circle3, 4: circle4}

    # performing the direction fit with the minimisation algorithm
    # and a seed that is perpendicular to the up direction
    dir_fit_minimise, _ = fit.estimate_direction()
    print("direction fit test minimise:", dir_fit_minimise)
    print()


def test_h_max_results():
    """
    creating some planes pointing in different directions (two
    north-south, two east-west) and that have a slight position errors (+-
    0.1 m in one of the four cardinal directions """
    horizon_frame = AltAz()

    p1 = SkyCoord(alt=0 * u.deg, az=45 * u.deg, frame=horizon_frame)
    p2 = SkyCoord(alt=0 * u.deg, az=45 * u.deg, frame=horizon_frame)
    circle1 = HillasPlane(p1=p1, p2=p2, telescope_position=[0, 1, 0] * u.m)

    p1 = SkyCoord(alt=0 * u.deg, az=90 * u.deg, frame=horizon_frame)
    p2 = SkyCoord(alt=0 * u.deg, az=90 * u.deg, frame=horizon_frame)
    circle2 = HillasPlane(p1=p1, p2=p2, telescope_position=[1, 0, 0] * u.m)

    p1 = SkyCoord(alt=0 * u.deg, az=45 * u.deg, frame=horizon_frame)
    p2 = SkyCoord(alt=0 * u.deg, az=45 * u.deg, frame=horizon_frame)
    circle3 = HillasPlane(p1=p1, p2=p2, telescope_position=[0, -1, 0] * u.m)

    p1 = SkyCoord(alt=0 * u.deg, az=90 * u.deg, frame=horizon_frame)
    p2 = SkyCoord(alt=0 * u.deg, az=90 * u.deg, frame=horizon_frame)
    circle4 = HillasPlane(p1=p1, p2=p2, telescope_position=[-1, 0, 0] * u.m)

    # creating the fit class and setting the the great circle member
    fit = HillasReconstructor()
    fit.hillas_planes = {1: circle1, 2: circle2, 3: circle3, 4: circle4}

    # performing the direction fit with the minimisation algorithm
    # and a seed that is perpendicular to the up direction
    h_max_reco = fit.estimate_h_max()
    print("h max fit test minimise:", h_max_reco)

    # the results should be close to the direction straight up
    np.testing.assert_allclose(h_max_reco.value, 0, atol=1e-8)
    # np.testing.assert_allclose(fitted_core_position.value, [0, 0], atol=1e-3)


def test_parallel_reconstruction():
    """
    Test shower's reconstruction procedure:
    • image cleaning
    • hillas parametrisation
    • HillasPlane creation
    • shower direction reconstruction in the sky
    • shower core reconstruction in the ground

    Tested,
    - starting from CameraFrame,
    - starting from TelescopeFrame,
    - no telescope pointing (aka "parallel" pointing) with parallel test data

    The test checks the old approach (using CameraFrame) and the new one
    (using TelescopeFrame) provide compatible results and that we are able to
    reconstruct a positive number of events.
    """
    from scipy.spatial import distance

    filename = get_dataset_path(
        "gamma_LaPalma_baseline_20Zd_180Az_prod3b_test.simtel.gz"
    )

    source = event_source(filename, max_events=10)
    calib = CameraCalibrator(subarray=source.subarray)

    horizon_frame = AltAz()

    reconstructed_events = 0

    # ==========================================================================

    for event in source:
<<<<<<< HEAD

        array_pointing = SkyCoord(
            az=event.pointing.array_azimuth,
            alt=event.pointing.array_altitude,
            frame=horizon_frame,
        )

        hillas_dict_CameraFrame = {}
        hillas_dict_TelescopeFrame = {}
=======
        calib(event)

        mc = event.simulation.shower
        array_pointing = SkyCoord(az=mc.az, alt=mc.alt, frame=horizon_frame)
        hillas_dict = {}
>>>>>>> 9246d9d8
        telescope_pointings = {}
        for tel_id, dl1 in event.dl1.tel.items():

            telescope_pointings[tel_id] = SkyCoord(
                alt=event.pointing.tel[tel_id].altitude,
                az=event.pointing.tel[tel_id].azimuth,
                frame=horizon_frame,
            )
<<<<<<< HEAD

            geom_CameraFrame = source.subarray.tel[tel_id].camera.geometry

            # this could be done also out of this loop,
            # but in case of real data each telescope would have a
            # different telescope_pointing
            geom_TelescopeFrame = geom_CameraFrame.transform_to(
                TelescopeFrame(telescope_pointing=telescope_pointings[tel_id])
            )

            pmt_signal = event.r0.tel[tel_id].waveform[0].sum(axis=1)

            mask = tailcuts_clean(
                geom_TelescopeFrame,
                pmt_signal,
                picture_thresh=10.0,
                boundary_thresh=5.0,
=======
            mask = tailcuts_clean(
                geom, dl1.image, picture_thresh=10.0, boundary_thresh=5.0
>>>>>>> 9246d9d8
            )

            try:
<<<<<<< HEAD
                moments_CameraFrame = hillas_parameters(geom_CameraFrame, pmt_signal)
                moments_TelescopeFrame = hillas_parameters(
                    geom_TelescopeFrame, pmt_signal
                )
                hillas_dict_CameraFrame[tel_id] = moments_CameraFrame
                hillas_dict_TelescopeFrame[tel_id] = moments_TelescopeFrame
=======
                moments = hillas_parameters(geom[mask], dl1.image[mask])
                hillas_dict[tel_id] = moments
>>>>>>> 9246d9d8
            except HillasParameterizationError as e:
                print(e)
                continue

        if (len(hillas_dict_CameraFrame) < 2) and (len(hillas_dict_TelescopeFrame) < 2):
            continue
        else:
            reconstructed_events += 1

        # Parallel pointing case using CameraFrame
        fit = HillasReconstructor()
        fit_result_CameraFrame = fit.predict(
            hillas_dict_CameraFrame, source.subarray, array_pointing
        )

        # Parallel pointing case using TelescopeFrame
        fit = HillasReconstructor()
        fit_result_TelescopeFrame = fit.predict(
            hillas_dict_TelescopeFrame, source.subarray, array_pointing
        )

        for field in fit_result_CameraFrame.as_dict():
            C = np.asarray(fit_result_CameraFrame.as_dict()[field])
            T = np.asarray(fit_result_TelescopeFrame.as_dict()[field])
            assert (np.isclose(C, T, rtol=1e-03, atol=1e-03, equal_nan=True)).all()

    assert reconstructed_events > 0


def test_divergent_reconstruction():
    """
    Test shower's reconstruction procedure:
    • image cleaning
    • hillas parametrisation
    • HillasPlane creation
    • shower direction reconstruction in the sky
    • shower core reconstruction in the ground

    Tested,
    - starting from CameraFrame,
    - starting from TelescopeFrame,
    - divergent pointing using divergent pointing test data

    The test checks the old approach (using CameraFrame) and the new one
    (using TelescopeFrame) provide compatible results and that we are able to
    reconstruct a positive number of events.
    """
    from scipy.spatial import distance

    filename = get_dataset_path(
        "gamma_divergent_LaPalma_baseline_20Zd_180Az_prod3_test.simtel.gz"
    )

    source = event_source(filename, max_events=10)
    horizon_frame = AltAz()

    reconstructed_events = 0

    # ==========================================================================

    for event in source:

        array_pointing = SkyCoord(
            az=event.pointing.array_azimuth,
            alt=event.pointing.array_altitude,
            frame=horizon_frame,
        )

        hillas_dict_CameraFrame = {}
        hillas_dict_TelescopeFrame = {}
        telescope_pointings = {}

        for tel_id in event.dl0.tels_with_data:

            telescope_pointings[tel_id] = SkyCoord(
                alt=event.pointing.tel[tel_id].altitude,
                az=event.pointing.tel[tel_id].azimuth,
                frame=horizon_frame,
            )

            geom_CameraFrame = source.subarray.tel[tel_id].camera.geometry

            # this could be done also out of this loop,
            # but in case of real data each telescope would have a
            # different telescope_pointing
            geom_TelescopeFrame = geom_CameraFrame.transform_to(
                TelescopeFrame(telescope_pointing=telescope_pointings[tel_id])
            )

            pmt_signal = event.r0.tel[tel_id].waveform[0].sum(axis=1)

            mask = tailcuts_clean(
                geom_TelescopeFrame,
                pmt_signal,
                picture_thresh=10.0,
                boundary_thresh=5.0,
            )
            pmt_signal[mask == 0] = 0

            try:
                moments_CameraFrame = hillas_parameters(geom_CameraFrame, pmt_signal)
                moments_TelescopeFrame = hillas_parameters(
                    geom_TelescopeFrame, pmt_signal
                )
                hillas_dict_CameraFrame[tel_id] = moments_CameraFrame
                hillas_dict_TelescopeFrame[tel_id] = moments_TelescopeFrame
            except HillasParameterizationError as e:
                print(e)
                continue

        if (len(hillas_dict_CameraFrame) < 2) and (len(hillas_dict_TelescopeFrame) < 2):
            continue
        else:
            reconstructed_events += 1

        fit = HillasReconstructor()
        fit_result_CameraFrame = fit.predict(
            hillas_dict_CameraFrame,
            source.subarray,
            array_pointing,
            telescope_pointings,
        )

        fit = HillasReconstructor()
        fit_result_TelescopeFrame = fit.predict(
            hillas_dict_TelescopeFrame,
            source.subarray,
            array_pointing,
            telescope_pointings,
        )

        # Compare old approach with new approach
        for field in fit_result_CameraFrame.as_dict():
            C = np.asarray(fit_result_CameraFrame.as_dict()[field])
            T = np.asarray(fit_result_TelescopeFrame.as_dict()[field])
            assert (np.isclose(C, T, rtol=1e-03, atol=1e-03, equal_nan=True)).all()

    assert reconstructed_events > 0


def test_invalid_events():
    """
    The HillasReconstructor is supposed to fail
    in these cases:
    - less than two teleskopes
    - any width is NaN
    - any width is 0

    This test uses the same sample simtel file as
    test_reconstruction(). As there are no invalid events in this
    file, multiple hillas_dicts are constructed to make sure
    Exceptions get thrown in the mentioned edge cases.

    Test will fail if no Exception or another Exception gets thrown."""

    filename = get_dataset_path("gamma_test_large.simtel.gz")

    fit = HillasReconstructor()

    tel_azimuth = {}
    tel_altitude = {}

    source = event_source(filename, max_events=10)
    subarray = source.subarray
    calib = CameraCalibrator(subarray)

    for event in source:
        calib(event)

        hillas_dict = {}
        for tel_id, dl1 in event.dl1.tel.items():

            geom = source.subarray.tel[tel_id].camera.geometry
            tel_azimuth[tel_id] = event.pointing.tel[tel_id].azimuth
            tel_altitude[tel_id] = event.pointing.tel[tel_id].altitude

            mask = tailcuts_clean(
                geom, dl1.image, picture_thresh=10.0, boundary_thresh=5.0
            )

            try:
                moments = hillas_parameters(geom[mask], dl1.image[mask])
                hillas_dict[tel_id] = moments
            except HillasParameterizationError as e:
                continue

        # construct a dict only containing the last telescope events
        # (#telescopes < 2)
        hillas_dict_only_one_tel = dict()
        hillas_dict_only_one_tel[tel_id] = hillas_dict[tel_id]
        with pytest.raises(TooFewTelescopesException):
            fit.predict(hillas_dict_only_one_tel, subarray, tel_azimuth, tel_altitude)

        # construct a hillas dict with the width of the last event set to 0
        # (any width == 0)
        hillas_dict_zero_width = hillas_dict.copy()
        hillas_dict_zero_width[tel_id]["width"] = 0 * u.m
        with pytest.raises(InvalidWidthException):
            fit.predict(hillas_dict_zero_width, subarray, tel_azimuth, tel_altitude)

        # construct a hillas dict with the width of the last event set to np.nan
        # (any width == nan)
        hillas_dict_nan_width = hillas_dict.copy()
        hillas_dict_zero_width[tel_id]["width"] = np.nan * u.m
        with pytest.raises(InvalidWidthException):
            fit.predict(hillas_dict_nan_width, subarray, tel_azimuth, tel_altitude)<|MERGE_RESOLUTION|>--- conflicted
+++ resolved
@@ -121,24 +121,15 @@
     # ==========================================================================
 
     for event in source:
-<<<<<<< HEAD
-
-        array_pointing = SkyCoord(
-            az=event.pointing.array_azimuth,
-            alt=event.pointing.array_altitude,
-            frame=horizon_frame,
-        )
+        calib(event)
+
+        mc = event.simulation.shower
+        array_pointing = SkyCoord(az=mc.az, alt=mc.alt, frame=horizon_frame)
 
         hillas_dict_CameraFrame = {}
         hillas_dict_TelescopeFrame = {}
-=======
-        calib(event)
-
-        mc = event.simulation.shower
-        array_pointing = SkyCoord(az=mc.az, alt=mc.alt, frame=horizon_frame)
-        hillas_dict = {}
->>>>>>> 9246d9d8
         telescope_pointings = {}
+
         for tel_id, dl1 in event.dl1.tel.items():
 
             telescope_pointings[tel_id] = SkyCoord(
@@ -146,7 +137,6 @@
                 az=event.pointing.tel[tel_id].azimuth,
                 frame=horizon_frame,
             )
-<<<<<<< HEAD
 
             geom_CameraFrame = source.subarray.tel[tel_id].camera.geometry
 
@@ -157,31 +147,20 @@
                 TelescopeFrame(telescope_pointing=telescope_pointings[tel_id])
             )
 
-            pmt_signal = event.r0.tel[tel_id].waveform[0].sum(axis=1)
-
             mask = tailcuts_clean(
                 geom_TelescopeFrame,
-                pmt_signal,
+                dl1.image,
                 picture_thresh=10.0,
                 boundary_thresh=5.0,
-=======
-            mask = tailcuts_clean(
-                geom, dl1.image, picture_thresh=10.0, boundary_thresh=5.0
->>>>>>> 9246d9d8
             )
 
             try:
-<<<<<<< HEAD
-                moments_CameraFrame = hillas_parameters(geom_CameraFrame, pmt_signal)
+                moments_CameraFrame = hillas_parameters(geom_CameraFrame[mask], dl1.image[mask])
                 moments_TelescopeFrame = hillas_parameters(
-                    geom_TelescopeFrame, pmt_signal
+                    geom_TelescopeFrame[mask], dl1.image[mask]
                 )
                 hillas_dict_CameraFrame[tel_id] = moments_CameraFrame
                 hillas_dict_TelescopeFrame[tel_id] = moments_TelescopeFrame
-=======
-                moments = hillas_parameters(geom[mask], dl1.image[mask])
-                hillas_dict[tel_id] = moments
->>>>>>> 9246d9d8
             except HillasParameterizationError as e:
                 print(e)
                 continue
