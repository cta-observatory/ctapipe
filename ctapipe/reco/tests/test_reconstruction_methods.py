from astropy import units as u
import numpy as np

from ctapipe.image.cleaning import tailcuts_clean
from ctapipe.image.hillas import hillas_parameters, HillasParameterizationError
from ctapipe.io import event_source
from ctapipe.reco.HillasReconstructor import HillasReconstructor
from ctapipe.reco.hillas_intersection import HillasIntersection

from ctapipe.utils import get_dataset_path
from astropy.coordinates import SkyCoord, AltAz
from ctapipe.calib import CameraCalibrator

import pytest


@pytest.fixture
def reconstructors():
    return [HillasIntersection, HillasReconstructor]


def test_reconstructors(reconstructors):
    """
    a test of the complete fit procedure on one event including:
    • tailcut cleaning
    • hillas parametrisation
    • HillasPlane creation
    • direction fit
    • position fit

    in the end, proper units in the output are asserted"""

    filename = get_dataset_path("gamma_test_large.simtel.gz")

    source = event_source(filename, max_events=10)
    calib = CameraCalibrator(source.subarray)
    horizon_frame = AltAz()

    # record how many events were reconstructed by each reconstructor
    reconstructed_events = np.zeros((len(reconstructors)))

    for event in source:
        calib(event)
<<<<<<< HEAD
        mc = event.simulation.shower
        array_pointing = SkyCoord(az=mc.az, alt=mc.alt, frame=horizon_frame)
=======
        sim_shower = event.simulation.shower
        array_pointing = SkyCoord(
            az=sim_shower.az, alt=sim_shower.alt, frame=horizon_frame
        )
>>>>>>> 63c430c5

        hillas_dict = {}
        telescope_pointings = {}

        for tel_id, dl1 in event.dl1.tel.items():

            geom = source.subarray.tel[tel_id].camera.geometry

            telescope_pointings[tel_id] = SkyCoord(
                alt=event.pointing.tel[tel_id].altitude,
                az=event.pointing.tel[tel_id].azimuth,
                frame=horizon_frame,
            )
            mask = tailcuts_clean(
                geom, dl1.image, picture_thresh=10.0, boundary_thresh=5.0
            )

            try:
                moments = hillas_parameters(geom[mask], dl1.image[mask])
                hillas_dict[tel_id] = moments
            except HillasParameterizationError as e:
                print(e)
                continue

        if len(hillas_dict) < 2:
            continue

        for count, reco_method in enumerate(reconstructors):
            reconstructed_events[count] += 1
            reconstructor = reco_method()
            reconstructor_out = reconstructor.predict(
                hillas_dict, source.subarray, array_pointing, telescope_pointings
            )

            reconstructor_out.alt.to(u.deg)
            reconstructor_out.az.to(u.deg)
            reconstructor_out.core_x.to(u.m)
            assert reconstructor_out.is_valid

    np.testing.assert_array_less(
        np.zeros_like(reconstructed_events), reconstructed_events
    )<|MERGE_RESOLUTION|>--- conflicted
+++ resolved
@@ -41,15 +41,10 @@
 
     for event in source:
         calib(event)
-<<<<<<< HEAD
-        mc = event.simulation.shower
-        array_pointing = SkyCoord(az=mc.az, alt=mc.alt, frame=horizon_frame)
-=======
         sim_shower = event.simulation.shower
         array_pointing = SkyCoord(
             az=sim_shower.az, alt=sim_shower.alt, frame=horizon_frame
         )
->>>>>>> 63c430c5
 
         hillas_dict = {}
         telescope_pointings = {}
