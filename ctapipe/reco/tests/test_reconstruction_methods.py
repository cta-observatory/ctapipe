from astropy import units as u
import numpy as np

from ctapipe.containers import ImageParametersContainer, HillasParametersContainer
from ctapipe.image.cleaning import tailcuts_clean
from ctapipe.image.hillas import hillas_parameters, HillasParameterizationError
from ctapipe.io import EventSource
<<<<<<< HEAD
from ctapipe.reco import HillasReconstructor
=======
from ctapipe.reco.hillas_reconstructor import HillasReconstructor
>>>>>>> 033febbf
from ctapipe.reco.hillas_intersection import HillasIntersection

from ctapipe.reco.reco_algorithms import (
    InvalidWidthException,
)

from ctapipe.utils import get_dataset_path
from astropy.coordinates import SkyCoord, AltAz
from ctapipe.calib import CameraCalibrator

import pytest


@pytest.fixture
def reconstructors():
    return [HillasIntersection, HillasReconstructor]


def test_reconstructors(reconstructors):
    """
    a test of the complete fit procedure on one event including:
    • tailcut cleaning
    • hillas parametrisation
    • HillasPlane creation
    • direction fit
    • position fit

    in the end, proper units in the output are asserted"""

    filename = get_dataset_path(
        "gamma_LaPalma_baseline_20Zd_180Az_prod3b_test.simtel.gz"
    )

    source = EventSource(filename, max_events=10)
    subarray = source.subarray
    calib = CameraCalibrator(source.subarray)
    horizon_frame = AltAz()

    for event in source:
        calib(event)
        sim_shower = event.simulation.shower
        array_pointing = SkyCoord(
            az=sim_shower.az, alt=sim_shower.alt, frame=horizon_frame
        )

        telescope_pointings = {}

        for tel_id, dl1 in event.dl1.tel.items():

            geom = source.subarray.tel[tel_id].camera.geometry

            telescope_pointings[tel_id] = SkyCoord(
                alt=event.pointing.tel[tel_id].altitude,
                az=event.pointing.tel[tel_id].azimuth,
                frame=horizon_frame,
            )
            mask = tailcuts_clean(
                geom, dl1.image, picture_thresh=10.0, boundary_thresh=5.0
            )

            dl1.parameters = ImageParametersContainer()

            try:
                moments = hillas_parameters(geom[mask], dl1.image[mask])
            except HillasParameterizationError:
                dl1.parameters.hillas = HillasParametersContainer()
                continue

            # Make sure we provide only good images for the test
            if (
                np.isnan(moments.width.value) or (moments.width.value == 0)
            ):
                dl1.parameters.hillas = HillasParametersContainer()
            else:
                dl1.parameters.hillas = moments

        hillas_dict = {
            tel_id: dl1.parameters.hillas
            for tel_id, dl1 in event.dl1.tel.items()
            if np.isfinite(dl1.parameters.hillas.intensity)
        }
        if len(hillas_dict) < 2:
            continue

        for count, reco_method in enumerate(reconstructors):
            if reco_method is HillasReconstructor:
                reconstructor = HillasReconstructor(subarray)

                reconstructor(event)

                event.dl2.shower["HillasReconstructor"].alt.to(u.deg)
                event.dl2.shower["HillasReconstructor"].az.to(u.deg)
                event.dl2.shower["HillasReconstructor"].core_x.to(u.m)
                assert event.dl2.shower["HillasReconstructor"].is_valid

            else:
                reconstructor = reco_method()

                try:
                    reconstructor_out = reconstructor.predict(
                        hillas_dict,
                        source.subarray,
                        array_pointing,
                        telescope_pointings,
                    )
                except InvalidWidthException:
                    continue

                reconstructor_out.alt.to(u.deg)
                reconstructor_out.az.to(u.deg)
                reconstructor_out.core_x.to(u.m)
                assert reconstructor_out.is_valid<|MERGE_RESOLUTION|>--- conflicted
+++ resolved
@@ -5,16 +5,9 @@
 from ctapipe.image.cleaning import tailcuts_clean
 from ctapipe.image.hillas import hillas_parameters, HillasParameterizationError
 from ctapipe.io import EventSource
-<<<<<<< HEAD
-from ctapipe.reco import HillasReconstructor
-=======
-from ctapipe.reco.hillas_reconstructor import HillasReconstructor
->>>>>>> 033febbf
-from ctapipe.reco.hillas_intersection import HillasIntersection
+from ctapipe.reco import HillasReconstructor, HillasIntersection
 
-from ctapipe.reco.reco_algorithms import (
-    InvalidWidthException,
-)
+from ctapipe.reco.reco_algorithms import InvalidWidthException
 
 from ctapipe.utils import get_dataset_path
 from astropy.coordinates import SkyCoord, AltAz
@@ -79,9 +72,7 @@
                 continue
 
             # Make sure we provide only good images for the test
-            if (
-                np.isnan(moments.width.value) or (moments.width.value == 0)
-            ):
+            if np.isnan(moments.width.value) or (moments.width.value == 0):
                 dl1.parameters.hillas = HillasParametersContainer()
             else:
                 dl1.parameters.hillas = moments
