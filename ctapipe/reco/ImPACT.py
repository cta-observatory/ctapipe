#!/usr/bin/env python3
"""

"""
import math

import numpy as np
import numpy.ma as ma
from astropy import units as u
from astropy.coordinates import SkyCoord, AltAz
from iminuit import Minuit
from scipy.optimize import minimize, least_squares
from scipy.stats import norm

from ctapipe.coordinates import (
    NominalFrame,
    TiltedGroundFrame,
    GroundFrame,
    project_to_ground,
)
from ctapipe.image import poisson_likelihood_gaussian, \
    mean_poisson_likelihood_gaussian, shower_fluctuation_likelihood_gaussian

from ctapipe.instrument import get_atmosphere_profile_functions
from ctapipe.io.containers import (ReconstructedShowerContainer,
                                   ReconstructedEnergyContainer)
from ctapipe.reco.reco_algorithms import Reconstructor
from ctapipe.utils.template_network_interpolator import TemplateNetworkInterpolator, \
    TimeGradientInterpolator

import matplotlib.pyplot as plt

__all__ = ['ImPACTReconstructor', 'energy_prior', 'xmax_prior', 'guess_shower_depth']


def guess_shower_depth(energy):
    """
    Simple estimation of depth of shower max based on the expected gamma-ray elongation
    rate.

    Parameters
    ----------
    energy: float
        Energy of the shower in TeV

    Returns
    -------
    float: Expected depth of shower maximum
    """

    x_max_exp = 300 + 93 * np.log10(energy)

    return x_max_exp


def energy_prior(energy, index=-1):
    return -2 * np.log(np.power(energy, index))


def xmax_prior(energy, xmax, width=100):
    x_max_exp = guess_shower_depth(energy)
    diff = xmax - x_max_exp
    return -2 * np.log(norm.pdf(diff / width))


class ImPACTReconstructor(Reconstructor):
    """This class is an implementation if the impact_reco Monte Carlo
    Template based image fitting method from parsons14.  This method uses a
    comparision of the predicted image from a library of image
    templates to perform a maximum likelihood fit for the shower axis,
    energy and height of maximum.

    Because this application is computationally intensive the usual
    advice to use astropy units for all quantities is ignored (as
    these slow down some computations), instead units within the class
    are fixed:

    - Angular units in radians
    - Distance units in metres
    - Energy units in TeV

    References
    ----------
    .. [parsons14] Parsons & Hinton, Astroparticle Physics 56 (2014), pp. 26-34

    """

    # For likelihood calculation we need the with of the
    # pedestal distribution for each pixel
    # currently this is not availible from the calibration,
    # so for now lets hard code it in a dict
    ped_table = {"LSTCam": 2.8,
                 "NectarCam": 2.3,
                 "FlashCam": 2.3,
                 "CHEC": 0.5,
                 "DUMMY": 0}
    spe = 0.5  # Also hard code single p.e. distribution width

    def __init__(self, root_dir=".", minimiser="minuit", prior="",
                 template_scale=1., xmax_offset=0, use_time_gradient=False,
                 use_shower_variance=False):

        # First we create a dictionary of image template interpolators
        # for each telescope type
        self.root_dir = root_dir
        self.priors = prior
        self.minimiser_name = minimiser

        self.file_names = {"CHEC": ["GCT_05deg_ada_ex.template.gz",
                                    "GCT_05deg_time.template.gz",
                                    "GCT_05deg_variance_ex.template.gz"],
                           "LSTCam": ["LST_05deg.template.gz",
                                      "LST_05deg_time.template.gz",
                                      "LST_05deg_variance.template.gz"],
                           "NectarCam": ["MST_05deg.template.gz",
                                         "MST_05deg_time.template.gz",
                                         "MST_05deg_variance.template.gz"],
                           "FlashCam": ["MST_xm_full.fits"]}

        # We also need a conversion function from height above ground to
        # depth of maximum To do this we need the conversion table from CORSIKA
        self.thickness_profile, self.altitude_profile = \
            get_atmosphere_profile_functions('paranal', with_units=False)

        # Next we need the position, area and amplitude from each pixel in the event
        # making this a class member makes passing them around much easier

        self.pixel_x, self.pixel_y = None, None
        self.image, self.time = None, None

        self.tel_types, self.tel_id = None, None

        # We also need telescope positions
        self.tel_pos_x, self.tel_pos_y = None, None

        # And the peak of the images
        self.peak_x, self.peak_y, self.peak_amp = None, None, None
        self.hillas_parameters, self.ped = None, None

        self._prev_phi, self._prev_x, self._prev_y = 0, 0, 0

        self.prediction = dict()
        self.time_prediction = dict()
        self.rms_prediction = dict()

        self.array_direction = None
        self.array_return = False
        self.nominal_frame = None

        # For now these factors are required to fix problems in templates
        self.template_scale = template_scale
        self.xmax_offset = xmax_offset
        self.use_time_gradient = use_time_gradient
        self.use_shower_variance = use_shower_variance

    def initialise_templates(self, tel_type):
        """Check if templates for a given telescope type has been initialised
        and if not do it and add to the dictionary

        Parameters
        ----------
        tel_type: dictionary
            Dictionary of telescope types in event

        Returns
        -------
        boolean: Confirm initialisation

        """
        for t in tel_type:
            if tel_type[t] in self.prediction.keys() or tel_type[t] == "DUMMY":
                continue

            self.prediction[tel_type[t]] = \
                TemplateNetworkInterpolator(self.root_dir + "/" +
                                            self.file_names[tel_type[t]][0],
                                            bounds=((-1.5,1.5),(-5,1)))
            if self.use_time_gradient:
                self.time_prediction[tel_type[t]] = \
                    TimeGradientInterpolator(self.root_dir + "/" +
                                             self.file_names[tel_type[t]][1])
            if self.use_shower_variance:
                self.rms_prediction[tel_type[t]] = \
                    TemplateNetworkInterpolator(self.root_dir + "/" +
                                                self.file_names[tel_type[t]][2],
                                                bounds=((-1.5,1.5),(-5,1)))
        return True

    def get_hillas_mean(self):
        """This is a simple function to find the peak position of each image
        in an event which will be used later in the Xmax calculation. Peak is
        found by taking the average position of the n hottest pixels in the
        image.

        Parameters
        ----------

        Returns
        -------
            None

        """
        peak_x = np.zeros([len(self.pixel_x)])  # Create blank arrays for peaks
        # rather than a dict (faster)
        peak_y = np.zeros(peak_x.shape)
        peak_amp = np.zeros(peak_x.shape)

        # Loop over all tels to take weighted average of pixel
        # positions This loop could maybe be replaced by an array
        # operation by a numpy wizard
        # Maybe a vectorize?
        tel_num = 0

        for hillas in self.hillas_parameters:
            peak_x[tel_num] = hillas.x.to(u.rad).value   # Fill up array
            peak_y[tel_num] = hillas.y.to(u.rad).value
            peak_amp[tel_num] = hillas.intensity
            tel_num += 1

        self.peak_x = peak_x  # * unit # Add to class member
        self.peak_y = peak_y  # * unit
        self.peak_amp = peak_amp

    # This function would be useful elsewhere so probably be implemented in a
    # more general form
    def get_shower_max(self, source_x, source_y, core_x, core_y, zen):
        """Function to calculate the depth of shower maximum geometrically
        under the assumption that the shower maximum lies at the
        brightest point of the camera image.

        Parameters
        ----------
        source_x: float
            Event source position in nominal frame
        source_y: float
            Event source position in nominal frame
        core_x: float
            Event core position in telescope tilted frame
        core_y: float
            Event core position in telescope tilted frame
        zen: float
            Zenith angle of event

        Returns
        -------
        float: Depth of maximum of air shower

        """

        # Calculate displacement of image centroid from source position (in
        # rad)
        disp = np.sqrt(np.power(self.peak_x - source_x, 2) +
                       np.power(self.peak_y - source_y, 2))
        # Calculate impact parameter of the shower
        impact = np.sqrt(np.power(self.tel_pos_x - core_x, 2) +
                         np.power(self.tel_pos_y - core_y, 2))
        # Distance above telescope is ratio of these two (small angle)

        height = impact / disp
        weight = np.power(self.peak_amp, 0.)  # weight average by sqrt amplitude
        # sqrt may not be the best option...

        # Take weighted mean of estimates
        mean_height = np.sum(height * weight) / np.sum(weight)
        # This value is height above telescope in the tilted system,
        # we should convert to height above ground
        mean_height *= np.cos(zen)

        # Add on the height of the detector above sea level
        mean_height += 2150

        if mean_height > 100000 or np.isnan(mean_height):
            mean_height = 100000

        # Lookup this height in the depth tables, the convert Hmax to Xmax
        x_max = self.thickness_profile(mean_height)
        # Convert to slant depth
        x_max /= np.cos(zen)

        return x_max + self.xmax_offset

    def rotate_translate(self, pixel_pos_x, pixel_pos_y, x_trans, y_trans, phi,
                         small_angle_validity=0.35):
        """
        Function to perform rotation and translation of pixel lists

        Parameters
        ----------
        pixel_pos_x: ndarray
            Array of pixel x positions
        pixel_pos_y: ndarray
            Array of pixel x positions
        x_trans: float
            Translation of position in x coordinates
        y_trans: float
            Translation of position in y coordinates
        phi: float
            Rotation angle of pixels

        Returns
        -------
            ndarray,ndarray: Transformed pixel x and y coordinates

        """
        #print(phi*57.3, x_trans*57.3, y_trans*57.3)

        cosine_angle = np.cos(phi[..., np.newaxis])
        sin_angle = np.sin(phi[..., np.newaxis])
        #print(cosine_angle, sin_angle)
        #print("x4", pixel_pos_x, cosine_angle, x_trans)

        pixel_pos_trans_x = ((pixel_pos_x - x_trans) * cosine_angle) - \
                            ((pixel_pos_y - y_trans) * sin_angle)

        pixel_pos_trans_y = ((pixel_pos_x - x_trans) * sin_angle) + \
                            ((pixel_pos_y - y_trans) * cosine_angle)

        #print("x3", pixel_pos_trans_x)
        return pixel_pos_trans_x, pixel_pos_trans_y

    def image_prediction(self, tel_type, zenith, azimuth, energy, impact, x_max,
                        pix_x, pix_y):
        """Creates predicted image for the specified pixels, interpolated
        from the template library.

        Parameters
        ----------
        tel_type: string
            Telescope type specifier
        zenith: float
            Zenith angle of shower
        azimuth: float
            Azimuth angle of shower
        energy: float
            Event energy (TeV)
        impact: float
            Impact diance of shower (metres)
        x_max: float
            Depth of shower maximum (num bins from expectation)
        pix_x: ndarray
            X coordinate of pixels
        pix_y: ndarray
            Y coordinate of pixels

        Returns
        -------
        ndarray: predicted amplitude for all pixels

        """

        return self.prediction[tel_type](zenith, azimuth, energy, impact, x_max,
                                         pix_x, pix_y)

    def image_rms_prediction(self, tel_type, zenith, azimuth, energy, impact, x_max,
                             pix_x, pix_y):
        """Creates predicted image RMS for the specified pixels, interpolated
        from the template library.

        Parameters
        ----------
        tel_type: string
            Telescope type specifier
        zenith: float
            Zenith angle of shower
        azimuth: float
            Azimuth angle of shower
        energy: float
            Event energy (TeV)
        impact: float
            Impact diance of shower (metres)
        x_max: float
            Depth of shower maximum (num bins from expectation)
        pix_x: ndarray
            X coordinate of pixels
        pix_y: ndarray
            Y coordinate of pixels

        Returns
        -------
        ndarray: predicted amplitude for all pixels

        """

        return np.sqrt(self.rms_prediction[tel_type](zenith, azimuth, energy, impact,
                                                     x_max, pix_x, pix_y))

    def predict_time(self, tel_type, energy, impact, x_max):
        """Creates predicted image for the specified pixels, interpolated
        from the template library.

        Parameters
        ----------
        tel_type: string
            Telescope type specifier
        energy: float
            Event energy (TeV)
        impact: float
            Impact diance of shower (metres)
        x_max: float
            Depth of shower maximum (num bins from expectation)

        Returns
        -------
        ndarray: predicted amplitude for all pixels

        """
        return self.time_prediction[tel_type](energy, impact, x_max)

    def get_likelihood(self, source_x, source_y, core_x, core_y,
                       energy, x_max_scale, goodness_of_fit=False):
        """Get the likelihood that the image predicted at the given test
        position matches the camera image.

        Parameters
        ----------
        source_x: float
            Source position of shower in the nominal system (in deg)
        source_y: float
            Source position of shower in the nominal system (in deg)
        core_x: float
            Core position of shower in tilted telescope system (in m)
        core_y: float
            Core position of shower in tilted telescope system (in m)
        energy: float
            Shower energy (in TeV)
        x_max_scale: float
            Scaling factor applied to geometrically calculated Xmax
        goodness_of_fit: boolean
            Determines whether expected likelihood should be subtracted from result
        Returns
        -------
        float: Likelihood the model represents the camera image at this position

        """
        # First we add units back onto everything.  Currently not
        # handled very well, maybe in future we could just put
        # everything in the correct units when loading in the class
        # and ignore them from then on

        zenith = (np.pi / 2) - self.array_direction.alt.to(u.rad).value
        azimuth = self.array_direction.az

        # Geometrically calculate the depth of maximum given this test position
        x_max = self.get_shower_max(source_x, source_y,
                                    core_x, core_y,
                                    zenith)
        x_max *= x_max_scale

        # Calculate expected Xmax given this energy
        x_max_exp = guess_shower_depth(energy)  # / np.cos(20*u.deg)

        # Convert to binning of Xmax
        x_max_bin = x_max - x_max_exp

        # Check for range
        if x_max_bin > 150:
            x_max_bin = 150
        if x_max_bin < -100:
            x_max_bin = -100

        # Calculate impact distance for all telescopes
        impact = np.sqrt(np.power(self.tel_pos_x - core_x, 2)
                         + np.power(self.tel_pos_y - core_y, 2))
        # And the expected rotation angle
        phi = np.arctan2((self.tel_pos_x - core_x),
                         (self.tel_pos_y - core_y)) * u.rad

        #print("x1", self.pixel_x)
        # Rotate and translate all pixels such that they match the
        # template orientation
        #pix_x_rot, pix_y_rot = self.rotate_translate(
        #    self.pixel_x, self.pixel_y,
        #    source_x - self._prev_x,
        #    source_y - self._prev_y, phi - self._prev_phi
        #)
        pix_x_rot, pix_y_rot = self.rotate_translate(
            self.pixel_x, self.pixel_y,
            source_x,
            source_y, phi
        )

        # OK lets use the small angle approx here if we can
        #self.pixel_x = pix_x_rot
        #self.pixel_y = pix_y_rot

        self._prev_phi = phi
        self._prev_x, self._prev_y = source_x, source_y
        #print("x2", self.pixel_x)

        # In the interpolator class we can gain speed advantages by using masked arrays
        # so we need to make sure here everything is masked
        prediction = ma.zeros(self.image.shape)
        prediction.mask = ma.getmask(self.image)

        # If we are using the shower variance we need that too
        if self.use_shower_variance:
            rms_prediction = ma.zeros(self.image.shape)
            rms_prediction.mask = ma.getmask(self.image)

        time_gradients = np.zeros((self.image.shape[0],2))

        # Loop over all telescope types and get prediction
        for tel_type in np.unique(self.tel_types).tolist():
            type_mask = self.tel_types == tel_type
            prediction[type_mask] = \
                self.image_prediction(tel_type, zenith * (180 / math.pi),
                                      azimuth.to(u.deg).value, energy *
                                      np.ones_like(impact[type_mask]),
                                      impact[type_mask], x_max_bin *
                                      np.ones_like(impact[type_mask]),
                                      pix_x_rot[type_mask] * (180 / math.pi)*-1,
                                      pix_y_rot[type_mask] * (180 / math.pi))

            if self.use_shower_variance:
                rms_prediction[type_mask] = \
                    self.image_rms_prediction(tel_type, zenith * (180 / math.pi),
                                              azimuth.to(u.deg).value, energy *
                                              np.ones_like(impact[type_mask]),
                                              impact[type_mask], x_max_bin *
                                              np.ones_like(impact[type_mask]),
                                              pix_x_rot[type_mask] * (180 / math.pi),
                                              pix_y_rot[type_mask] * (180 / math.pi)*-1)
            if self.use_time_gradient:
                time_gradients[type_mask] = \
                    self.predict_time(tel_type,
                                              energy * np.ones_like(impact[type_mask]),
                                              impact[type_mask],
                                               x_max_bin * np.ones_like(impact[
                                                                            type_mask]))

        if self.use_time_gradient:
            time_mask = np.logical_and(np.invert(ma.getmask(self.image)),
                                       self.time > 0)
            weight = np.sqrt(self.image) * time_mask
            rv = norm()

            sx = pix_x_rot * weight
            sxx = pix_x_rot * pix_x_rot * weight

            sy = self.time * weight
            sxy = self.time * pix_x_rot * weight
            d = weight.sum(axis=1) * sxx.sum(axis=1) - sx.sum(axis=1) * sx.sum(axis=1)
            time_fit = (weight.sum(axis=1) * sxy.sum(axis=1) - sx.sum(axis=1) * sy.sum(
                axis=1)) / d
            time_fit /= -1 * (180 / math.pi)
            chi2 = -2 * np.log(rv.pdf((time_fit - time_gradients.T[0])/
                                        time_gradients.T[1]))



        # Likelihood function will break if we find a NaN or a 0
        prediction[np.isnan(prediction)] = 1e-8
        prediction[prediction < 1e-8] = 1e-8
        prediction *= self.template_scale

        if goodness_of_fit:
            fig, (ax1, ax2) = plt.subplots(1,2, figsize=(8,4))
            ax1.scatter(pix_x_rot[0], pix_y_rot[0], c=self.image[0])
            ax2.scatter(pix_x_rot[0], pix_y_rot[0], c=prediction[0])
            plt.show()

        if self.use_shower_variance:
            #rms_prediction *= self.template_scale
            like = shower_fluctuation_likelihood_gaussian(self.image, prediction,
                                                          rms_prediction, self.ped)
            likep = poisson_likelihood_gaussian(self.image, prediction, self.spe,
                                                self.ped)

            like[likep<like] = likep[likep<like]
            like[self.image<1] = likep[self.image<1]

        else:
            # Get likelihood that the prediction matched the camera image
            like = poisson_likelihood_gaussian(self.image, prediction, self.spe, self.ped)

        like[np.isnan(like)] = 1e9
        like *= np.invert(ma.getmask(self.image))
        like = ma.MaskedArray(like, mask=ma.getmask(self.image))

        array_like = like
        if goodness_of_fit:
            return np.sum(like - mean_poisson_likelihood_gaussian(prediction, self.spe,
                                                                  self.ped))

        prior_pen = 0
        # Add prior penalities if we have them
        array_like += 1e-8
        if "energy" in self.priors:
            prior_pen += energy_prior(energy, index=-1)
        if "xmax" in self.priors:
            prior_pen += xmax_prior(energy, x_max)

        array_like += prior_pen / float(len(array_like))

        if self.array_return:
            array_like = array_like.ravel()
            return array_like[np.invert(ma.getmask(array_like))]

        final_sum = array_like.sum()
        if self.use_time_gradient:
            final_sum += chi2.sum() #* np.sum(ma.getmask(self.image))

        return final_sum

    def get_likelihood_min(self, x):
        """Wrapper class around likelihood function for use with scipy
        minimisers

        Parameters
        ----------
        x: ndarray
            Array of minimisation parameters

        Returns
        -------
        float: Likelihood value of test position

        """

        val = self.get_likelihood(x[0], x[1], x[2], x[3], x[4], x[5])

        return val

    def get_likelihood_nlopt(self, x, grad):
        """Wrapper class around likelihood function for use with scipy
        minimisers

        Parameters
        ----------
        x: ndarray
            Array of minimisation parameters

        Returns
        -------
        float: Likelihood value of test position

        """

        val = self.get_likelihood(x[0], x[1], x[2], x[3], x[4], x[5])
        return val

    def set_event_properties(self, image, time, pixel_x, pixel_y, type_tel, tel_x, tel_y,
                             array_direction, hillas):
        """The setter class is used to set the event properties within this
        class before minimisation can take place. This simply copies a
        bunch of useful properties to class members, so that we can
        use them later without passing all this information around.

        Parameters
        ----------
        image: dict
            Amplitude of pixels in camera images
        time: dict
            Time information per each pixel in camera images
        pixel_x: dict
            X position of pixels in nominal system
        pixel_y: dict
            Y position of pixels in nominal system
        type_tel: dict
            Type of telescope
        tel_x: dict
            X position of telescope in TiltedGroundFrame
        tel_y: dict
            Y position of telescope in TiltedGroundFrame
        array_direction: SkyCoord[AltAz]
            Array pointing direction in the AltAz Frame
        hillas: dict
            dictionary with telescope IDs as key and
            HillasParametersContainer instances as values

        Returns
        -------
        None

        """
        # First store these parameters in the class so we can use them
        # in minimisation For most values this is simply copying
        self.image = image

        self.tel_pos_x, self.tel_pos_y, self.ped = \
            np.zeros(len(tel_x)), np.zeros(len(tel_x)), np.zeros(len(tel_x))
        self.tel_types, self.tel_id = list(), list()

        max_pix_x, max_pix_y = 0, 0
        px, py, pa, pt = list(), list(), list(), list()
        self.hillas_parameters = list()

        # So here we must loop over the telescopes
        for x, i in zip(tel_x, range(len(tel_x))):

            px.append(pixel_x[x].to(u.rad).value)
            if len(px[i]) > max_pix_x:
                max_pix_x = len(px[i])
            py.append(pixel_y[x].to(u.rad).value)
            pa.append(image[x])
            pt.append(time[x])

            self.tel_pos_x[i] = tel_x[x].to(u.m).value
            self.tel_pos_y[i] = tel_y[x].to(u.m).value

            self.ped[i] = self.ped_table[type_tel[x]]
            self.tel_types.append(type_tel[x])
            self.tel_id.append(x)
            self.hillas_parameters.append(hillas[x])

        # Most interesting stuff is now copied to the class, but to remove our requirement
        # for loops we must copy the pixel positions to an array with the length of the
        # largest image

        # First allocate everything
        shape = (len(tel_x), max_pix_x)
        self.pixel_x, self.pixel_y = ma.zeros(shape), ma.zeros(shape)
        self.image, self.time, self.ped = ma.zeros(shape), ma.zeros(shape),\
                                          ma.zeros(shape)
        self.tel_types = np.array(self.tel_types)

        # Copy everything into our masked arrays
        for i in range(len(tel_x)):
            array_len = len(px[i])
            self.pixel_x[i][:array_len] = px[i]
            self.pixel_y[i][:array_len] = py[i]
            self.image[i][:array_len] = pa[i]
            self.time[i][:array_len] = pt[i]
            self.ped[i][:array_len] = self.ped_table[self.tel_types[i]]

        # Set the image mask
        mask = self.image == 0.0
        self.pixel_x[mask], self.pixel_y[mask] = ma.masked, ma.masked
        self.image[mask] = ma.masked
        self.time[mask] = ma.masked

        self.array_direction = array_direction
        self.nominal_frame = NominalFrame(origin=self.array_direction)

        # Finally run some functions to get ready for the event
        self.get_hillas_mean()
        self.initialise_templates(type_tel)

    def reset_interpolator(self):
        """
        This function is needed in order to reset some variables in the interpolator
        at each new event. Without this reset, a new event starts with information
        from the previous event.
        """
        list(self.prediction.values())[0].reset()

    def predict(self, shower_seed, energy_seed):
        """Predict method for the ImPACT reconstructor.
        Used to calculate the reconstructed ImPACT shower geometry and energy.

        Parameters
        ----------
        shower_seed: ReconstructedShowerContainer
            Seed shower geometry to be used in the fit
        energy_seed: ReconstructedEnergyContainer
            Seed energy to be used in fit

        Returns
        -------
        ReconstructedShowerContainer, ReconstructedEnergyContainer:
        """
        self.reset_interpolator()

        horizon_seed = SkyCoord(
            az=shower_seed.az, alt=shower_seed.alt, frame=AltAz()
        )
        nominal_seed = horizon_seed.transform_to(self.nominal_frame)

        source_x = nominal_seed.delta_alt.to_value(u.rad)
        source_y = nominal_seed.delta_az.to_value(u.rad)

        ground = GroundFrame(x=shower_seed.core_x,
                             y=shower_seed.core_y, z=0 * u.m)
        tilted = ground.transform_to(
            TiltedGroundFrame(pointing_direction=self.array_direction)
        )
        tilt_x = tilted.x.to(u.m).value
        tilt_y = tilted.y.to(u.m).value
        zenith = 90 * u.deg - self.array_direction.alt

<<<<<<< HEAD
        if len(self.hillas_parameters) > 3:
            shift = [1]
        else:
            shift = [1.5, 1, 0.5, 0, -0.5, -1, -1.5]

        seed_list = spread_line_seed(self.hillas_parameters,
                                     self.tel_pos_x, self.tel_pos_y,
                                     source_x, source_y, tilt_x, tilt_y,
                                     energy_seed.energy.value,
                                     shift_frac = shift)
=======
        seeds = spread_line_seed(self.hillas_parameters,
                                 self.tel_pos_x, self.tel_pos_y,
                                 source_x, source_y, tilt_x, tilt_y,
                                 energy_seed.energy.value,
                                 shift_frac=[1])[0]
>>>>>>> 618c0b90

        # Perform maximum likelihood fit
        fit_params, errors, like = self.minimise(params=seeds[0],
                                                 step=seeds[1],
                                                 limits=seeds[2],
                                                 minimiser_name=self.minimiser_name)
        self.get_likelihood(fit_params[0], fit_params[1],
                            fit_params[2], fit_params[3],
                            fit_params[4], fit_params[5],
                            goodness_of_fit=True)

        # Create a container class for reconstructed shower
        shower_result = ReconstructedShowerContainer()

        # Convert the best fits direction and core to Horizon and ground systems and
        # copy to the shower container
        nominal = SkyCoord(
<<<<<<< HEAD
            delta_alt=fit_params[0] * u.rad,
            delta_az=fit_params[1] * u.rad,
            frame=NominalFrame(origin=self.array_direction)
=======
            delta_az=fit_params[0] * u.rad,
            delta_alt=fit_params[1] * u.rad,
            frame=self.nominal_frame
>>>>>>> 618c0b90
        )
        horizon = nominal.transform_to(AltAz())

        shower_result.alt, shower_result.az = horizon.alt, horizon.az
        tilted = TiltedGroundFrame(
            x=fit_params[2] * u.m,
            y=fit_params[3] * u.m,
            pointing_direction=self.array_direction
        )
        ground = project_to_ground(tilted)

        shower_result.core_x = ground.x
        shower_result.core_y = ground.y

        shower_result.is_valid = True

        # Currently no errors not available to copy NaN
        shower_result.alt_uncert = np.nan
        shower_result.az_uncert = np.nan
        shower_result.core_uncert = np.nan

        # Copy reconstructed Xmax
        shower_result.h_max = fit_params[5] * self.get_shower_max(fit_params[0],
                                                                  fit_params[1],
                                                                  fit_params[2],
                                                                  fit_params[3],
                                                                  zenith.to(u.rad).value)

        shower_result.h_max *= np.cos(zenith)
        shower_result.h_max_uncert = errors[5] * shower_result.h_max

        shower_result.goodness_of_fit = like

        # Create a container class for reconstructed energy
        energy_result = ReconstructedEnergyContainer()
        # Fill with results
        energy_result.energy = fit_params[4] * u.TeV
        energy_result.energy_uncert = errors[4] * u.TeV
        energy_result.is_valid = True

        return shower_result, energy_result

<<<<<<< HEAD
    def choose_seed(self, seed_list):

        like = list()
        for seed in seed_list:
            #like.append(self.get_likelihood_min(seed[0]))
            like.append(self.minimise(seed[0], seed[1], seed[2],
                                      minimiser_name="nlopt",
                                      max_calls=1)[2])

        print("Choosing seed", np.argmin(like), like)
        return seed_list[np.argmin(like)]

=======
>>>>>>> 618c0b90
    def minimise(self, params, step, limits, minimiser_name="minuit", max_calls=0):
        """

        Parameters
        ----------
        params: ndarray
            Seed parameters for fit
        step: ndarray
            Initial step size in the fit
        limits: ndarray
            Fit bounds
        minimiser_name: str
            Name of minimisation method
        max_calls: int
            Maximum number of calls to minimiser
        Returns
        -------
        tuple: best fit parameters and errors
        """
        limits = np.asarray(limits)
        if minimiser_name == "minuit":

            self.min = Minuit(self.get_likelihood,
                              print_level=1,
                              source_x=params[0], error_source_x=step[0],
                              limit_source_x=limits[0], fix_source_x=False,
                              source_y=params[1], error_source_y=step[1],
                              limit_source_y=limits[1], fix_source_y=False,
                              core_x=params[2], error_core_x=step[2],
                              limit_core_x=limits[2], fix_core_x=False,
                              core_y=params[3], error_core_y=step[3],
                              limit_core_y=limits[3], fix_core_y=False,
                              energy=params[4], error_energy=step[4],
                              limit_energy=limits[4], fix_energy=False,
                              x_max_scale=params[5], error_x_max_scale=step[5],
                              limit_x_max_scale=limits[5], fix_x_max_scale=False,
                              goodness_of_fit=False, fix_goodness_of_fit=True,
                              errordef=1)

            self.min.tol *= 1000
            self.min.set_strategy(1)

            migrad = self.min.migrad()
            fit_params = self.min.values
            errors = self.min.errors

            return (fit_params["source_x"], fit_params["source_y"], fit_params["core_x"],
                    fit_params["core_y"], fit_params["energy"], fit_params[
                        "x_max_scale"]), \
                   (errors["source_x"], errors["source_y"], errors["core_x"],
                    errors["core_x"], errors["energy"], errors["x_max_scale"]), \
                   self.min.fval

        elif "nlopt" in minimiser_name:
            import nlopt
            opt = nlopt.opt(nlopt.LN_BOBYQA, 6)
            opt.set_min_objective(self.get_likelihood_nlopt)
            opt.set_initial_step(step)

            opt.set_lower_bounds(np.asarray(limits).T[0])
            opt.set_upper_bounds(np.asarray(limits).T[1])
            opt.set_xtol_rel(1e-3)
            if max_calls:
                opt.set_maxeval(max_calls)

            x = opt.optimize(np.asarray(params))

            return x, (0, 0, 0, 0, 0, 0), self.get_likelihood_min(x)

        elif minimiser_name in ("lm", "trf", "dogleg"):
            self.array_return = True

            min = least_squares(self.get_likelihood_min, params,
                                method=minimiser_name,
                                x_scale=step,
                                xtol=1e-10,
                                ftol=1e-10,
                                )

            return min.x, (0, 0, 0, 0, 0, 0), self.get_likelihood_min(min.x)

        else:
            min = minimize(self.get_likelihood_min, np.array(params),
                           method=minimiser_name,
                           bounds=limits,
                           options={"disp": False},
                           tol=1e-5
                           )

            return np.array(min.x), (0, 0, 0, 0, 0, 0), self.get_likelihood_min(min.x)


def spread_line_seed(hillas, tel_x, tel_y, source_x, source_y, tilt_x, tilt_y, energy,
                     shift_frac = [2, 1.5, 1, 0.5, 0 ,-0.5, -1, -1.5]):
    """
    Parameters
    ----------
    hillas: list
        Hillas parameters in event
    tel_x: list
        telescope X positions in tilted system
    tel_y: list
        telescope Y positions in tilted system
    source_x: float
        Source X position in nominal system (radians)
    source_y:float
        Source Y position in nominal system (radians)
    tilt_x: float
        Core X position in tilited system (radians)
    tilt_y: float
        Core Y position in tilited system (radians)
    energy: float
        Energy in TeV
    shift_frac: list
        Fractional values to shist source and core positions

    Returns
    -------
    list of seed positions to try
    """
    centre_x, centre_y, amp = list(), list(), list()

    for tel_hillas in hillas:
        centre_x.append(tel_hillas.x.to(u.rad).value)
        centre_y.append(tel_hillas.y.to(u.rad).value)
        amp.append(tel_hillas.intensity)

    centre_x = np.average(centre_x, weights=amp)
    centre_y = np.average(centre_y, weights=amp)
    centre_tel_x = np.average(tel_x, weights=amp)
    centre_tel_y = np.average(tel_y, weights=amp)

    diff_x = source_x - centre_x
    diff_y = source_y - centre_y
    diff_tel_x = tilt_x - centre_tel_x
    diff_tel_y = tilt_y - centre_tel_y

    seed_list = list()

    for shift in shift_frac:
        seed_list.append(create_seed(centre_x + (diff_x*shift),
                                     centre_y + (diff_y*shift),
                                     centre_tel_x + (diff_tel_x * shift),
                                     centre_tel_y + (diff_tel_y * shift), energy))
    return seed_list


def create_seed(source_x, source_y, tilt_x, tilt_y, energy):
    """
    Function for creating seed, step and limits for a given position

    Parameters
    ----------
    source_x: float
        Source X position in nominal system (radians)
    source_y:float
        Source Y position in nominal system (radians)
    tilt_x: float
        Core X position in tilited system (radians)
    tilt_y: float
        Core Y position in tilited system (radians)
    energy: float
        Energy in TeV

    Returns
    -------
    tuple of seed, steps size and fit limits
    """
    lower_en_limit = energy * 0.5
    en_seed = energy

    # If our energy estimate falls outside of the range of our templates set it to
    # the edge
    if lower_en_limit < 0.01:
        lower_en_limit = 0.01
        en_seed = 0.01

    # Take the seed from Hillas-based reconstruction
    seed = (source_x, source_y, tilt_x,
            tilt_y, en_seed, 1)

    # Take a reasonable first guess at step size
    step = [0.01 / 57.3, 0.01 / 57.3, 2, 2, en_seed * 0.02, 0.05]
    # And some sensible limits of the fit range
    limits = [[source_x - 0.1, source_x + 0.1],
              [source_y - 0.1, source_y + 0.1],
              [tilt_x - 100, tilt_x + 100],
              [tilt_y - 100, tilt_y + 100],
              [lower_en_limit, en_seed * 2],
              [0.5, 2]
              ]

    return seed, step, limits<|MERGE_RESOLUTION|>--- conflicted
+++ resolved
@@ -27,8 +27,6 @@
 from ctapipe.reco.reco_algorithms import Reconstructor
 from ctapipe.utils.template_network_interpolator import TemplateNetworkInterpolator, \
     TimeGradientInterpolator
-
-import matplotlib.pyplot as plt
 
 __all__ = ['ImPACTReconstructor', 'energy_prior', 'xmax_prior', 'guess_shower_depth']
 
@@ -136,8 +134,6 @@
         # And the peak of the images
         self.peak_x, self.peak_y, self.peak_amp = None, None, None
         self.hillas_parameters, self.ped = None, None
-
-        self._prev_phi, self._prev_x, self._prev_y = 0, 0, 0
 
         self.prediction = dict()
         self.time_prediction = dict()
@@ -279,8 +275,8 @@
 
         return x_max + self.xmax_offset
 
-    def rotate_translate(self, pixel_pos_x, pixel_pos_y, x_trans, y_trans, phi,
-                         small_angle_validity=0.35):
+    @staticmethod
+    def rotate_translate(pixel_pos_x, pixel_pos_y, x_trans, y_trans, phi):
         """
         Function to perform rotation and translation of pixel lists
 
@@ -302,20 +298,15 @@
             ndarray,ndarray: Transformed pixel x and y coordinates
 
         """
-        #print(phi*57.3, x_trans*57.3, y_trans*57.3)
 
         cosine_angle = np.cos(phi[..., np.newaxis])
         sin_angle = np.sin(phi[..., np.newaxis])
-        #print(cosine_angle, sin_angle)
-        #print("x4", pixel_pos_x, cosine_angle, x_trans)
-
-        pixel_pos_trans_x = ((pixel_pos_x - x_trans) * cosine_angle) - \
-                            ((pixel_pos_y - y_trans) * sin_angle)
-
-        pixel_pos_trans_y = ((pixel_pos_x - x_trans) * sin_angle) + \
-                            ((pixel_pos_y - y_trans) * cosine_angle)
-
-        #print("x3", pixel_pos_trans_x)
+
+        pixel_pos_trans_x = (x_trans - pixel_pos_x ) * cosine_angle - \
+                            (y_trans - pixel_pos_y ) * sin_angle
+
+        pixel_pos_trans_y = (pixel_pos_x - x_trans) * sin_angle + \
+                            (pixel_pos_y - y_trans) * cosine_angle
         return pixel_pos_trans_x, pixel_pos_trans_y
 
     def image_prediction(self, tel_type, zenith, azimuth, energy, impact, x_max,
@@ -453,8 +444,8 @@
         x_max_bin = x_max - x_max_exp
 
         # Check for range
-        if x_max_bin > 150:
-            x_max_bin = 150
+        if x_max_bin > 200:
+            x_max_bin = 200
         if x_max_bin < -100:
             x_max_bin = -100
 
@@ -465,27 +456,13 @@
         phi = np.arctan2((self.tel_pos_x - core_x),
                          (self.tel_pos_y - core_y)) * u.rad
 
-        #print("x1", self.pixel_x)
         # Rotate and translate all pixels such that they match the
         # template orientation
-        #pix_x_rot, pix_y_rot = self.rotate_translate(
-        #    self.pixel_x, self.pixel_y,
-        #    source_x - self._prev_x,
-        #    source_y - self._prev_y, phi - self._prev_phi
-        #)
-        pix_x_rot, pix_y_rot = self.rotate_translate(
-            self.pixel_x, self.pixel_y,
-            source_x,
-            source_y, phi
+        pix_y_rot, pix_x_rot = self.rotate_translate(
+            self.pixel_x,
+            self.pixel_y,
+            source_x, source_y, phi
         )
-
-        # OK lets use the small angle approx here if we can
-        #self.pixel_x = pix_x_rot
-        #self.pixel_y = pix_y_rot
-
-        self._prev_phi = phi
-        self._prev_x, self._prev_y = source_x, source_y
-        #print("x2", self.pixel_x)
 
         # In the interpolator class we can gain speed advantages by using masked arrays
         # so we need to make sure here everything is masked
@@ -503,12 +480,11 @@
         for tel_type in np.unique(self.tel_types).tolist():
             type_mask = self.tel_types == tel_type
             prediction[type_mask] = \
-                self.image_prediction(tel_type, zenith * (180 / math.pi),
-                                      azimuth.to(u.deg).value, energy *
+                self.image_prediction(tel_type, energy *
                                       np.ones_like(impact[type_mask]),
                                       impact[type_mask], x_max_bin *
                                       np.ones_like(impact[type_mask]),
-                                      pix_x_rot[type_mask] * (180 / math.pi)*-1,
+                                      pix_x_rot[type_mask] * (180 / math.pi) * -1,
                                       pix_y_rot[type_mask] * (180 / math.pi))
 
             if self.use_shower_variance:
@@ -523,10 +499,9 @@
             if self.use_time_gradient:
                 time_gradients[type_mask] = \
                     self.predict_time(tel_type,
-                                              energy * np.ones_like(impact[type_mask]),
-                                              impact[type_mask],
-                                               x_max_bin * np.ones_like(impact[
-                                                                            type_mask]))
+                                      energy * np.ones_like(impact[type_mask]),
+                                      impact[type_mask],
+                                      x_max_bin * np.ones_like(impact[type_mask]))
 
         if self.use_time_gradient:
             time_mask = np.logical_and(np.invert(ma.getmask(self.image)),
@@ -545,8 +520,6 @@
             time_fit /= -1 * (180 / math.pi)
             chi2 = -2 * np.log(rv.pdf((time_fit - time_gradients.T[0])/
                                         time_gradients.T[1]))
-
-
 
         # Likelihood function will break if we find a NaN or a 0
         prediction[np.isnan(prediction)] = 1e-8
@@ -766,9 +739,8 @@
         )
         nominal_seed = horizon_seed.transform_to(self.nominal_frame)
 
-        source_x = nominal_seed.delta_alt.to_value(u.rad)
-        source_y = nominal_seed.delta_az.to_value(u.rad)
-
+        source_x = nominal_seed.delta_az.to_value(u.rad)
+        source_y = nominal_seed.delta_alt.to_value(u.rad)
         ground = GroundFrame(x=shower_seed.core_x,
                              y=shower_seed.core_y, z=0 * u.m)
         tilted = ground.transform_to(
@@ -778,24 +750,11 @@
         tilt_y = tilted.y.to(u.m).value
         zenith = 90 * u.deg - self.array_direction.alt
 
-<<<<<<< HEAD
-        if len(self.hillas_parameters) > 3:
-            shift = [1]
-        else:
-            shift = [1.5, 1, 0.5, 0, -0.5, -1, -1.5]
-
-        seed_list = spread_line_seed(self.hillas_parameters,
-                                     self.tel_pos_x, self.tel_pos_y,
-                                     source_x, source_y, tilt_x, tilt_y,
-                                     energy_seed.energy.value,
-                                     shift_frac = shift)
-=======
         seeds = spread_line_seed(self.hillas_parameters,
                                  self.tel_pos_x, self.tel_pos_y,
                                  source_x, source_y, tilt_x, tilt_y,
                                  energy_seed.energy.value,
                                  shift_frac=[1])[0]
->>>>>>> 618c0b90
 
         # Perform maximum likelihood fit
         fit_params, errors, like = self.minimise(params=seeds[0],
@@ -813,15 +772,9 @@
         # Convert the best fits direction and core to Horizon and ground systems and
         # copy to the shower container
         nominal = SkyCoord(
-<<<<<<< HEAD
-            delta_alt=fit_params[0] * u.rad,
-            delta_az=fit_params[1] * u.rad,
-            frame=NominalFrame(origin=self.array_direction)
-=======
             delta_az=fit_params[0] * u.rad,
             delta_alt=fit_params[1] * u.rad,
             frame=self.nominal_frame
->>>>>>> 618c0b90
         )
         horizon = nominal.transform_to(AltAz())
 
@@ -864,21 +817,6 @@
 
         return shower_result, energy_result
 
-<<<<<<< HEAD
-    def choose_seed(self, seed_list):
-
-        like = list()
-        for seed in seed_list:
-            #like.append(self.get_likelihood_min(seed[0]))
-            like.append(self.minimise(seed[0], seed[1], seed[2],
-                                      minimiser_name="nlopt",
-                                      max_calls=1)[2])
-
-        print("Choosing seed", np.argmin(like), like)
-        return seed_list[np.argmin(like)]
-
-=======
->>>>>>> 618c0b90
     def minimise(self, params, step, limits, minimiser_name="minuit", max_calls=0):
         """
 
@@ -969,7 +907,6 @@
                            )
 
             return np.array(min.x), (0, 0, 0, 0, 0, 0), self.get_likelihood_min(min.x)
-
 
 def spread_line_seed(hillas, tel_x, tel_y, source_x, source_y, tilt_x, tilt_y, energy,
                      shift_frac = [2, 1.5, 1, 0.5, 0 ,-0.5, -1, -1.5]):
@@ -1061,7 +998,7 @@
             tilt_y, en_seed, 1)
 
     # Take a reasonable first guess at step size
-    step = [0.01 / 57.3, 0.01 / 57.3, 2, 2, en_seed * 0.02, 0.05]
+    step = [0.04 / 57.3, 0.04 / 57.3, 5, 5, en_seed * 0.1, 0.05]
     # And some sensible limits of the fit range
     limits = [[source_x - 0.1, source_x + 0.1],
               [source_y - 0.1, source_y + 0.1],
