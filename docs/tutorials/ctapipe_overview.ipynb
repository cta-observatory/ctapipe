--- conflicted
+++ resolved
@@ -1,1094 +1,4 @@
 {
-<<<<<<< HEAD
-  "cells": [
-    {
-      "cell_type": "markdown",
-      "metadata": {
-        "pycharm": {}
-      },
-      "source": ["# Analyzing Events Using ctapipe"]
-    },
-    {
-      "cell_type": "markdown",
-      "metadata": {
-        "pycharm": {},
-        "slideshow": {
-          "slide_type": "slide"
-        }
-      },
-      "source": [
-        "<div align=\"center\" style=\"font-size: 2rem\">\n",
-        "\n",
-        "<img heoght=\"300px\" src=\"https://cta-observatory.github.io/ctapipe/_images/ctapipe_logo.png\" alt=\"ctapipe\"/>\n",
-        "\n",
-        "\n",
-        "<p style=\"text-align: center;\">Initially presented @ LST Analysis Bootcamp</p>\n",
-        "\n",
-        "<p style=\"text-align: center\">Padova, 26.11.2018</p>\n",
-        "\n",
-        "<p style=\"text-align: center\">Maximilian Nöthe (@maxnoe) & Kai A. Brügge (@mackaiver)</p>\n",
-        "\n",
-        "</div>"
-      ]
-    },
-    {
-      "cell_type": "code",
-      "execution_count": null,
-      "metadata": {
-        "pycharm": {},
-        "slideshow": {
-          "slide_type": "skip"
-        }
-      },
-      "outputs": [],
-      "source": [
-        "import matplotlib.pyplot as plt\n",
-        "import numpy as np\n",
-        "\n",
-        "%matplotlib inline"
-      ]
-    },
-    {
-      "cell_type": "code",
-      "execution_count": null,
-      "metadata": {
-        "pycharm": {},
-        "slideshow": {
-          "slide_type": "skip"
-        }
-      },
-      "outputs": [],
-      "source": [
-        "plt.rcParams['figure.figsize'] = (12, 8)\n",
-        "plt.rcParams['font.size'] = 14\n",
-        "plt.rcParams['figure.figsize']"
-      ]
-    },
-    {
-      "cell_type": "markdown",
-      "metadata": {
-        "pycharm": {},
-        "slideshow": {
-          "slide_type": "slide"
-        }
-      },
-      "source": [
-        "<h1 id=\"tocheading\">Table of Contents</h1>\n",
-        "<div id=\"toc\"></div>"
-      ]
-    },
-    {
-      "cell_type": "markdown",
-      "metadata": {
-        "pycharm": {},
-        "slideshow": {
-          "slide_type": "slide"
-        }
-      },
-      "source": ["## General Information"]
-    },
-    {
-      "cell_type": "markdown",
-      "metadata": {
-        "pycharm": {},
-        "slideshow": {
-          "slide_type": "slide"
-        }
-      },
-      "source": [
-        "### Design\n",
-        "\n",
-        "* DL0 → DL3 analysis\n",
-        "\n",
-        "* Currently some R0 → DL2 code to be able to analyze simtel files\n",
-        "\n",
-        "* ctapipe is built upon the Scientific Python Stack, core dependencies are\n",
-        "  * numpy\n",
-        "  * scipy\n",
-        "  * astropy\n",
-        "  * numba"
-      ]
-    },
-    {
-      "cell_type": "markdown",
-      "metadata": {
-        "pycharm": {},
-        "slideshow": {
-          "slide_type": "slide"
-        }
-      },
-      "source": [
-        "### Developement\n",
-        "\n",
-        "* ctapipe is developed as Open Source Software (Currently under MIT License) at <https://github.com/cta-observatory/ctapipe>\n",
-        "\n",
-        "* We use the \"Github-Workflow\": \n",
-        "  * Few people (e.g. @kosack, @maxnoe) have write access to the main repository\n",
-        "  * Contributors fork the main repository and work on branches\n",
-        "  * Pull Requests are merged after Code Review and automatic execution of the test suite\n",
-        "\n",
-        "* Early developement stage ⇒ backwards-incompatible API changes might and will happen \n"
-      ]
-    },
-    {
-      "cell_type": "markdown",
-      "metadata": {
-        "pycharm": {},
-        "slideshow": {
-          "slide_type": "slide"
-        }
-      },
-      "source": [
-        "### What's there?\n",
-        "\n",
-        "* Reading simtel simulation files\n",
-        "* Simple calibration, cleaning and feature extraction functions\n",
-        "* Camera and Array plotting\n",
-        "* Coordinate frames and transformations \n",
-        "* Stereo-reconstruction using line intersections\n",
-        "  \n",
-        " "
-      ]
-    },
-    {
-      "cell_type": "markdown",
-      "metadata": {
-        "pycharm": {},
-        "slideshow": {
-          "slide_type": "slide"
-        }
-      },
-      "source": [
-        "### What's still missing?\n",
-        "\n",
-        "* Good integration with machine learning techniques\n",
-        "* IRF calculation \n",
-        "* Documentation, e.g. formal definitions of coordinate frames  "
-      ]
-    },
-    {
-      "cell_type": "markdown",
-      "metadata": {
-        "pycharm": {},
-        "slideshow": {
-          "slide_type": "slide"
-        }
-      },
-      "source": [
-        "### What can you do?\n",
-        "\n",
-        "* Report issues\n",
-        "  * Hard to get started? Tell us where you are stuck\n",
-        "  * Tell user stories\n",
-        "  * Missing features\n",
-        "\n",
-        "* Start contributing\n",
-        "  * ctapipe needs more workpower\n",
-        "  * Implement new reconstruction features"
-      ]
-    },
-    {
-      "cell_type": "markdown",
-      "metadata": {
-        "pycharm": {},
-        "slideshow": {
-          "slide_type": "slide"
-        }
-      },
-      "source": ["## A simple hillas analysis"]
-    },
-    {
-      "cell_type": "markdown",
-      "metadata": {
-        "pycharm": {}
-      },
-      "source": ["### Reading in simtel files"]
-    },
-    {
-      "cell_type": "code",
-      "execution_count": null,
-      "metadata": {
-        "pycharm": {}
-      },
-      "outputs": [],
-      "source": [
-        "from ctapipe.io import EventSource\n",
-        "from ctapipe.utils.datasets import get_dataset_path\n",
-        "\n",
-        "input_url = get_dataset_path('gamma_test_large.simtel.gz')\n",
-        "\n",
-        "# EventSource() automatically detects what kind of file we are giving it,\n",
-        "# if already supported by ctapipe\n",
-        "source = EventSource(input_url, max_events=49)\n",
-        "\n",
-        "print(type(source))"
-      ]
-    },
-    {
-      "cell_type": "code",
-      "execution_count": null,
-      "metadata": {
-        "pycharm": {}
-      },
-      "outputs": [],
-      "source": [
-        "for event in source:\n",
-        "    print('Id: {}, E = {:1.3f}, Telescopes: {}'.format(event.count, event.simulation.shower.energy, len(event.r0.tel)))"
-      ]
-    },
-    {
-      "cell_type": "markdown",
-      "metadata": {
-        "pycharm": {}
-      },
-      "source": [
-        "Each event is a `DataContainer` holding several `Field`s of data, which can be containers or just numbers.\n",
-        "Let's look a one event:"
-      ]
-    },
-    {
-      "cell_type": "code",
-      "execution_count": null,
-      "metadata": {
-        "pycharm": {}
-      },
-      "outputs": [],
-      "source": ["event"]
-    },
-    {
-      "cell_type": "code",
-      "execution_count": null,
-      "metadata": {
-        "pycharm": {}
-      },
-      "outputs": [],
-      "source": ["source.subarray.camera_types"]
-    },
-    {
-      "cell_type": "code",
-      "execution_count": null,
-      "metadata": {
-        "pycharm": {}
-      },
-      "outputs": [],
-      "source": ["len(event.r0.tel), len(event.r1.tel)"]
-    },
-    {
-      "cell_type": "markdown",
-      "metadata": {
-        "pycharm": {}
-      },
-      "source": [
-        "### Data calibration\n",
-        "\n",
-        "The `CameraCalibrator` calibrates the event (obtaining the `dl1` images)."
-      ]
-    },
-    {
-      "cell_type": "code",
-      "execution_count": null,
-      "metadata": {
-        "pycharm": {}
-      },
-      "outputs": [],
-      "source": [
-        "from ctapipe.calib import CameraCalibrator\n",
-        "\n",
-        "calibrator = CameraCalibrator(subarray=source.subarray)"
-      ]
-    },
-    {
-      "cell_type": "code",
-      "execution_count": null,
-      "metadata": {
-        "pycharm": {}
-      },
-      "outputs": [],
-      "source": ["calibrator(event)"]
-    },
-    {
-      "cell_type": "markdown",
-      "metadata": {
-        "pycharm": {}
-      },
-      "source": [
-        "### Event displays\n",
-        "\n",
-        "Let's use ctapipe's plotting facilities to plot the telescope images"
-      ]
-    },
-    {
-      "cell_type": "code",
-      "execution_count": null,
-      "metadata": {
-        "pycharm": {}
-      },
-      "outputs": [],
-      "source": ["event.dl1.tel.keys()"]
-    },
-    {
-      "cell_type": "code",
-      "execution_count": null,
-      "metadata": {
-        "pycharm": {}
-      },
-      "outputs": [],
-      "source": ["tel_id = 4"]
-    },
-    {
-      "cell_type": "code",
-      "execution_count": null,
-      "metadata": {
-        "pycharm": {}
-      },
-      "outputs": [],
-      "source": [
-        "geometry = source.subarray.tel[tel_id].camera.geometry\n",
-        "dl1 = event.dl1.tel[tel_id]\n",
-        "\n",
-        "geometry, dl1"
-      ]
-    },
-    {
-      "cell_type": "code",
-      "execution_count": null,
-      "metadata": {
-        "pycharm": {}
-      },
-      "outputs": [],
-      "source": ["dl1.image"]
-    },
-    {
-      "cell_type": "code",
-      "execution_count": null,
-      "metadata": {
-        "pycharm": {}
-      },
-      "outputs": [],
-      "source": [
-        "from ctapipe.visualization import CameraDisplay\n",
-        "\n",
-        "display = CameraDisplay(geometry)\n",
-        "\n",
-        "# right now, there might be one image per gain channel.\n",
-        "# This will change as soon as \n",
-        "display.image = dl1.image\n",
-        "display.add_colorbar()"
-      ]
-    },
-    {
-      "cell_type": "markdown",
-      "metadata": {
-        "pycharm": {}
-      },
-      "source": ["### Image Cleaning"]
-    },
-    {
-      "cell_type": "code",
-      "execution_count": null,
-      "metadata": {
-        "pycharm": {}
-      },
-      "outputs": [],
-      "source": ["from ctapipe.image.cleaning import tailcuts_clean"]
-    },
-    {
-      "cell_type": "code",
-      "execution_count": null,
-      "metadata": {
-        "pycharm": {}
-      },
-      "outputs": [],
-      "source": [
-        "# unoptimized cleaning levels, copied from \n",
-        "# https://github.com/tudo-astroparticlephysics/cta_preprocessing\n",
-        "cleaning_level = {\n",
-        "    'ASTRICam': (5, 7, 2),  # (5, 10)?\n",
-        "    'LSTCam': (3.5, 7.5, 2),  # ?? (3, 6) for Abelardo...\n",
-        "    'FlashCam': (4, 8, 2),  # there is some scaling missing?\n",
-        "}"
-      ]
-    },
-    {
-      "cell_type": "code",
-      "execution_count": null,
-      "metadata": {
-        "pycharm": {}
-      },
-      "outputs": [],
-      "source": [
-        "boundary, picture, min_neighbors = cleaning_level[geometry.camera_name]\n",
-        "\n",
-        "clean = tailcuts_clean(\n",
-        "    geometry, \n",
-        "    dl1.image,\n",
-        "    boundary_thresh=boundary,\n",
-        "    picture_thresh=picture,\n",
-        "    min_number_picture_neighbors=min_neighbors\n",
-        ")"
-      ]
-    },
-    {
-      "cell_type": "code",
-      "execution_count": null,
-      "metadata": {
-        "pycharm": {}
-      },
-      "outputs": [],
-      "source": [
-        "fig, (ax1, ax2) = plt.subplots(1, 2, figsize=(15, 5))\n",
-        "\n",
-        "d1 = CameraDisplay(geometry, ax=ax1)\n",
-        "d2 = CameraDisplay(geometry, ax=ax2)\n",
-        "\n",
-        "ax1.set_title('Image')\n",
-        "d1.image = dl1.image\n",
-        "d1.add_colorbar(ax=ax1)\n",
-        "\n",
-        "ax2.set_title('Pulse Time')\n",
-        "d2.image = dl1.peak_time - np.average(dl1.peak_time, weights=dl1.image)\n",
-        "d2.cmap = 'RdBu_r'\n",
-        "d2.add_colorbar(ax=ax2)\n",
-        "d2.set_limits_minmax(-20,20)\n",
-        "\n",
-        "d1.highlight_pixels(clean, color='red', linewidth=1)"
-      ]
-    },
-    {
-      "cell_type": "markdown",
-      "metadata": {
-        "pycharm": {}
-      },
-      "source": ["### Image Parameters"]
-    },
-    {
-      "cell_type": "code",
-      "execution_count": null,
-      "metadata": {
-        "pycharm": {}
-      },
-      "outputs": [],
-      "source": [
-        "from ctapipe.image import hillas_parameters, leakage_parameters, concentration_parameters\n",
-        "from ctapipe.image import timing_parameters\n",
-        "from ctapipe.image import number_of_islands\n",
-        "from ctapipe.image import camera_to_shower_coordinates"
-      ]
-    },
-    {
-      "cell_type": "code",
-      "execution_count": null,
-      "metadata": {
-        "pycharm": {}
-      },
-      "outputs": [],
-      "source": [
-        "hillas = hillas_parameters(geometry[clean], dl1.image[clean])\n",
-        "\n",
-        "print(hillas)"
-      ]
-    },
-    {
-      "cell_type": "code",
-      "execution_count": null,
-      "metadata": {
-        "pycharm": {}
-      },
-      "outputs": [],
-      "source": [
-        "display = CameraDisplay(geometry)\n",
-        "\n",
-        "# set \"unclean\" pixels to 0\n",
-        "cleaned = dl1.image.copy()\n",
-        "cleaned[~clean] = 0.0\n",
-        "\n",
-        "display.image = cleaned\n",
-        "display.add_colorbar()\n",
-        "\n",
-        "display.overlay_moments(hillas, color='xkcd:red')"
-      ]
-    },
-    {
-      "cell_type": "code",
-      "execution_count": null,
-      "metadata": {
-        "pycharm": {}
-      },
-      "outputs": [],
-      "source": [
-        "timing = timing_parameters(\n",
-        "    geometry,\n",
-        "    dl1.image,\n",
-        "    dl1.peak_time,\n",
-        "    hillas,\n",
-        "    clean\n",
-        ")\n",
-        "\n",
-        "print(timing)"
-      ]
-    },
-    {
-      "cell_type": "code",
-      "execution_count": null,
-      "metadata": {
-        "pycharm": {}
-      },
-      "outputs": [],
-      "source": [
-        "long, trans = camera_to_shower_coordinates(\n",
-        "    geometry.pix_x, geometry.pix_y,hillas.x, hillas.y, hillas.psi\n",
-        ")\n",
-        "\n",
-        "plt.plot(long[clean], dl1.peak_time[clean], 'o')\n",
-        "plt.plot(long[clean], timing.slope * long[clean] + timing.intercept)"
-      ]
-    },
-    {
-      "cell_type": "code",
-      "execution_count": null,
-      "metadata": {
-        "pycharm": {}
-      },
-      "outputs": [],
-      "source": [
-        "l = leakage_parameters(geometry, dl1.image, clean)\n",
-        "print(l)"
-      ]
-    },
-    {
-      "cell_type": "code",
-      "execution_count": null,
-      "metadata": {
-        "pycharm": {}
-      },
-      "outputs": [],
-      "source": [
-        "disp = CameraDisplay(geometry)\n",
-        "disp.image = dl1.image\n",
-        "disp.highlight_pixels(geometry.get_border_pixel_mask(1), linewidth=2, color='xkcd:red')"
-      ]
-    },
-    {
-      "cell_type": "code",
-      "execution_count": null,
-      "metadata": {
-        "pycharm": {}
-      },
-      "outputs": [],
-      "source": [
-        "n_islands, island_id = number_of_islands(geometry, clean)\n",
-        "\n",
-        "print(n_islands)"
-      ]
-    },
-    {
-      "cell_type": "code",
-      "execution_count": null,
-      "metadata": {
-        "pycharm": {}
-      },
-      "outputs": [],
-      "source": [
-        "conc = concentration_parameters(geometry, dl1.image, hillas)\n",
-        "print(conc)"
-      ]
-    },
-    {
-      "cell_type": "markdown",
-      "metadata": {
-        "pycharm": {}
-      },
-      "source": [
-        "### Putting it all together / Stereo reconstruction\n",
-        "\n",
-        "\n",
-        "All these steps are now unified in several components configurable through the config system, mainly:\n",
-        "\n",
-        "* CameraCalibrator for DL0 → DL1 (Images)\n",
-        "* ImageProcessor for DL1 (Images) → DL1 (Parameters)\n",
-        "* ShowerProcessor for stereo reconstruction of the shower geometry\n",
-        "* DataWriter for writing data into HDF5\n",
-        "\n",
-        "A command line tool doing these steps and writing out data in HDF5 format is available as `ctapipe-process`"
-      ]
-    },
-    {
-      "cell_type": "code",
-      "execution_count": null,
-      "metadata": {
-        "pycharm": {},
-        "scrolled": false
-      },
-      "outputs": [],
-      "source": [
-        "import astropy.units as u\n",
-        "from astropy.coordinates import SkyCoord, AltAz\n",
-        "\n",
-        "from ctapipe.containers import ImageParametersContainer\n",
-        "from ctapipe.io import EventSource\n",
-        "from ctapipe.utils.datasets import get_dataset_path\n",
-        "\n",
-        "from ctapipe.calib import CameraCalibrator\n",
-        "\n",
-        "from ctapipe.image import ImageProcessor\n",
-        "from ctapipe.reco import ShowerProcessor\n",
-        "\n",
-        "from ctapipe.io import DataWriter\n",
-        "\n",
-        "from copy import deepcopy\n",
-        "import tempfile\n",
-        "\n",
-        "from traitlets.config import Config\n",
-        "\n",
-        "\n",
-        "image_processor_config = Config({\n",
-        "    \"ImageProcessor\": {\n",
-        "        \"image_cleaner_type\": \"TailcutsImageCleaner\",\n",
-        "        \"TailcutsImageCleaner\": {\n",
-        "            \"picture_threshold_pe\": [\n",
-        "                (\"type\", \"LST_LST_LSTCam\", 7.5),\n",
-        "                (\"type\", \"MST_MST_FlashCam\", 8),\n",
-        "                (\"type\", \"SST_ASTRI_ASTRICam\", 7),\n",
-        "            ],\n",
-        "            \"boundary_threshold_pe\": [\n",
-        "                (\"type\", \"LST_LST_LSTCam\", 5),\n",
-        "                (\"type\", \"MST_MST_FlashCam\", 4),\n",
-        "                (\"type\", \"SST_ASTRI_ASTRICam\", 4),\n",
-        "            ]\n",
-        "            \n",
-        "        }\n",
-        "    }\n",
-        "})\n",
-        "\n",
-        "input_url = get_dataset_path('gamma_test_large.simtel.gz')\n",
-        "source = EventSource(input_url)\n",
-        "\n",
-        "calibrator = CameraCalibrator(subarray=source.subarray)\n",
-        "image_processor = ImageProcessor(subarray=source.subarray, config=image_processor_config)\n",
-        "shower_processor = ShowerProcessor(subarray=source.subarray)\n",
-        "horizon_frame = AltAz()\n",
-        "\n",
-        "f = tempfile.NamedTemporaryFile(suffix='.hdf5')\n",
-        "\n",
-        "with DataWriter(source, output_path=f.name, overwrite=True, write_dl2=True) as writer:\n",
-        "    \n",
-        "    for event in source:\n",
-        "        energy = event.simulation.shower.energy\n",
-        "        n_telescopes_r1 = len(event.r1.tel)\n",
-        "        event_id = event.index.event_id\n",
-        "        print(f'Id: {event_id}, E = {energy:1.3f}, Telescopes (R1): {n_telescopes_r1}')\n",
-        "        \n",
-        "        calibrator(event)\n",
-        "        image_processor(event)\n",
-        "        shower_processor(event)\n",
-        "        \n",
-        "        stereo = event.dl2.stereo.geometry[\"HillasReconstructor\"]\n",
-        "        if stereo.is_valid:\n",
-        "            print('  Alt: {:.2f}°'.format(stereo.alt.deg))\n",
-        "            print('  Az: {:.2f}°'.format(stereo.az.deg))\n",
-        "            print('  Hmax: {:.0f}'.format(stereo.h_max))\n",
-        "            print('  CoreX: {:.1f}'.format(stereo.core_x))\n",
-        "            print('  CoreY: {:.1f}'.format(stereo.core_y))\n",
-        "            print('  Multiplicity: {:d}'.format(len(stereo.tel_ids)))\n",
-        "        \n",
-        "        # save a nice event for plotting later\n",
-        "        if event.count == 3:\n",
-        "            plotting_event = deepcopy(event)\n",
-        "            \n",
-        "        writer(event)"
-      ]
-    },
-    {
-      "cell_type": "code",
-      "execution_count": null,
-      "metadata": {
-        "pycharm": {}
-      },
-      "outputs": [],
-      "source": [
-        "from astropy.coordinates.angle_utilities import angular_separation\n",
-        "import pandas as pd\n",
-        "\n",
-        "from ctapipe.io import TableLoader\n",
-        "\n",
-        "loader = TableLoader(f.name, load_dl2_geometry=True, load_simulated=True)\n",
-        "\n",
-        "events = loader.read_subarray_events()"
-      ]
-    },
-    {
-      "cell_type": "code",
-      "execution_count": null,
-      "metadata": {
-        "pycharm": {}
-      },
-      "outputs": [],
-      "source": [
-        "theta = angular_separation(\n",
-        "    events[\"HillasReconstructor_az\"].quantity, events[\"HillasReconstructor_alt\"].quantity,\n",
-        "    events[\"true_az\"].quantity, events[\"true_alt\"].quantity\n",
-        ")\n",
-        "\n",
-        "plt.hist(theta.to_value(u.deg)**2, bins=25, range=[0, 0.3])\n",
-        "plt.xlabel(r'$\\theta² / deg²$')\n",
-        "None"
-      ]
-    },
-    {
-      "cell_type": "markdown",
-      "metadata": {
-        "pycharm": {}
-      },
-      "source": ["## ArrayDisplay\n"]
-    },
-    {
-      "cell_type": "code",
-      "execution_count": null,
-      "metadata": {
-        "pycharm": {}
-      },
-      "outputs": [],
-      "source": [
-        "from ctapipe.visualization import ArrayDisplay\n",
-        "\n",
-        "\n",
-        "angle_offset = plotting_event.pointing.array_azimuth\n",
-        "\n",
-        "plotting_hillas = {\n",
-        "    tel_id: dl1.parameters.hillas\n",
-        "    for tel_id, dl1 in plotting_event.dl1.tel.items()\n",
-        "}\n",
-        "\n",
-        "plotting_core = {\n",
-        "    tel_id: dl1.parameters.core.psi\n",
-        "    for tel_id, dl1 in plotting_event.dl1.tel.items()\n",
-        "}\n",
-        "\n",
-        "\n",
-        "disp = ArrayDisplay(source.subarray)\n",
-        "\n",
-        "disp.set_line_hillas(plotting_hillas, plotting_core, 500)\n",
-        "\n",
-        "plt.scatter(\n",
-        "    plotting_event.simulation.shower.core_x, plotting_event.simulation.shower.core_y,\n",
-        "    s=200, c='k', marker='x', label='True Impact',\n",
-        ")\n",
-        "plt.scatter(\n",
-        "    plotting_event.dl2.stereo.geometry[\"HillasReconstructor\"].core_x,\n",
-        "    plotting_event.dl2.stereo.geometry[\"HillasReconstructor\"].core_y,\n",
-        "    s=200, c='r', marker='x', label='Estimated Impact',\n",
-        ")\n",
-        "\n",
-        "plt.legend()\n",
-        "plt.xlim(-400, 400)\n",
-        "plt.ylim(-400, 400)"
-      ]
-    },
-    {
-      "cell_type": "markdown",
-      "metadata": {
-        "pycharm": {}
-      },
-      "source": ["### Reading the LST dl1 data\n"]
-    },
-    {
-      "cell_type": "code",
-      "execution_count": null,
-      "metadata": {},
-      "outputs": [],
-      "source": [
-        "loader = TableLoader(f.name, load_simulated=True, load_dl1_parameters=True)\n",
-        "\n",
-        "dl1_table = loader.read_telescope_events([\"LST_LST_LSTCam\"])"
-      ]
-    },
-    {
-      "cell_type": "code",
-      "execution_count": null,
-      "metadata": {
-        "pycharm": {}
-      },
-      "outputs": [],
-      "source": [
-        "plt.scatter(\n",
-        "    np.log10(dl1_table[\"true_energy\"].quantity / u.TeV),\n",
-        "    np.log10(dl1_table[\"hillas_intensity\"]),\n",
-        ")\n",
-        "plt.xlabel('log10(E / TeV)')\n",
-        "plt.ylabel('log10(intensity)')\n",
-        "None"
-      ]
-    },
-    {
-      "cell_type": "markdown",
-      "metadata": {
-        "pycharm": {}
-      },
-      "source": [
-        "## Isn't python slow?\n",
-        "\n",
-        "* Many of you might have heard: \"Python is slow\".\n",
-        "* That's trueish.\n",
-        "* All python objects are classes living on the heap, even integers.\n",
-        "* Looping over lots of \"primitives\" is quite slow compared to other languages.\n",
-        "\n",
-        "⇒ Vectorize as much as possible using numpy  \n",
-        "⇒ Use existing interfaces to fast C / C++ / Fortran code  \n",
-        "⇒ Optimize using numba  \n",
-        "\n",
-        "**But: \"Premature Optimization is the root of all evil\" — Donald Knuth**\n",
-        "\n",
-        "So profile to find exactly what is slow.\n",
-        "\n",
-        "### Why use python then?\n",
-        "\n",
-        "* Python works very well as *glue* for libraries of all kinds of languages\n",
-        "* Python has a rich ecosystem for data science, physics, algorithms, astronomy\n",
-        "\n",
-        "### Example: Number of Islands\n",
-        "\n",
-        "Find all groups of pixels, that survived the cleaning"
-      ]
-    },
-    {
-      "cell_type": "code",
-      "execution_count": null,
-      "metadata": {
-        "pycharm": {}
-      },
-      "outputs": [],
-      "source": [
-        "from ctapipe.image import toymodel\n",
-        "from ctapipe.instrument import CameraGeometry\n",
-        "\n",
-        "\n",
-        "geometry = CameraGeometry.from_name('LSTCam')"
-      ]
-    },
-    {
-      "cell_type": "markdown",
-      "metadata": {
-        "pycharm": {}
-      },
-      "source": ["Let's create a toy images with several islands;"]
-    },
-    {
-      "cell_type": "code",
-      "execution_count": null,
-      "metadata": {
-        "pycharm": {}
-      },
-      "outputs": [],
-      "source": [
-        "np.random.seed(42)\n",
-        "\n",
-        "image = np.zeros(geometry.n_pixels)\n",
-        "\n",
-        "\n",
-        "for i in range(9):\n",
-        "    \n",
-        "    model = toymodel.Gaussian(\n",
-        "        x=np.random.uniform(-0.8, 0.8) * u.m,\n",
-        "        y=np.random.uniform(-0.8, 0.8) * u.m,\n",
-        "        width=np.random.uniform(0.05, 0.075) * u.m,\n",
-        "        length=np.random.uniform(0.1, 0.15) * u.m,\n",
-        "        psi=np.random.uniform(0, 2 * np.pi) * u.rad,\n",
-        "    )\n",
-        "\n",
-        "    new_image, sig, bg = model.generate_image(\n",
-        "        geometry, \n",
-        "        intensity=np.random.uniform(1000, 3000),\n",
-        "        nsb_level_pe=5\n",
-        "    )\n",
-        "    image += new_image"
-      ]
-    },
-    {
-      "cell_type": "code",
-      "execution_count": null,
-      "metadata": {
-        "pycharm": {}
-      },
-      "outputs": [],
-      "source": [
-        "clean = tailcuts_clean(geometry, image, picture_thresh=10, boundary_thresh=5, min_number_picture_neighbors=2)"
-      ]
-    },
-    {
-      "cell_type": "code",
-      "execution_count": null,
-      "metadata": {
-        "pycharm": {}
-      },
-      "outputs": [],
-      "source": [
-        "disp = CameraDisplay(geometry)\n",
-        "disp.image = image\n",
-        "disp.highlight_pixels(clean, color='xkcd:red', linewidth=1.5)\n",
-        "disp.add_colorbar()"
-      ]
-    },
-    {
-      "cell_type": "code",
-      "execution_count": null,
-      "metadata": {
-        "pycharm": {}
-      },
-      "outputs": [],
-      "source": [
-        "def num_islands_python(camera, clean):\n",
-        "    ''' A breadth first search to find connected islands of neighboring pixels in the cleaning set'''\n",
-        "    \n",
-        "    # the camera geometry has a [n_pixel, n_pixel] boolean array\n",
-        "    # that is True where two pixels are neighbors\n",
-        "    neighbors = camera.neighbor_matrix\n",
-        "    \n",
-        "    island_ids = np.zeros(camera.n_pixels)\n",
-        "    current_island = 0\n",
-        "    \n",
-        "    # a set to remember which pixels we already visited\n",
-        "    visited = set()\n",
-        "\n",
-        "    # go only through the pixels, that survived cleaning\n",
-        "    for pix_id in np.where(clean)[0]:\n",
-        "        if pix_id not in visited:\n",
-        "            # remember that we already checked this pixel\n",
-        "            visited.add(pix_id)\n",
-        "            \n",
-        "            # if we land in the outer loop again, we found a new island\n",
-        "            current_island += 1\n",
-        "            island_ids[pix_id] = current_island\n",
-        "            \n",
-        "            # now check all neighbors of the current pixel recursively\n",
-        "            to_check = set(np.where(neighbors[pix_id] & clean)[0])\n",
-        "            while to_check:\n",
-        "                pix_id = to_check.pop()\n",
-        "                \n",
-        "                if pix_id not in visited:    \n",
-        "                    visited.add(pix_id)\n",
-        "                    island_ids[pix_id] = current_island\n",
-        "                    \n",
-        "                    to_check.update(np.where(neighbors[pix_id] & clean)[0])\n",
-        "    \n",
-        "    n_islands = current_island\n",
-        "    return n_islands, island_ids"
-      ]
-    },
-    {
-      "cell_type": "code",
-      "execution_count": null,
-      "metadata": {
-        "pycharm": {}
-      },
-      "outputs": [],
-      "source": ["n_islands, island_ids = num_islands_python(geometry, clean)"]
-    },
-    {
-      "cell_type": "code",
-      "execution_count": null,
-      "metadata": {
-        "pycharm": {}
-      },
-      "outputs": [],
-      "source": [
-        "from matplotlib.colors import ListedColormap\n",
-        "\n",
-        "cmap = plt.get_cmap('Paired')\n",
-        "cmap = ListedColormap(cmap.colors[:n_islands])\n",
-        "cmap.set_under('k')\n",
-        "\n",
-        "disp = CameraDisplay(geometry)\n",
-        "disp.image = island_ids\n",
-        "disp.cmap = cmap\n",
-        "disp.set_limits_minmax(0.5, n_islands + 0.5)\n",
-        "disp.add_colorbar()"
-      ]
-    },
-    {
-      "cell_type": "code",
-      "execution_count": null,
-      "metadata": {
-        "pycharm": {}
-      },
-      "outputs": [],
-      "source": ["%timeit num_islands_python(geometry, clean)"]
-    },
-    {
-      "cell_type": "code",
-      "execution_count": null,
-      "metadata": {
-        "pycharm": {}
-      },
-      "outputs": [],
-      "source": [
-        "from scipy.sparse.csgraph import connected_components\n",
-        "\n",
-        "def num_islands_scipy(geometry, clean):\n",
-        "    neighbors = geometry.neighbor_matrix_sparse\n",
-        "    \n",
-        "    clean_neighbors = neighbors[clean][:, clean]\n",
-        "    num_islands, labels = connected_components(clean_neighbors, directed=False)\n",
-        "    \n",
-        "    island_ids = np.zeros(geometry.n_pixels)\n",
-        "    island_ids[clean] = labels + 1\n",
-        "    \n",
-        "    return num_islands, island_ids"
-      ]
-    },
-    {
-      "cell_type": "code",
-      "execution_count": null,
-      "metadata": {
-        "pycharm": {}
-      },
-      "outputs": [],
-      "source": [
-        "n_islands_s, island_ids_s = num_islands_scipy(geometry, clean)"
-      ]
-    },
-    {
-      "cell_type": "code",
-      "execution_count": null,
-      "metadata": {
-        "pycharm": {}
-      },
-      "outputs": [],
-      "source": [
-        "disp = CameraDisplay(geometry)\n",
-        "disp.image = island_ids_s\n",
-        "disp.cmap = cmap\n",
-        "disp.set_limits_minmax(0.5, n_islands_s + 0.5)\n",
-        "disp.add_colorbar()"
-      ]
-    },
-    {
-      "cell_type": "code",
-      "execution_count": null,
-      "metadata": {
-        "pycharm": {}
-      },
-      "outputs": [],
-      "source": ["%timeit num_islands_scipy(geometry, clean)"]
-    },
-    {
-      "cell_type": "markdown",
-      "metadata": {
-        "pycharm": {}
-      },
-      "source": ["**A lot less code, and a factor 3 speed improvement**"]
-    },
-    {
-      "cell_type": "markdown",
-      "metadata": {},
-      "source": ["Finally, current ctapipe implementation is using numba:"]
-    },
-    {
-      "cell_type": "code",
-      "execution_count": null,
-      "metadata": {},
-      "outputs": [],
-      "source": ["%timeit number_of_islands(geometry, clean)"]
-=======
  "cells": [
   {
    "cell_type": "markdown",
@@ -1229,29 +139,64 @@
     "pycharm": {},
     "slideshow": {
      "slide_type": "slide"
->>>>>>> d02aad76
     }
-  ],
-  "metadata": {
-    "kernelspec": {
-      "display_name": "Python 3 (ipykernel)",
-      "language": "python",
-      "name": "python3"
-    },
-    "language_info": {
-      "codemirror_mode": {
-        "name": "ipython",
-        "version": 3
-      },
-      "file_extension": ".py",
-      "mimetype": "text/x-python",
-      "name": "python",
-      "nbconvert_exporter": "python",
-      "pygments_lexer": "ipython3",
-      "version": "3.8.13"
+   },
+   "source": [
+    "### What's there?\n",
+    "\n",
+    "* Reading simtel simulation files\n",
+    "* Simple calibration, cleaning and feature extraction functions\n",
+    "* Camera and Array plotting\n",
+    "* Coordinate frames and transformations \n",
+    "* Stereo-reconstruction using line intersections\n",
+    "  \n",
+    " "
+   ]
+  },
+  {
+   "cell_type": "markdown",
+   "metadata": {
+    "pycharm": {},
+    "slideshow": {
+     "slide_type": "slide"
     }
-<<<<<<< HEAD
-=======
+   },
+   "source": [
+    "### What's still missing?\n",
+    "\n",
+    "* Good integration with machine learning techniques\n",
+    "* IRF calculation \n",
+    "* Documentation, e.g. formal definitions of coordinate frames  "
+   ]
+  },
+  {
+   "cell_type": "markdown",
+   "metadata": {
+    "pycharm": {},
+    "slideshow": {
+     "slide_type": "slide"
+    }
+   },
+   "source": [
+    "### What can you do?\n",
+    "\n",
+    "* Report issues\n",
+    "  * Hard to get started? Tell us where you are stuck\n",
+    "  * Tell user stories\n",
+    "  * Missing features\n",
+    "\n",
+    "* Start contributing\n",
+    "  * ctapipe needs more workpower\n",
+    "  * Implement new reconstruction features"
+   ]
+  },
+  {
+   "cell_type": "markdown",
+   "metadata": {
+    "pycharm": {},
+    "slideshow": {
+     "slide_type": "slide"
+    }
    },
    "source": [
     "## A simple hillas analysis"
@@ -1754,7 +699,7 @@
     "\n",
     "f = tempfile.NamedTemporaryFile(suffix='.hdf5')\n",
     "\n",
-    "with DataWriter(source, output_path=f.name, overwrite=True, write_stereo_shower=True) as writer:\n",
+    "with DataWriter(source, output_path=f.name, overwrite=True, write_dl2=True) as writer:\n",
     "    \n",
     "    for event in source:\n",
     "        energy = event.simulation.shower.energy\n",
@@ -2197,8 +1142,20 @@
    "display_name": "Python 3 (ipykernel)",
    "language": "python",
    "name": "python3"
->>>>>>> d02aad76
-  },
-  "nbformat": 4,
-  "nbformat_minor": 4
+  },
+  "language_info": {
+   "codemirror_mode": {
+    "name": "ipython",
+    "version": 3
+   },
+   "file_extension": ".py",
+   "mimetype": "text/x-python",
+   "name": "python",
+   "nbconvert_exporter": "python",
+   "pygments_lexer": "ipython3",
+   "version": "3.8.13"
+  }
+ },
+ "nbformat": 4,
+ "nbformat_minor": 4
 }