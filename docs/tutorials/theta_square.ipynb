--- conflicted
+++ resolved
@@ -74,12 +74,9 @@
    "outputs": [],
    "source": [
     "filename = datasets.get_dataset_path(\"gamma_test_large.simtel.gz\")\n",
-<<<<<<< HEAD
-    "source = event_source(filename, allowed_tels={1, 2, 3, 4}, max_events=10)\n",
-=======
     "source = EventSource(filename, allowed_tels={1, 2, 3, 4}, max_events=10)\n",
-    "reco = HillasReconstructor()\n",
->>>>>>> 6987f327
+    "subarray = source.subarray",
+    "reco = HillasReconstructor(subarray=subarray)\n",
     "calib = CameraCalibrator(subarray=source.subarray)\n",
     "horizon_frame = AltAz()"
    ]
