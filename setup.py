#!/usr/bin/env python
# Licensed under a 3-clause BSD style license - see LICENSE.rst

# import ah_bootstrap
from setuptools import setup, find_packages

import sys
import os

# pep 517 builds do not have cwd in PATH by default
sys.path.insert(0, os.path.dirname(__file__))
# Get the long and version description from the package's docstring
import ctapipe  # noqa


# Define entry points for command-line scripts
# TODO: this shuold be automated (e.g. look for main functions and
# rename _ to -, and prepend 'ctapipe'
entry_points = {}
entry_points["console_scripts"] = [
    "ctapipe-info = ctapipe.tools.info:main",
    "ctapipe-camdemo = ctapipe.tools.camdemo:main",
    "ctapipe-dump-triggers = ctapipe.tools.dump_triggers:main",
    "ctapipe-chargeres-extract = ctapipe.tools.extract_charge_resolution:main",
    "ctapipe-chargeres-plot = ctapipe.tools.plot_charge_resolution:main",
    "ctapipe-dump-instrument=ctapipe.tools.dump_instrument:main",
    "ctapipe-event-viewer = ctapipe.tools.bokeh.file_viewer:main",
    "ctapipe-display-tel-events = ctapipe.tools.display_events_single_tel:main",
    "ctapipe-display-imagesums = ctapipe.tools.display_summed_images:main",
    "ctapipe-reconstruct-muons = ctapipe.tools.muon_reconstruction:main",
    "ctapipe-display-integration = ctapipe.tools.display_integrator:main",
    "ctapipe-display-dl1 = ctapipe.tools.display_dl1:main",
    "ctapipe-stage1 = ctapipe.tools.stage1:main",
    "ctapipe-merge = ctapipe.tools.dl1_merge:main",
]
<<<<<<< HEAD
tests_require = ["pytest"]
=======
tests_require = [
    "pytest",
    "ctapipe-extra @ https://github.com/cta-observatory/ctapipe-extra/archive/v0.3.1.tar.gz",
]
>>>>>>> cb0cb373
docs_require = [
    "sphinx_rtd_theme",
    "sphinx_automodapi",
    "sphinx",
    "nbsphinx",
    "numpydoc",
    "jupyter",
    "notebook",
    "travis-sphinx",
    "graphviz",
]

ctapipe.version.update_release_version()

setup(
    packages=find_packages(),
    version=ctapipe.version.get_version(pep440=True),
    python_requires=">=3.7",
    install_requires=[
        "astropy>=3,<5",
        "bokeh~=1.0",
        "eventio>=1.1.1,<2.0.0a0",  # at least 1.1.1, but not 2
        "iminuit>=1.3",
        "joblib",
        "matplotlib~=3.0",
        "numba>=0.43",
        "numpy~=1.16",
        "pandas>=0.24.0",
        "psutil",
        "scikit-learn",
        "scipy~=1.2",
        "tables~=3.4",
        "tqdm>=4.32",
        "traitlets~=5.0,>=5.0.5",
        "zstandard",
        "requests",
        # needed for astropy hdf5 io. Version 3 breaks copying those tables
        # with pytables du to variable length strings.
        "h5py~=2.0",
    ],
    # here are optional dependencies (as "tag" : "dependency spec")
    extras_require={
        "all": tests_require + docs_require,
        "tests": tests_require,
        "docs": docs_require,
    },
    tests_require=tests_require,
    setup_requires=["pytest_runner"],
    classifiers=[
        "Intended Audience :: Science/Research",
        "License :: OSI Approved :: BSD License",
        "Programming Language :: Python :: 3",
        "Programming Language :: Python :: 3.7",
        "Programming Language :: Python :: 3.8",
        "Programming Language :: Python :: 3.9",
        "Programming Language :: Python :: Implementation :: CPython",
        "Topic :: Scientific/Engineering :: Astronomy",
        "Development Status :: 3 - Alpha",
    ],
    zip_safe=False,
    entry_points=entry_points,
    package_data={"": ["tools/bokeh/*.yaml", "tools/bokeh/templates/*.html"]},
)<|MERGE_RESOLUTION|>--- conflicted
+++ resolved
@@ -33,14 +33,7 @@
     "ctapipe-stage1 = ctapipe.tools.stage1:main",
     "ctapipe-merge = ctapipe.tools.dl1_merge:main",
 ]
-<<<<<<< HEAD
 tests_require = ["pytest"]
-=======
-tests_require = [
-    "pytest",
-    "ctapipe-extra @ https://github.com/cta-observatory/ctapipe-extra/archive/v0.3.1.tar.gz",
-]
->>>>>>> cb0cb373
 docs_require = [
     "sphinx_rtd_theme",
     "sphinx_automodapi",
