--- conflicted
+++ resolved
@@ -24,13 +24,8 @@
     conda info -a
 
 	sed -i -e "s/- python=.*/- python=$PYTHON_VERSION/g" environment.yml
-<<<<<<< HEAD
-	travis_wait 20 conda env create -n cta-dev --file environment.yml
-	conda activate cta-dev
-=======
 	travis_wait 20 conda env create -n travis --file environment.yml
 	conda activate travis
->>>>>>> 1032f0e9
 else
     pip install -U pip
 fi