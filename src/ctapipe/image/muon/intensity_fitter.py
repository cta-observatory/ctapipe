--- conflicted
+++ resolved
@@ -70,14 +70,6 @@
 
 
     """
-<<<<<<< HEAD
-=======
-    sin_phi = np.sin(phi)
-    cos_phi = np.cos(phi)
-
-    discriminant_norm = 1 - (rho**2 * sin_phi**2)
-    valid = discriminant_norm >= 0
->>>>>>> 67de23ed
 
     return _chord_length(radius, rho, phi, phi0)
 
@@ -88,28 +80,15 @@
 def _chord_length(radius, rho, phi, phi0):
     phi = phi - phi0
 
+    sin_phi = np.sin(phi)
+    cos_phi = np.cos(phi)
+
     discriminant_norm = 1 - (rho**2 * np.sin(phi) ** 2)
     if discriminant_norm < 0:
         return 0
 
-    effective_chord_length = 0
-
     if rho <= 1.0:
         # muon has hit the mirror
-<<<<<<< HEAD
-        effective_chord_length = radius * (
-            np.sqrt(discriminant_norm) + rho * np.cos(phi)
-        )
-
-        return effective_chord_length
-
-    else:
-        # muon did not hit the mirror
-        effective_chord_length = 2 * radius * np.sqrt(discriminant_norm)
-        # Filtering out non-physical solutions for phi
-        phi_modulo = (phi + np.pi) % (2 * np.pi) - np.pi
-        if np.abs(phi_modulo) > np.arcsin(1.0 / rho):
-=======
         effective_chord_length = radius * (np.sqrt(discriminant_norm) + rho * cos_phi)
     else:
         # muon did not hit the mirror
@@ -118,7 +97,6 @@
         if (np.abs(sin_phi) < (1.0 / rho)) & (cos_phi > 0):
             effective_chord_length = 2 * radius * np.sqrt(discriminant_norm)
         else:
->>>>>>> 67de23ed
             return 0
 
     return effective_chord_length
