--- conflicted
+++ resolved
@@ -51,24 +51,6 @@
     - source activate cta-dev
     - ulimit -s 16000  # increase stack size limit, for libhessio
     - pip install travis-sphinx
-<<<<<<< HEAD
-    - pip install codecov
-    # ----- SST1M:
-    - conda install protobuf
-    - pip install https://github.com/cta-sst-1m/protozfitsreader/archive/v1.4.2.tar.gz
-    # ----- end of SST1M
-    # ----- target_software
-    - conda install -c conda-forge cfitsio
-    - conda install swig
-    - mkdir -p $HOME/Software
-    - cd $HOME/Software
-    - git clone https://github.com/watsonjj/target_software.git
-    - cd $TARGET_SOFTWARE
-    - ./install.sh
-    - cd $TRAVIS_BUILD_DIR
-    # ----- end of target_software
-=======
->>>>>>> 8fcdc8fe
     - python setup.py develop
 
 script:
