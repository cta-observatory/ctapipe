--- conflicted
+++ resolved
@@ -10,16 +10,6 @@
       python: 3.7
       env:
         - PYTHON_VERSION=3.7
-<<<<<<< HEAD
-    - os: osx
-      python: 3.6
-      env:
-        - PYTHON_VERSION=3.6
-    - os: osx
-      python: 3.7
-      env:
-        - PYTHON_VERSION=3.7
-=======
     # - os: osx
     #   python: 3.6
     #   env:
@@ -28,7 +18,6 @@
     #   python: 3.7
     #   env:
     #     - PYTHON_VERSION=3.7
->>>>>>> bc12d6bb
 
 
 before_install:
@@ -58,18 +47,11 @@
 
 install:
     - conda create --name cta-dev python=$PYTHON_VERSION
-<<<<<<< HEAD
-    - travis_wait 20 conda env update -n cta-dev --file environment.yml
-    - source activate cta-dev
-    - ulimit -s 16000  # increase stack size limit, for libhessio
-    - pip install travis-sphinx
-=======
     - travis_wait 20 conda env update -n cta-dev --file py${PYTHON_VERSION}_env.yaml
     - source activate cta-dev
     - ulimit -s 16000  # increase stack size limit, for libhessio
     - pip install travis-sphinx
     - pip install codecov
->>>>>>> bc12d6bb
     - python setup.py develop
 
 script:
