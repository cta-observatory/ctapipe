language: python
sudo: required

python:
    # not used directly, but this sets TRAVIS_PYTHON_VERSION so we can use it
    # in anaconda as well (we don't support python less than 3.5)
    - 3.5
    - 3.6

os:
    - linux
    # - osx   # currently osx python projects are not supported in Travis

env:
  global:
    - TARGET_SOFTWARE=$HOME/Software/target_software
    - LD_LIBRARY_PATH=$LD_LIBRARY_PATH:$HOME/Software/TargetDriver/install/lib:$HOME/Software/TargetIO/install/lib:$HOME/Software/TargetCalib/install/lib
    - TARGETCALIBPATH=$HOME/Software/TargetCalib/install

before_install:

    # Use utf8 encoding. Should be default, but this is insurance
    # against future changes

    - export PYTHONIOENCODING=UTF8
    - export MPLBACKEND=agg

    # Install miniconda following instructions at
    # http://conda.pydata.org/docs/travis.html
    - if [[ "$TRAVIS_OS_NAME" == "linux" ]]; then
        wget https://repo.continuum.io/miniconda/Miniconda3-latest-Linux-x86_64.sh -O miniconda.sh;
      fi
    - if [[ "$TRAVIS_OS_NAME" == "osx" ]]; then
        wget https://repo.continuum.io/miniconda/Miniconda3-latest-MacOSX-x86_64.sh -O miniconda.sh;
      fi
    - bash miniconda.sh -b -p $HOME/miniconda
    - export PATH="$HOME/miniconda/bin:$PATH"
    - hash -r
    - conda config --set always_yes yes --set changeps1 no
    - conda update -q conda  # get latest conda version
    # Useful for debugging any issues with conda
    - conda info -a

    # Make sure that interactive matplotlib backends work
    - export DISPLAY=:99.0
    - sh -e /etc/init.d/xvfb start
    - git fetch --tags

install:
    - conda create --name cta-dev python=$TRAVIS_PYTHON_VERSION
    - conda env update -n cta-dev --file environment.yml
    - source activate cta-dev
    - ulimit -s 16000  # increase stack size limit, for libhessio
    - pip install travis-sphinx
    - pip install codecov
    # ----- SST1M:
<<<<<<< HEAD
    - conda install protobuf
    - pip install https://github.com/cta-sst-1m/protozfitsreader/archive/v1.4.2.tar.gz
=======
    - pip install https://github.com/cta-sst-1m/protozfitsreader/archive/v1.4.0.tar.gz
>>>>>>> fad39f09
    # ----- end of SST1M
    # ----- target_software
    - conda install -c conda-forge cfitsio
    - conda install swig
    - mkdir -p $HOME/Software
    - cd $HOME/Software
    - git clone https://github.com/watsonjj/target_software.git
    - cd $TARGET_SOFTWARE
    - ./install.sh
    - cd $TRAVIS_BUILD_DIR
    # ----- end of target_software
    - python setup.py develop

script:
    - pytest --cov=ctapipe
    - ctapipe-info --version # print out the version string
    - travis-sphinx -v --outdir=docbuild build --source=docs/
    - ./execute_ipynbs.py

after_script:
    - source deactivate

after_success:
    - travis-sphinx -v --outdir=docbuild deploy
    - codecov<|MERGE_RESOLUTION|>--- conflicted
+++ resolved
@@ -54,12 +54,7 @@
     - pip install travis-sphinx
     - pip install codecov
     # ----- SST1M:
-<<<<<<< HEAD
-    - conda install protobuf
     - pip install https://github.com/cta-sst-1m/protozfitsreader/archive/v1.4.2.tar.gz
-=======
-    - pip install https://github.com/cta-sst-1m/protozfitsreader/archive/v1.4.0.tar.gz
->>>>>>> fad39f09
     # ----- end of SST1M
     # ----- target_software
     - conda install -c conda-forge cfitsio
