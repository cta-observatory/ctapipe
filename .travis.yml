--- conflicted
+++ resolved
@@ -54,10 +54,7 @@
     - pip install travis-sphinx
     - pip install codecov
     # ----- SST1M:
-<<<<<<< HEAD
     - conda install protobuf
-=======
->>>>>>> a1fc0eb6
     - pip install https://github.com/cta-sst-1m/protozfitsreader/archive/v1.4.2.tar.gz
     # ----- end of SST1M
     # ----- target_software
