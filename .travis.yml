sudo: required

language: generic

matrix:
  include:
    - os: linux
      python: 3.5
      env:
        - PYTHON_VERSION=3.5
        - MINICONDA_URL=https://repo.continuum.io/miniconda/Miniconda3-latest-Linux-x86_64.sh
        - USE_TARGET=true
    - os: linux
      python: 3.6
      env:
        - PYTHON_VERSION=3.6
        - MINICONDA_URL=https://repo.continuum.io/miniconda/Miniconda3-latest-Linux-x86_64.sh
        - USE_TARGET=true
    - os: linux
      python: 3.7
      env:
        - PYTHON_VERSION=3.7
        - MINICONDA_URL=https://repo.continuum.io/miniconda/Miniconda3-latest-Linux-x86_64.sh
        - USE_TARGET=false
    - os: osx
      python: 3.5
      env:
        - PYTHON_VERSION=3.5
        - MINICONDA_URL=https://repo.continuum.io/miniconda/Miniconda3-latest-MacOSX-x86_64.sh
        - USE_TARGET=true
    - os: osx
      python: 3.6
      env:
        - PYTHON_VERSION=3.6
        - MINICONDA_URL=https://repo.continuum.io/miniconda/Miniconda3-latest-MacOSX-x86_64.sh
        - USE_TARGET=true
    - os: osx
      python: 3.7
      env:
        - PYTHON_VERSION=3.7
        - MINICONDA_URL=https://repo.continuum.io/miniconda/Miniconda3-latest-MacOSX-x86_64.sh
        - USE_TARGET=false
env:
  global:
    - TARGET_SOFTWARE=$HOME/Software/target_software
    - LD_LIBRARY_PATH=$LD_LIBRARY_PATH:$HOME/Software/TargetDriver/install/lib:$HOME/Software/TargetIO/install/lib:$HOME/Software/TargetCalib/install/lib
    - TARGETCALIBPATH=$HOME/Software/TargetCalib/install

before_install:

    # Use utf8 encoding. Should be default, but this is insurance
    # against future changes

    - export PYTHONIOENCODING=UTF8
    - export MPLBACKEND=agg

    # Install miniconda following instructions at
    # http://conda.pydata.org/docs/travis.html
    - wget $MINICONDA_URL -O miniconda.sh
    - bash miniconda.sh -b -p $HOME/miniconda
    - export PATH="$HOME/miniconda/bin:$PATH"
    - hash -r
    - conda config --set always_yes yes --set changeps1 no
    - conda update -q conda  # get latest conda version
    # Useful for debugging any issues with conda
    - conda info -a

    # Make sure that interactive matplotlib backends work
    - export MPLBACKEND=Agg
    - git fetch --tags

install:
    - conda create --name cta-dev python=$PYTHON_VERSION pip
    - conda env update -n cta-dev --file environment.yml
    - source activate cta-dev
    - ulimit -s 16000  # increase stack size limit, for libhessio
    - pip install travis-sphinx
    - pip install codecov
    # ----- SST1M:
<<<<<<< HEAD
    - pip install protobuf
    - pip install https://github.com/cta-sst-1m/protozfitsreader/archive/v1.4.2.tar.gz
=======
    - pip install https://github.com/cta-sst-1m/protozfitsreader/archive/v1.4.0.tar.gz
>>>>>>> e8a67976
    # ----- end of SST1M
    - ./install_target.sh
    - python setup.py develop

script:
    - pytest --cov=ctapipe
    - ctapipe-info --version # print out the version string
    - travis-sphinx -v --outdir=docbuild build --source=docs/
    - ./execute_ipynbs.py

after_script:
    - source deactivate

after_success:
    - travis-sphinx -v --outdir=docbuild deploy
    - codecov<|MERGE_RESOLUTION|>--- conflicted
+++ resolved
@@ -77,12 +77,7 @@
     - pip install travis-sphinx
     - pip install codecov
     # ----- SST1M:
-<<<<<<< HEAD
-    - pip install protobuf
     - pip install https://github.com/cta-sst-1m/protozfitsreader/archive/v1.4.2.tar.gz
-=======
-    - pip install https://github.com/cta-sst-1m/protozfitsreader/archive/v1.4.0.tar.gz
->>>>>>> e8a67976
     # ----- end of SST1M
     - ./install_target.sh
     - python setup.py develop
